# Horizontal Inference

<<<<<<< HEAD
Author: paulberry@google.com, Version: 1.2 (See [Changelog](#Changelog) at end)

Horizontal inference allows certain arguments of an invocation (specifically
function literals) to be type inferred in a context derived from the type of
other arguments.

This functionality will initially be guarded by the experimental flag
`inference-update-1`.

## Motivation

The key motivating example is the `Iterable.fold` method, which has the
following signature:

```dart
abstract class Iterable<E> {
  T fold<T>(T initialValue, T combine(T previousValue, E element)) { ... }
}
```

A typical usage of `fold` today looks like this:

```dart
Iterable<int> values = ...;
int largestValue = values.fold(0, (a, b) => a < b ? b : a);
```

Note the use of the explicit type `int` for `largestValue`.  We would like for
the user to be able to drop this explicit type, and instead write:

```dart
Iterable<int> values = ...;
var largestValue = values.fold(0, (a, b) => a < b ? b : a);
```

Today this doesn't work, because without the leading `int`, the downwards
inference phase of type inference has no information with which to choose a
preliminary type for the type parameter `T`, so the type context used for
inference of the function literal `(a, b) => a < b ? b : a` is `_ Function(_,
int)`.  Hence, `a` gets assigned a static type of `Object?`, and this leads to a
compile error at `a < b`.

With horizontal inference, type inference first visits the `0`, and uses its
static type to assign a preliminary type of `int` to the type parameter `T`.
Then, when it proceeds to perform type inference on the function literal, the
type context is `int Function(int, int)`.  This results in `a` being assigned a
static type of `int`, which is what the user intends.

## Terminology

In this document we make use of the following terms:

- An "invocation" is any of the following syntactic constructs, as defined in
  the [language specification][].  Note that all of these syntactic constructs
  end in a list of arguments (_\<arguments\>_):

  - A constructor _\<redirection\>_.

  - An _\<initializerListEntry\>_ of the form **super** _\<arguments\>_ or
    **super** `.` _\<identifier\>_ _\<arguments\>_.

  - A _\<metadatum\>_ of the form _\<constructorDesignation\>_ _\<arguments\>_.

  - A _\<newExpression\>_, _\<constObjectExpression\>_, or
    _\<constructorInvocation\>_.

  - A _\<primary\>_ of the form **super** _\<argumentPart\>_.

  - An _\<expression\>_ followed by a _\<selector\>_ of the form
    _\<argumentPart\>_.

- The "target" of an invocation is the syntactic construct immediately to the
  left of the invocation's _\<arguments\>_.

- A "constructor invocation" is an invocation whose target refers to a
  constructor.  This corresponds to the syntactic forms _\<redirection\>_,
  _\<initializerListEntry\>_, _\<metadatum\>_, _\<newExpression\>_,
  _\<constObjectExpression\>_, and _\<constructorInvocation\>_.

- A "non-constructor invocation" is any other invocation.  For non-constructor
  invocations, the target always takes the syntactic form of an expression,
  though it may not actually have expression semantics (e.g. in the case where
  the target refers to a top level function or static method).

- The "target function type" of an invocation is the type of the invocation's
  target, if it is a function type.  For constructor invocations, this is the
  function type of the corresponding constructor.  For non-constructor
  invocations, the target function type is determined as part of type inference,
  as specified below.

- A "dynamic invocation" is a non-constructor invocation that has no target
  function type.

- "Type inference" is a phase of compilation in which a static type is assigned
  to each expression in a Dart program.  It is defined in the [Top-level and
  local type inference][inference] document.

- The "type inference algorithm" is a recursive process of visiting all the
  statements and expressions in the program in a well-defined order, with the
  nesting structure of the recursion reflecting the nesting structure of
  statements and expressions in the program's syntax tree.  The precise order in
  which statements and expressions are visited is defined in the [flow
  analysis][] document.  Note that this document is unfinished; one particular
  piece of information missing from it is the precise order in which arguments
  to an invocation are visited.  This proposal supplies that information.

- To "perform inference" on a given expression or statement means to execute the
  portion of the type inference algorithm that visits that expression or
  statement.

- A "type schema" (defined [here][type schemas]) is a generalization of the
  normal Dart type syntax, extended with a type known as "the unknown type"
  (denoted `_`), which allows representation of incomplete type information.

- An expression's "type context" is a type schema representing information
  captured by the type inference algorithm from the context surrounding it.  In
  most circumstances, it represents the set of static types that the expression
  could have without provoking a static error.  _(There are a few exceptions;
  for example the context of the RHS of an assignment to a promoted variable is
  the set of types that the expression could have without causing the variable
  to be demoted)._ The type context of an expression, together with other
  information defined in [flow analysis][], constitutes the **input** to the
  corresponding type inference step.

- An "implicit type argument" is a type argument to a generic invocation whose
  precise value is not directly specified in code, but is instead determined
  automatically by the compiler during type inference.

- A "type constraint" (defined [here][type constraints]) is a limitation on the
  possible values that may be assigned to an implicit type argument.

- "Subtype constraint generation" (defined [here][subtype constraint
  generation]) is an operation on two type schemas that produces a set of type
  constraints by attempting to make one type schema a subtype of another.  The
  rules for subtype constraint generation all take the form "`P` is a subtype
  match for `Q` with respect to the type variables `L` under constraints `C`".
  In this document, we invoke subtype constraint generation through the phrase
  "try to match `P` as a subtype of `Q`" (implicitly the set of type variables
  `L` is the set of generic type parameters of the target function type).

- The "constraint solution for a type variable" (defined [here][constraint
  solution for a type variable]) is a preliminary assignment of a type schema to
  a type variable based on a set of constraints.  It may contain occurrences of
  the unknown type.

- The "constraint solution for a set of type variables" (defined
  [here][constraint solution for a set of type variables]) is a mapping from
  type variables to type schemas, formed from a set of constraints and a
  previous mapping.  Typically, each type variable is mapped to the result of
  solving the constraints that apply to it (according to the bullet above), plus
  an additional constraint based on the bound of the type variable.  The
  previous mapping is used to break loops when the bound of one type variable
  refers to others, and to effectively "freeze" the solution of each variable at
  the time it becomes fully known (that is, it does not contain `_`).

- The "grounded constraint solution for a type variable" (defined
  [here][grounded constraint solution for a type variable]) is a final
  assignment of a type to a type variable based on a set of constraints.  It is
  a type, not a type schema, so it may not contain occurrences of the unknown
  type.

- The "grounded constraint solution for a set of type variables" (defined
  [here][grounded constraint solution for a set of type variables]) is a final
  mapping from type variables to types, formed from a set of constraints and a
  previous mapping.  It parallels the corresponding definition for the
  non-grounded constraint solution.

- A "function literal expression" is a syntactic construct that consists of a
  _\<functionExpression\>_, possibly enclosed in parentheses, and possibly
  associated with an argument name.  Precisely, a syntactic construct is a
  direct function literal iff it takes one of the following syntactic forms:

  - A _\<functionExpression\>_.

  - A _\<namedArgument\>_, where the _\<expression\>_ part is a direct function
    literal.

  - `(` _\<expression\>_ `)`, where the _\<expression\>_ part is a direct
    function literal.

[language specification]: https://dart.dev/guides/language/spec
[inference]: https://github.com/dart-lang/language/blob/master/resources/type-system/inference.md
[flow analysis]: https://github.com/dart-lang/language/blob/master/resources/type-system/flow-analysis.md#flow-analysis
[type schemas]: https://github.com/dart-lang/language/blob/master/resources/type-system/inference.md#type-schemas
[type constraints]: https://github.com/dart-lang/language/blob/master/resources/type-system/inference.md#type-constraints
[subtype constraint generation]: https://github.com/dart-lang/language/blob/master/resources/type-system/inference.md#subtype-constraint-generation
[constraint solution for a type variable]: https://github.com/dart-lang/language/blob/master/resources/type-system/inference.md#constraint-solution-for-a-type-variable
[constraint solution for a set of type variables]: https://github.com/dart-lang/language/blob/master/resources/type-system/inference.md#constraint-solution-for-a-set-of-type-variables
[grounded constraint solution for a type variable]: https://github.com/dart-lang/language/blob/master/resources/type-system/inference.md#grounded-constraint-solution-for-a-type-variable
[grounded constraint solution for a set of type variables]: https://github.com/dart-lang/language/blob/master/resources/type-system/inference.md#grounded-constraint-solution-for-a-set-of-type-variables

## Type inference algorithm for invocations

_Since the full algorithm for type inference of invocation has not been
previously specified, this section specifies it in its entirety.  Afterwards
I'll make a note of the differences from language version 2.18._

Performing type inference on an invocation consists of the following steps:

1. If the invocation is a non-constructor invocation, perform type inference on
   its target, supplying a type context of `_`.  If the resulting type is a
   function type, this becomes the target function type.  Otherwise, the
   invocation is a dynamic invocation and has no target function type.  _Note
   that barring compilation errors, dynamic invocations can only occur if the
   target has a type of `dynamic` or `Function`._

2. Determine if generic inference is needed.  Generic inference is needed iff
   the following conditions are all met:

   - There is a target function type.

   - The target function type is generic.

   - The invocation does not explicitly specify type arguments using the
     _\<typeArguments\>_ syntax.

3. Initial constraints and downwards inference: if generic inference is needed,
   try to match the return type of the target function type as a subtype of the
   invocation's type context.  This produces an initial set of type constraints.
   Then, using those constraints, find the constraint solution for the target
   function type's type variables, using a previous mapping that maps all type
   variables to the unknown type.  This produces a preliminary mapping of type
   variables to type schemas.

4. Visit arguments: Partition the arguments into stages (see [argument
   partitioning](#Argument-partitioning) below), and then for each stage _k_, do
   the following:

   * Compute the type context for all invocation arguments in stage _k_.  If
     generic inference is needed, these contexts are obtained by substituting
     the preliminary mapping (from the most recent "downwards inference" or
     "horizontal inference" step) into the corresponding parameter type from the
     target function type.  Otherwise, if there is a target function type and
     there are explicit type arguments, they are obtained by substituting the
     explicit type arguments into the parameter type.  Otherwise, if there is a
     target function type and no explicit type arguments _(this case can only
     happen if the target function type is non-generic)_, the parameter type is
     used directly.  Finally, in the case where this is a dynamic invocation,
     each type context is `_`.

   * Perform type inference on all invocation arguments in stage _k_ that are
     not function literal expressions, in source order.  _Note that an invariant
     of the partitioning is that arguments that are not function literal
     expressions are always placed in stage zero._

   * Perform type inference on all arguments selected for stage _k_ that are
     function literal expressions, in source order.  _Note that we do not
     believe the order of performing type inference on function literal
     expressions to be user-visible, but we specify source order anyway, to
     reduce the risk of unpredictable behavior._

   * Constraint generation: if generic inference is needed, try to match the
     static type of each of the arguments selected for stage _k_ with the
     corresponding parameter type from the target function type.  This produces
     additional type constraints beyond those gathered in step 3.

   * Horizontal inference: if generic inference is needed, and this is not the
     last stage, use all the type constraints gathered so far to find the
     constraint solution for the target function's type variables, using the
     mapping from the most recent previous execution of either this step or step
     3 as the "previous mapping".  This produces an updated preliminary mapping
     of type parameters to type schemas.

5. Upwards inference: if generic inference is needed, use all the type
   constraints gathered so far to find the **grounded** constraint solution for
   the target function's type variables, using the mapping from the most recent
   execution of step 4 as the "previous mapping".  This produces the final
   mapping of type parameters to type schemas.  Check that each type is a
   subtype of the bound of its corresponding type parameter.

6. Type checking: Check that the static type of each argument is assignable to
   the type obtained by substituting the final mapping (from step 5) into the
   corresponding parameter type of the invocation target.

7. Compute static type: Finally, the static type of the invocation expression is
   computed as follows.  If generic inference was needed, the static type is
   obtained by substituting the final mapping (from step 5) into the return type
   of the target function type.  Otherwise, if there is a target function type
   and there are explicit type arguments, it is obtained by substituting the
   explicit type arguments into the parameter type.  Otherwise, if there is a
   target function type and no explicit type arguments _(this can only happen if
   the target function type is non-generic)_, the static type is the return type
   of the target function type.  Finally, in the case where this is a dynamic
   invocation, the static type is `dynamic`.

### Argument partitioning

In the algorithm above, the argument partitioning in step 4 works as follows.
First there is a _dependency analysis_ phase, in which type inference decides
which invocation arguments might benefit from being type inferred before other
arguments, and then a _stage selection_ phase, in which type inference
partitions the arguments into stages.

#### Dependency analysis

First, we form a dependency graph among the invocation arguments based on the
following rule: there is a dependency edge from argument _A_ to argument _B_ if
and only if the type of the invocation target is generic, and the following
relationship exists among _A_, _B_, and at least one of the invocation target’s
type parameters _T_:

1. _A_ is a function literal expression,

2. AND the parameter in the invocation target corresponding to _A_ is function
   typed,

3. AND _T_ is a free variable in the type of at least one of the parameters of
   that function type,

4. AND the corresponding parameter in _A_ does not have a type annotation,

5. AND EITHER:

   * The parameter in the invocation target corresponding to _B_ is function
     typed, and _T_ is a free variable in its return type

   * OR the parameter in the invocation target corresponding to _B_ is _not_
     function typed, and _T_ is a free variable in its type.

_The idea here is that we're trying to draw a dependency edge from A to B in
precisely those cirumstances in which there is likely to be a benefit to
performing a round of horizontal inference after type inferring B and before
type inferring A._

If the type of the invocation target is `dynamic` or the `Function` class, or
some non-generic function type, then the resulting graph has no edges.

_So, for example, if the invocation in question is this:_

```dart
f((t, u) { ... } /* A */, () { ... } /* B */, (v) { ... } /* C */, (u) { ... } /* D */)
```

_And the target of the invocation is declared like this:_

```dart
void f<T, U, V>(
    void Function(T, U) a,
    T b,
    U Function(V) c,
    V Function(U) d) => ...;
```

_then the resulting dependency graph looks like this:_

&emsp;B &lArr; A &rArr; C &hArr; D

_(That is, there are four edges, one from A to B, one from A to C, one from C to D, and one from D to C)._

#### Stage selection

After building the dependency graph, we condense it into its strongly connected
components (a.k.a. "dependency cycles").  The resulting condensation is
[guaranteed to be acyclic] (that is, considering the nodes of the condensed
graph, the arguments in each node depend transitively on each other, and
possibly on the arguments in other nodes, but no dependency cycle exists between
one node and another).

[guaranteed to be acyclic]: https://en.wikipedia.org/wiki/Strongly_connected_component#Definitions

_For the example above, C and D are condensed into a single node, so the graph
now looks like this:_

&emsp;{B} &lArr; {A} &rArr; {C, D}

Now, the nodes are grouped into stages as follows.  Stage zero consists of the
arguments from all nodes that have no outgoing edges.  Then, those nodes are
removed from the graph, along with all their incoming edges.  For each of the
following stages, we follow the same procedure: from the graph produced by stage
_k_, let stage _k+1_ be the set of arguments from all nodes that have no
outgoing edges, then delete those nodes and their incoming edges to produce a
newly reduced graph.  We repeat this until the graph is empty.

_In this example, that means that there will be two stages.  The first stage
will consist of arguments B, C, and D, and the second stage will consist of
argument A._

_The intuitive justification for this algorithm is that by condensing the
dependency graph into strongly connected components, we ensure that, in the
absence of dependency cycles, dependency arcs always go from earlier stages to
later stages; in other words we obtain each bit of information before it is
needed, if possible.  In the event that it's not possible due to a dependency
cycle, we group all arguments in the dependency cycle into the same stage, which
reproduces the previous behavior of the Dart language._

_(Note that the invariant mentioned earlier, that non-function literals are
always placed in the first stage, is guaranteed by the fact that dependency
analysis only draws an edge from A to B if A is a function literal.)_

## Additional information

_The remaining sections are intended to give context and additional information;
they are non-normative._

### Differences from language version 2.18

_The behavior of language version 2.18 may be recovered by modifying step 4
[Type inference algorithm for
invocations](#type-inference-algorithm-for-invocations) ("visit arguments") as
follows: perform type inference on all invocation arguments in source order,
regardless of whether they are function literal expressions, and do not do any
horizontal inference.  Today, since the feature is not yet enabled, the
implementations behave in this way when the experiment flag `inference-update-1`
is not enabled.  Once the experiment flag has been enabled by default, the
implementations will behave in this way when the Dart language version is less
than the version number in which that flag was turned on._

### Why is it safe to alter the visit order?

_Note that in most cases, flow analysis depends critically on the fact that type
inference visits subexpressions in the same order they are evaluated.  For
example, in the following code, the first argument to `f` requires a null check,
because `int?` does not support `operator +`._

```dart
void f(int i, int j) { ... }
void g(int? i) {
  f(i! + 1, i = 0);
}
```

_If type inference instead visited the `i = 0` argument first, the `!` would be
considered unnecessary (because `i = 0` promotes the type of `i` to non-nullable
`int`), so we would be permitted to write `f(i + 1, i = 0)`.  However, this
would fail at runtime, because arguments are evaluated in source order, so `i +
1` is evaluated before `i = 0`._

_In general, we risk these sorts of breakages any time we change the order in
which we perform type inference on invocation arguments.  However, there's an
exception for arguments that are function literals: they may be safely
re-ordered within the invocation, because the act of **evaluating** a function
literal doesn't actually have any runtime effect.  The runtime effect doesn't
happen until the function literal is **called**, and the earliest this can
possibly happen until after all the invocation arguments have been evaluated._

_This is why the invariant mentioned above (that non-function literals are always
placed in the first stage) is critically important&mdash;it guarantees that the
only arguments that will be type inferred out of order are function literals._

### Why do we defer all function literals?

_In step 4 of [Type inference algorithm for
invocations](#type-inference-algorithm-for-invocations), arguments that are not
function literal expressions are always visited before arguments that are
function literal expressions, even within a single stage.  The reason for this
is that it guarantees that regardless of the dependencies among the arguments,
type inference will always visit all non-(function literal) arguments before all
function literal arguments._

_This guarantee leads to a modest improvement in flow analysis: if a function
literal captures a write to a variable, causing the variable to be demoted, the
demotion won’t take effect until after all invocation arguments.  For example:_

```dart
void f(void Function() callback, int i) { ... }
void test(int? i) {
  if (i != null) { // `i` is promoted to `int` now
    f(() {
      i = null; // `i` is write captured, demoting it to `int?`
    }, i + 1 // but the demotion hasn’t occurred yet, so this is ok
    );
    // now, after the call to `f`, the demotion takes effect.
    print(i?.isEven); // `?.` is needed
  }
}
```

_This is sound for the same reason that altering the visit order of function
literals is safe: because the function literal can't actually be **called** until
after all the invocation arguments have been evaluated.  So when `i + 1` is
evaluated, `i` is guaranteed to still be non-null._

_To avoid inconsistent behavior between generic and non-generic invocations, we
defer type inference of function literals in all invocations, even if the
invocation target isn’t generic._

## Changelog

### 1.2

- Use `_` consistently to refer to the "unknown" type schema.

- Clarify what is meant by the term "type schema".

- Clarify the notions of "constraint solution for a set of type variables" and
  "grounded constraint solution for a set of type variables".  These are now
  defined in `resources/type-system/inference.md`, so we include links to their
  definitions.

### 1.1

- Add "terminology" section, with references to other docs, and improve
  nomenclature consistency elsewhere in the document.

- Do not attempt to specify both the new and old algorithms; instead just
  specify the new algorithm and note how the old algorithm differs in
  non-normative text.

- Clarify that the type inference stages constitute a _partition_ of the
  arguments.

- Ensure that all non-normative text is italicized.

- Minor additional clean-ups.

### 1.0

Initial version.
=======
**MOVED TO ACCEPTED**

Further development happens in the [accepted folder](../../accepted/future-releases/horizontal-inference/feature-specification.md).
>>>>>>> 180b5ba1
<|MERGE_RESOLUTION|>--- conflicted
+++ resolved
@@ -1,516 +1,5 @@
 # Horizontal Inference
 
-<<<<<<< HEAD
-Author: paulberry@google.com, Version: 1.2 (See [Changelog](#Changelog) at end)
-
-Horizontal inference allows certain arguments of an invocation (specifically
-function literals) to be type inferred in a context derived from the type of
-other arguments.
-
-This functionality will initially be guarded by the experimental flag
-`inference-update-1`.
-
-## Motivation
-
-The key motivating example is the `Iterable.fold` method, which has the
-following signature:
-
-```dart
-abstract class Iterable<E> {
-  T fold<T>(T initialValue, T combine(T previousValue, E element)) { ... }
-}
-```
-
-A typical usage of `fold` today looks like this:
-
-```dart
-Iterable<int> values = ...;
-int largestValue = values.fold(0, (a, b) => a < b ? b : a);
-```
-
-Note the use of the explicit type `int` for `largestValue`.  We would like for
-the user to be able to drop this explicit type, and instead write:
-
-```dart
-Iterable<int> values = ...;
-var largestValue = values.fold(0, (a, b) => a < b ? b : a);
-```
-
-Today this doesn't work, because without the leading `int`, the downwards
-inference phase of type inference has no information with which to choose a
-preliminary type for the type parameter `T`, so the type context used for
-inference of the function literal `(a, b) => a < b ? b : a` is `_ Function(_,
-int)`.  Hence, `a` gets assigned a static type of `Object?`, and this leads to a
-compile error at `a < b`.
-
-With horizontal inference, type inference first visits the `0`, and uses its
-static type to assign a preliminary type of `int` to the type parameter `T`.
-Then, when it proceeds to perform type inference on the function literal, the
-type context is `int Function(int, int)`.  This results in `a` being assigned a
-static type of `int`, which is what the user intends.
-
-## Terminology
-
-In this document we make use of the following terms:
-
-- An "invocation" is any of the following syntactic constructs, as defined in
-  the [language specification][].  Note that all of these syntactic constructs
-  end in a list of arguments (_\<arguments\>_):
-
-  - A constructor _\<redirection\>_.
-
-  - An _\<initializerListEntry\>_ of the form **super** _\<arguments\>_ or
-    **super** `.` _\<identifier\>_ _\<arguments\>_.
-
-  - A _\<metadatum\>_ of the form _\<constructorDesignation\>_ _\<arguments\>_.
-
-  - A _\<newExpression\>_, _\<constObjectExpression\>_, or
-    _\<constructorInvocation\>_.
-
-  - A _\<primary\>_ of the form **super** _\<argumentPart\>_.
-
-  - An _\<expression\>_ followed by a _\<selector\>_ of the form
-    _\<argumentPart\>_.
-
-- The "target" of an invocation is the syntactic construct immediately to the
-  left of the invocation's _\<arguments\>_.
-
-- A "constructor invocation" is an invocation whose target refers to a
-  constructor.  This corresponds to the syntactic forms _\<redirection\>_,
-  _\<initializerListEntry\>_, _\<metadatum\>_, _\<newExpression\>_,
-  _\<constObjectExpression\>_, and _\<constructorInvocation\>_.
-
-- A "non-constructor invocation" is any other invocation.  For non-constructor
-  invocations, the target always takes the syntactic form of an expression,
-  though it may not actually have expression semantics (e.g. in the case where
-  the target refers to a top level function or static method).
-
-- The "target function type" of an invocation is the type of the invocation's
-  target, if it is a function type.  For constructor invocations, this is the
-  function type of the corresponding constructor.  For non-constructor
-  invocations, the target function type is determined as part of type inference,
-  as specified below.
-
-- A "dynamic invocation" is a non-constructor invocation that has no target
-  function type.
-
-- "Type inference" is a phase of compilation in which a static type is assigned
-  to each expression in a Dart program.  It is defined in the [Top-level and
-  local type inference][inference] document.
-
-- The "type inference algorithm" is a recursive process of visiting all the
-  statements and expressions in the program in a well-defined order, with the
-  nesting structure of the recursion reflecting the nesting structure of
-  statements and expressions in the program's syntax tree.  The precise order in
-  which statements and expressions are visited is defined in the [flow
-  analysis][] document.  Note that this document is unfinished; one particular
-  piece of information missing from it is the precise order in which arguments
-  to an invocation are visited.  This proposal supplies that information.
-
-- To "perform inference" on a given expression or statement means to execute the
-  portion of the type inference algorithm that visits that expression or
-  statement.
-
-- A "type schema" (defined [here][type schemas]) is a generalization of the
-  normal Dart type syntax, extended with a type known as "the unknown type"
-  (denoted `_`), which allows representation of incomplete type information.
-
-- An expression's "type context" is a type schema representing information
-  captured by the type inference algorithm from the context surrounding it.  In
-  most circumstances, it represents the set of static types that the expression
-  could have without provoking a static error.  _(There are a few exceptions;
-  for example the context of the RHS of an assignment to a promoted variable is
-  the set of types that the expression could have without causing the variable
-  to be demoted)._ The type context of an expression, together with other
-  information defined in [flow analysis][], constitutes the **input** to the
-  corresponding type inference step.
-
-- An "implicit type argument" is a type argument to a generic invocation whose
-  precise value is not directly specified in code, but is instead determined
-  automatically by the compiler during type inference.
-
-- A "type constraint" (defined [here][type constraints]) is a limitation on the
-  possible values that may be assigned to an implicit type argument.
-
-- "Subtype constraint generation" (defined [here][subtype constraint
-  generation]) is an operation on two type schemas that produces a set of type
-  constraints by attempting to make one type schema a subtype of another.  The
-  rules for subtype constraint generation all take the form "`P` is a subtype
-  match for `Q` with respect to the type variables `L` under constraints `C`".
-  In this document, we invoke subtype constraint generation through the phrase
-  "try to match `P` as a subtype of `Q`" (implicitly the set of type variables
-  `L` is the set of generic type parameters of the target function type).
-
-- The "constraint solution for a type variable" (defined [here][constraint
-  solution for a type variable]) is a preliminary assignment of a type schema to
-  a type variable based on a set of constraints.  It may contain occurrences of
-  the unknown type.
-
-- The "constraint solution for a set of type variables" (defined
-  [here][constraint solution for a set of type variables]) is a mapping from
-  type variables to type schemas, formed from a set of constraints and a
-  previous mapping.  Typically, each type variable is mapped to the result of
-  solving the constraints that apply to it (according to the bullet above), plus
-  an additional constraint based on the bound of the type variable.  The
-  previous mapping is used to break loops when the bound of one type variable
-  refers to others, and to effectively "freeze" the solution of each variable at
-  the time it becomes fully known (that is, it does not contain `_`).
-
-- The "grounded constraint solution for a type variable" (defined
-  [here][grounded constraint solution for a type variable]) is a final
-  assignment of a type to a type variable based on a set of constraints.  It is
-  a type, not a type schema, so it may not contain occurrences of the unknown
-  type.
-
-- The "grounded constraint solution for a set of type variables" (defined
-  [here][grounded constraint solution for a set of type variables]) is a final
-  mapping from type variables to types, formed from a set of constraints and a
-  previous mapping.  It parallels the corresponding definition for the
-  non-grounded constraint solution.
-
-- A "function literal expression" is a syntactic construct that consists of a
-  _\<functionExpression\>_, possibly enclosed in parentheses, and possibly
-  associated with an argument name.  Precisely, a syntactic construct is a
-  direct function literal iff it takes one of the following syntactic forms:
-
-  - A _\<functionExpression\>_.
-
-  - A _\<namedArgument\>_, where the _\<expression\>_ part is a direct function
-    literal.
-
-  - `(` _\<expression\>_ `)`, where the _\<expression\>_ part is a direct
-    function literal.
-
-[language specification]: https://dart.dev/guides/language/spec
-[inference]: https://github.com/dart-lang/language/blob/master/resources/type-system/inference.md
-[flow analysis]: https://github.com/dart-lang/language/blob/master/resources/type-system/flow-analysis.md#flow-analysis
-[type schemas]: https://github.com/dart-lang/language/blob/master/resources/type-system/inference.md#type-schemas
-[type constraints]: https://github.com/dart-lang/language/blob/master/resources/type-system/inference.md#type-constraints
-[subtype constraint generation]: https://github.com/dart-lang/language/blob/master/resources/type-system/inference.md#subtype-constraint-generation
-[constraint solution for a type variable]: https://github.com/dart-lang/language/blob/master/resources/type-system/inference.md#constraint-solution-for-a-type-variable
-[constraint solution for a set of type variables]: https://github.com/dart-lang/language/blob/master/resources/type-system/inference.md#constraint-solution-for-a-set-of-type-variables
-[grounded constraint solution for a type variable]: https://github.com/dart-lang/language/blob/master/resources/type-system/inference.md#grounded-constraint-solution-for-a-type-variable
-[grounded constraint solution for a set of type variables]: https://github.com/dart-lang/language/blob/master/resources/type-system/inference.md#grounded-constraint-solution-for-a-set-of-type-variables
-
-## Type inference algorithm for invocations
-
-_Since the full algorithm for type inference of invocation has not been
-previously specified, this section specifies it in its entirety.  Afterwards
-I'll make a note of the differences from language version 2.18._
-
-Performing type inference on an invocation consists of the following steps:
-
-1. If the invocation is a non-constructor invocation, perform type inference on
-   its target, supplying a type context of `_`.  If the resulting type is a
-   function type, this becomes the target function type.  Otherwise, the
-   invocation is a dynamic invocation and has no target function type.  _Note
-   that barring compilation errors, dynamic invocations can only occur if the
-   target has a type of `dynamic` or `Function`._
-
-2. Determine if generic inference is needed.  Generic inference is needed iff
-   the following conditions are all met:
-
-   - There is a target function type.
-
-   - The target function type is generic.
-
-   - The invocation does not explicitly specify type arguments using the
-     _\<typeArguments\>_ syntax.
-
-3. Initial constraints and downwards inference: if generic inference is needed,
-   try to match the return type of the target function type as a subtype of the
-   invocation's type context.  This produces an initial set of type constraints.
-   Then, using those constraints, find the constraint solution for the target
-   function type's type variables, using a previous mapping that maps all type
-   variables to the unknown type.  This produces a preliminary mapping of type
-   variables to type schemas.
-
-4. Visit arguments: Partition the arguments into stages (see [argument
-   partitioning](#Argument-partitioning) below), and then for each stage _k_, do
-   the following:
-
-   * Compute the type context for all invocation arguments in stage _k_.  If
-     generic inference is needed, these contexts are obtained by substituting
-     the preliminary mapping (from the most recent "downwards inference" or
-     "horizontal inference" step) into the corresponding parameter type from the
-     target function type.  Otherwise, if there is a target function type and
-     there are explicit type arguments, they are obtained by substituting the
-     explicit type arguments into the parameter type.  Otherwise, if there is a
-     target function type and no explicit type arguments _(this case can only
-     happen if the target function type is non-generic)_, the parameter type is
-     used directly.  Finally, in the case where this is a dynamic invocation,
-     each type context is `_`.
-
-   * Perform type inference on all invocation arguments in stage _k_ that are
-     not function literal expressions, in source order.  _Note that an invariant
-     of the partitioning is that arguments that are not function literal
-     expressions are always placed in stage zero._
-
-   * Perform type inference on all arguments selected for stage _k_ that are
-     function literal expressions, in source order.  _Note that we do not
-     believe the order of performing type inference on function literal
-     expressions to be user-visible, but we specify source order anyway, to
-     reduce the risk of unpredictable behavior._
-
-   * Constraint generation: if generic inference is needed, try to match the
-     static type of each of the arguments selected for stage _k_ with the
-     corresponding parameter type from the target function type.  This produces
-     additional type constraints beyond those gathered in step 3.
-
-   * Horizontal inference: if generic inference is needed, and this is not the
-     last stage, use all the type constraints gathered so far to find the
-     constraint solution for the target function's type variables, using the
-     mapping from the most recent previous execution of either this step or step
-     3 as the "previous mapping".  This produces an updated preliminary mapping
-     of type parameters to type schemas.
-
-5. Upwards inference: if generic inference is needed, use all the type
-   constraints gathered so far to find the **grounded** constraint solution for
-   the target function's type variables, using the mapping from the most recent
-   execution of step 4 as the "previous mapping".  This produces the final
-   mapping of type parameters to type schemas.  Check that each type is a
-   subtype of the bound of its corresponding type parameter.
-
-6. Type checking: Check that the static type of each argument is assignable to
-   the type obtained by substituting the final mapping (from step 5) into the
-   corresponding parameter type of the invocation target.
-
-7. Compute static type: Finally, the static type of the invocation expression is
-   computed as follows.  If generic inference was needed, the static type is
-   obtained by substituting the final mapping (from step 5) into the return type
-   of the target function type.  Otherwise, if there is a target function type
-   and there are explicit type arguments, it is obtained by substituting the
-   explicit type arguments into the parameter type.  Otherwise, if there is a
-   target function type and no explicit type arguments _(this can only happen if
-   the target function type is non-generic)_, the static type is the return type
-   of the target function type.  Finally, in the case where this is a dynamic
-   invocation, the static type is `dynamic`.
-
-### Argument partitioning
-
-In the algorithm above, the argument partitioning in step 4 works as follows.
-First there is a _dependency analysis_ phase, in which type inference decides
-which invocation arguments might benefit from being type inferred before other
-arguments, and then a _stage selection_ phase, in which type inference
-partitions the arguments into stages.
-
-#### Dependency analysis
-
-First, we form a dependency graph among the invocation arguments based on the
-following rule: there is a dependency edge from argument _A_ to argument _B_ if
-and only if the type of the invocation target is generic, and the following
-relationship exists among _A_, _B_, and at least one of the invocation target’s
-type parameters _T_:
-
-1. _A_ is a function literal expression,
-
-2. AND the parameter in the invocation target corresponding to _A_ is function
-   typed,
-
-3. AND _T_ is a free variable in the type of at least one of the parameters of
-   that function type,
-
-4. AND the corresponding parameter in _A_ does not have a type annotation,
-
-5. AND EITHER:
-
-   * The parameter in the invocation target corresponding to _B_ is function
-     typed, and _T_ is a free variable in its return type
-
-   * OR the parameter in the invocation target corresponding to _B_ is _not_
-     function typed, and _T_ is a free variable in its type.
-
-_The idea here is that we're trying to draw a dependency edge from A to B in
-precisely those cirumstances in which there is likely to be a benefit to
-performing a round of horizontal inference after type inferring B and before
-type inferring A._
-
-If the type of the invocation target is `dynamic` or the `Function` class, or
-some non-generic function type, then the resulting graph has no edges.
-
-_So, for example, if the invocation in question is this:_
-
-```dart
-f((t, u) { ... } /* A */, () { ... } /* B */, (v) { ... } /* C */, (u) { ... } /* D */)
-```
-
-_And the target of the invocation is declared like this:_
-
-```dart
-void f<T, U, V>(
-    void Function(T, U) a,
-    T b,
-    U Function(V) c,
-    V Function(U) d) => ...;
-```
-
-_then the resulting dependency graph looks like this:_
-
-&emsp;B &lArr; A &rArr; C &hArr; D
-
-_(That is, there are four edges, one from A to B, one from A to C, one from C to D, and one from D to C)._
-
-#### Stage selection
-
-After building the dependency graph, we condense it into its strongly connected
-components (a.k.a. "dependency cycles").  The resulting condensation is
-[guaranteed to be acyclic] (that is, considering the nodes of the condensed
-graph, the arguments in each node depend transitively on each other, and
-possibly on the arguments in other nodes, but no dependency cycle exists between
-one node and another).
-
-[guaranteed to be acyclic]: https://en.wikipedia.org/wiki/Strongly_connected_component#Definitions
-
-_For the example above, C and D are condensed into a single node, so the graph
-now looks like this:_
-
-&emsp;{B} &lArr; {A} &rArr; {C, D}
-
-Now, the nodes are grouped into stages as follows.  Stage zero consists of the
-arguments from all nodes that have no outgoing edges.  Then, those nodes are
-removed from the graph, along with all their incoming edges.  For each of the
-following stages, we follow the same procedure: from the graph produced by stage
-_k_, let stage _k+1_ be the set of arguments from all nodes that have no
-outgoing edges, then delete those nodes and their incoming edges to produce a
-newly reduced graph.  We repeat this until the graph is empty.
-
-_In this example, that means that there will be two stages.  The first stage
-will consist of arguments B, C, and D, and the second stage will consist of
-argument A._
-
-_The intuitive justification for this algorithm is that by condensing the
-dependency graph into strongly connected components, we ensure that, in the
-absence of dependency cycles, dependency arcs always go from earlier stages to
-later stages; in other words we obtain each bit of information before it is
-needed, if possible.  In the event that it's not possible due to a dependency
-cycle, we group all arguments in the dependency cycle into the same stage, which
-reproduces the previous behavior of the Dart language._
-
-_(Note that the invariant mentioned earlier, that non-function literals are
-always placed in the first stage, is guaranteed by the fact that dependency
-analysis only draws an edge from A to B if A is a function literal.)_
-
-## Additional information
-
-_The remaining sections are intended to give context and additional information;
-they are non-normative._
-
-### Differences from language version 2.18
-
-_The behavior of language version 2.18 may be recovered by modifying step 4
-[Type inference algorithm for
-invocations](#type-inference-algorithm-for-invocations) ("visit arguments") as
-follows: perform type inference on all invocation arguments in source order,
-regardless of whether they are function literal expressions, and do not do any
-horizontal inference.  Today, since the feature is not yet enabled, the
-implementations behave in this way when the experiment flag `inference-update-1`
-is not enabled.  Once the experiment flag has been enabled by default, the
-implementations will behave in this way when the Dart language version is less
-than the version number in which that flag was turned on._
-
-### Why is it safe to alter the visit order?
-
-_Note that in most cases, flow analysis depends critically on the fact that type
-inference visits subexpressions in the same order they are evaluated.  For
-example, in the following code, the first argument to `f` requires a null check,
-because `int?` does not support `operator +`._
-
-```dart
-void f(int i, int j) { ... }
-void g(int? i) {
-  f(i! + 1, i = 0);
-}
-```
-
-_If type inference instead visited the `i = 0` argument first, the `!` would be
-considered unnecessary (because `i = 0` promotes the type of `i` to non-nullable
-`int`), so we would be permitted to write `f(i + 1, i = 0)`.  However, this
-would fail at runtime, because arguments are evaluated in source order, so `i +
-1` is evaluated before `i = 0`._
-
-_In general, we risk these sorts of breakages any time we change the order in
-which we perform type inference on invocation arguments.  However, there's an
-exception for arguments that are function literals: they may be safely
-re-ordered within the invocation, because the act of **evaluating** a function
-literal doesn't actually have any runtime effect.  The runtime effect doesn't
-happen until the function literal is **called**, and the earliest this can
-possibly happen until after all the invocation arguments have been evaluated._
-
-_This is why the invariant mentioned above (that non-function literals are always
-placed in the first stage) is critically important&mdash;it guarantees that the
-only arguments that will be type inferred out of order are function literals._
-
-### Why do we defer all function literals?
-
-_In step 4 of [Type inference algorithm for
-invocations](#type-inference-algorithm-for-invocations), arguments that are not
-function literal expressions are always visited before arguments that are
-function literal expressions, even within a single stage.  The reason for this
-is that it guarantees that regardless of the dependencies among the arguments,
-type inference will always visit all non-(function literal) arguments before all
-function literal arguments._
-
-_This guarantee leads to a modest improvement in flow analysis: if a function
-literal captures a write to a variable, causing the variable to be demoted, the
-demotion won’t take effect until after all invocation arguments.  For example:_
-
-```dart
-void f(void Function() callback, int i) { ... }
-void test(int? i) {
-  if (i != null) { // `i` is promoted to `int` now
-    f(() {
-      i = null; // `i` is write captured, demoting it to `int?`
-    }, i + 1 // but the demotion hasn’t occurred yet, so this is ok
-    );
-    // now, after the call to `f`, the demotion takes effect.
-    print(i?.isEven); // `?.` is needed
-  }
-}
-```
-
-_This is sound for the same reason that altering the visit order of function
-literals is safe: because the function literal can't actually be **called** until
-after all the invocation arguments have been evaluated.  So when `i + 1` is
-evaluated, `i` is guaranteed to still be non-null._
-
-_To avoid inconsistent behavior between generic and non-generic invocations, we
-defer type inference of function literals in all invocations, even if the
-invocation target isn’t generic._
-
-## Changelog
-
-### 1.2
-
-- Use `_` consistently to refer to the "unknown" type schema.
-
-- Clarify what is meant by the term "type schema".
-
-- Clarify the notions of "constraint solution for a set of type variables" and
-  "grounded constraint solution for a set of type variables".  These are now
-  defined in `resources/type-system/inference.md`, so we include links to their
-  definitions.
-
-### 1.1
-
-- Add "terminology" section, with references to other docs, and improve
-  nomenclature consistency elsewhere in the document.
-
-- Do not attempt to specify both the new and old algorithms; instead just
-  specify the new algorithm and note how the old algorithm differs in
-  non-normative text.
-
-- Clarify that the type inference stages constitute a _partition_ of the
-  arguments.
-
-- Ensure that all non-normative text is italicized.
-
-- Minor additional clean-ups.
-
-### 1.0
-
-Initial version.
-=======
 **MOVED TO ACCEPTED**
 
-Further development happens in the [accepted folder](../../accepted/future-releases/horizontal-inference/feature-specification.md).
->>>>>>> 180b5ba1
+Further development happens in the [accepted folder](../../accepted/future-releases/horizontal-inference/feature-specification.md).
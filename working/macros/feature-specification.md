--- conflicted
+++ resolved
@@ -823,11 +823,7 @@
 which is available from the introspection APIs on all declarations via a
 `library` getter.
 
-<<<<<<< HEAD
-TODO: Fully define the library introspection api for each phase.
-=======
 TODO: Fully define the library introspection API for each phase.
->>>>>>> 362d84a5
 
 ### API Versioning
 

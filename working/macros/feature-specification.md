# Macros

Authors: Jacob MacDonald, Bob Nystrom

Status: **Work In Progress**

- [Introduction](#introduction)
- [Ordering](#ordering)
  - [Macro compilation order](#macro-compilation-order)
  - [Macro application order](#macro-application-order)
  - [Introspection of macro modifications](#introspection-of-macro-modifications)
  - [Complete macro application order](#complete-macro-application-order)
- [Macro phases](#macro-phases)
  - [Phase 1: Type macros](#phase-1-type-macros)
  - [Phase 2: Declaration macros](#phase-2-declaration-macros)
  - [Phase 3: Definition macros](#phase-3-definition-macros)
- [APIs](#apis)
  - [Macro API](#macro-api)
  - [Introspection API](#introspection-api)
  - [Code Building API](#code-building-api)
- [Scoping](#scoping)
- [Limitations](#limitations)

## Introduction

The [motivation](motivation.md) document has context on why we are looking at
static metaprogramming. This proposal introduces macros to Dart. A **macro
declaration** is a user-defined Dart class that implements one or more new
built-in macro interfaces. These interfaces allow the macro class to introspect
over parts of the program and then produce new declarations or modify
declarations. A **macro appplication** tells a Dart implementation to invoke the
given macro on the given code. We use the existing metadata annotation syntax to
apply macros. For example:

```dart
@myCoolMacro
class MyClass {}
```

Here, if `myCoolMacro` resolves to an instance of a class implementing one or
more of the macro interfaces, then the annotation is treated as an application
of the `myCoolMacro` macro to the class MyClass. The macro may then look at
the member declarations in the class, define new members, fill in method bodies,
etc.

You can think of macros as exposing functionality similar to existing [code
generation tools][codegen], but integrated more fully into the language.

[codegen]: https://dart.dev/tools/build_runner

**TODO: Describe scope and limitations of macros. What kinds of things they are
and are not allowed to do and why. Are there simple principles we can use to
define the boundary?**

## Ordering

A Dart program may contain a mixture of macros that introspect over portions of
the Dart program, macro applications that change that Dart program, and macros
are themselves implemented in Dart and thus potentially affected by changes
to the Dart code too. That raises a number of questions about how to compile and
apply macros in a well-defined way.

Our basic principles are:

1.  When possible, macro application order is *not* user-visible. Most macro
    applications are isolated from each other. This makes it easier for users to
    reason about them separately, and gives implementations freedom to evaluate
    (or re-evaluate) them in whatever order is most efficient.

1.  When users apply macros to the *same* portions of the program where the
    ordering does matter, they can easily control that ordering.

Here is how we resolve cases where ordering comes into play:

### Macro compilation order

Applying a macro involves executing the Dart code inside the body of the macro.
Obviously, that code must be type-checked and compiled before it can be run. To
ensure that the code defining the macro can be compiled before it's applied, we
have the following restrictions:

*   **A macro cannot be applied in the same library where it is defined.** The
    macro must always be defined in some other library that you import into the
    library where it is applied. This way, the library where the macro is
    defined can be compiled first.

*   **There must be no import path from the library where a macro is defined to
    any library where it is used.** Since the library applying the macro *must*
    import the definition, this is another way of saying that there can't be any
    cyclic imports (directly or indirectly) between the library where a macro is
    defined and any library where it is used. This ensures that we can reliably
    compile the library where the macro is defined first because it doesn't
    depend on any of the libraries using the macro.

**TODO: Instead of the above rules, we are considering a more formal notion of
"[modules]" or "library groups" to enforce this acyclicity.**

[modules]: https://github.com/dart-lang/language/tree/master/working/modules

### Macro application order

Multiple macros may be applied to the same declaration, or to declarations that
contain one another. For example, you may apply two macros to the same class, or
to a class and a method in the same class. Since those macros may introspect
over the declaration as well as modify it, the order that those macros are
applied is potentially user-visible.

Fortunately, since they are all applied to the same textual piece of code, the
user can *control* that order. We use syntactic order to control application
order of macros:

*   **Macros are applied to inner declarations before outer ones.** Macros on
    class members are applied before macros on the class, macros on top-level
    declarations are applied before a macro on the entire library, etc.

*   **Macros applied to the same declaration are applied right to left.** For
    example:

    ```dart
    @third
    @second
    @first
    class C {}
    ```

    Here, the macros applied to C are run `first`, `second`, then `third`.

Otherwise, macros are constrained so that any other evaluation order is not user
visible. For example, if two macros applied to two methods in the same class,
there is no way for those macros to interfere with each other such that the
application order can be detected.

### Introspection of macro modifications

Imagine you have the following:

```dart
@serialize class Foo {
  Bar bar;
}

class Bar {
  @memoize int three() => 3;
}
```

The `@memoize` macro on Bar adds a field, `_memo`, to the surrounding class to
store the memoized value. The `@serialize` on Foo generates a `toJson()` method
that recursively serializes all of the fields on Foo. Since it does so
recursively, it would end up traversing into and introspecting on the fields of
Bar. When that happens, does the `@serialize` macro see the `_memo` field added
by `@memoize`? The answer depends on which macro runs first. But, since these
are unrelated macros on essentially unrelated declarations, that order shouldn't
be user visible.

Our solution to this is stratify macro application into phases. The
introspection API is restricted so that macros within a phase cannot see any
changes made by other macros in the same phase. The phases are described in
detail below.

### Complete macro application order

When all of these are put together, an idealized compilation and macro
application of a Dart program looks like this:

1.  For each library, ordered topologically by imports:

    1.  For each declaration, with nested declarations ordered first:

        1.  Apply each phase 1 macro to the declaration, from right to left.

    1.  At this point, all top level identifiers can be resolved.

    1.  For each declaration, with nested declarations ordered first:

        1.  Apply each phase 2 macro to the declaration, from right to left.

    1.  At this point, all declarations and their signatures exist. The library
        can be type checked.

    1.  For each declaration, with nested declarations ordered first:

        1.  Apply each phase 3 macro to the declaration, from right to left.

    1.  Now all macros have been applied, all imperative code exists, and the
        library can be completely compiled. Any macros defined in this library
        are ready to be used by later libraries.

## Macro phases

The basic idea is to build the program up in a series of steps. In each phase,
macros only have access to the parts of the program that are already complete,
and produce information for later phases. As the program is incrementally
"pinned down", later phases gain more introspective power, but have less power
to mutate the program.

A single macro class can participate in multiple phases by implementing more
than one of the macro phase interfaces. For example, a macro might declare a new
member in an early phase and then provide its implementation in a later phase.

There are three phases:

### Phase 1: Type macros

Here, macros contribute new types to the program&mdash;classes, typedefs, enums,
etc. This is the only phase where a macro can introduce a new visible name into
the top level scope.

Very little reflective power is provided in this phase. Since other macros
running in parallel may be declaring new types, we can't even assume that all
top-level identifiers can be resolved. You can see the names of types that are
referenced in the declaration the macro is applied to, but you can't ask if they
are a subtype of a known type, type hierarchies have not been resolved yet. Even
a type which could be resolved to an existing type might not actually resolve to
that type once macros are done (a new type could be introduced which shadows the
original one).

After this phase completes, all top-level names are declared. Subsequent phases
know exactly which type any named reference resolves to, and can ask questions
about subtype relations, etc.

### Phase 2: Declaration macros

In this phase, macros declare functions, variables, and members. "Declaring"
here means specifying the name and type signature, but not the body of a
function or initializer for a variable. In other words, macros in this phase
specify the declarative structure but no imperative code.

When applied to a class, a macro can introspect on all of the members of that
class and its superclasses, but they cannot introspect on the members of other
types.

### Phase 3: Definition macros

In the final phase, macros provide the imperative code to fill in abstract or
external members.

Macros in this phase can also wrap existing methods or constructors, by
injecting some code before and/or after those method bodies. These statements
share a scope with each other, but not with the original function body.

Phase three macros can add new supporting declarations to the surrounding
scope, but these are private to the macro generated code, and never show up in
introspection APIs.

These macros can fully introspect on any type reachable from the declarations
they annotate, including introspecting on members of classes, etc.

## APIs

The specific APIs for macros are being prototyped currently, and the docs are
hosted [here][docs].

### Macro API

Every macro is a user-defined class that implements one or more special macro
interfaces. Every macro interface is a subtype of a root [Macro][] type. There
are interfaces for each kind of declaration macros can be applied to — class,
function, etc. Then, for each of those, there is an interface for each macro
phase — type, declaration, and definition.

A single macro class can implement as many of these interfaces as it wants to.
This can allow a single macro to participate in multiple phases and to support
being applied to multiple kinds of declarations.

Here are some direct links to the root interfaces for each phase:

- [TypeMacro][]
- [DeclarationMacro][]
- [DefinitionMacro][]

As an example, the interface you should implement for a macro that runs on
classes in the declaration phase is [ClassDeclarationMacro][].

### Introspection API

The first argument to any method that you implement in your macro is the
introspection object. This is a representation of the declaration that the macro
was applied to.

For example, lets look at the [ClassDeclarationMacro][] API, which has the
following method that you must override:

```dart
class ClassDeclarationMacro implements DeclarationMacro {
  void visitClassDeclaration(
      ClassDeclaration declaration, ClassDeclarationBuilder builder);
}
```

The [ClassDeclaration][] instance you get here provides all the
introspective information to you that is available for classes in the
`declaration` phase.

The `builder` parameter also provides an API that allows you to retrieve an
introspection object for any `Type` object available to the macro at runtime.
The introspection capabilites of these objects are limited to the information
produced by the previous macro phase of macros, similar to the capabilites
provided for type references on the declaration.

### Metadata Annotations

The ability to introspect on metadata annotations is important for macros, as
it is expected to be a common way to configure them. For instance a class level
macro may want some per-declaration configuration, and annotations are an
intuitive way to provide that.

Allowing access to metadata does present some challenges though.

#### Annotations that Require Macro Expansion

This could happen if the annotation class has macros applied to it, or if
some argument(s) to the annotation constructor use macros.

Because macros are not allowed to generate code that shadows an identifier
in the same library, we know that if an annotation class or any arguments to it
could be resolved, then we can assume that resolution is correct.

This allows us to provide an API for macro authors to attempt to instantiate an
annotation in _any phase_. The API may fail (if it requires more macro
expansion to be done), but that is not expected to be a common situation. In
the case where it does fail, users should typically be able to move some of
their code to a separate library (which they import). Then things from that
library can safely be used in annotations in the current library, and reflected
on by macros.

Instantiation must fail if there are any macros left to be expanded on the
annotation class or any arguments to the annotation constructor.

#### Are Macro Applications Introspectable?

Macro applications share the same syntax as annotations, and users may expect
macros to be able to see the other macros as a result.

For now we are choosing not to expose other macro applications as if they were
metadata. While they do share a syntax they are conceptually different.

#### Modifying Metadata Annotations

We will not allow modification or removal of existing annotations, in the same
way that we do not allow modification or removal of existing code.

However, there are potentially situations where it would be useful for a macro
to be able to add metadata annotations to existing declarations. These would
then be read in by other macros (or the same macro in a later phase). In
particular this may be useful when composing multiple macros together into a
single macro. That macro may have a different configuration annotation that it
uses, which it then splits up into the specific annotations that the other
macros it uses expect.

However, if we aren't careful then allowing adding metadata in this way would
expose the order in which macros are applied. For this reason metadata which is
added in this way is not visible to any other macros ran in the same phase.

This does have two interesting and possibly unexpected consequences:

- Macros may see different annotations on the same declaration, if they run in
  different phases.
- Metadata on entirely new declarations is visible in the same phase, but
  metadata added to existing declarations is only visible in later phases.

TODO: Define the API for adding metadata to existing declarations.

#### The Annotation Introspection API

We could try to give users access to an actual instance of the annotation, or
we could give something more like the [DartObject][] class from the analyzer.

Since macros may need to introspect on classes that they do not actually
import (or are not transitively available to them), we choose to expose a more
abstract API (similar to [DartObject][]).

TODO: Define the exact API.

### Code Building API

At the root of the API for generating code, are the [Code][] and `*Builder`
classes.

- The [Code][] class and its subtypes are first-class representations of
  pieces of Dart programs, essentially abstract syntax trees.
- The `*Builder` instance is always passed as the second argument to the methods
  you implement in your macro, and is what you use to actually augment the
  program with [Code][].

There is a different type of `*Builder` for each specific type of macro, for
instance if you look at the [DeclarationBuilder][] class, you will see this
interface method `void addToLibrary(Declaration declaration)`. The
[Declaration][] class here is a subtype of [Code][].

Most subtypes of [Code][] require fully syntactically valid code in order to
be constructed, but where you need to build up something in smaller pieces you
can use the [Fragment][] subtype. Any arbitrary String can be passed to this
class, allowing you to build up your code fragments however you like.

<<<<<<< HEAD
### Resource API

Some macros may wish to load resources (such as files). We do want to enable
this, but because macros are untrusted code that runs at analysis time, we
block macros from reading resources outside the scope of the original program.

In order to distinguish whether a resource is "in scope", we use the package
config file. Specifically, we allow access to any resource that exists under
the root URI of any package in the current package config. Note that this may
include resources outside of the `lib` directory of a package - even for
package dependencies - depending on how the package config file is configured.

If the URI points to a symlink it must be followed and the final physical file
location checked to be a valid path under a package root. Otherwise they could
be used to circumvent this check and load a resource that is outside the scope
of the program. **TODO**: Evaluate whether this restriction is problematic for
any current compilation strategies, such as in bazel, and if so consider
alternatives.

Resources are read via a [Uri][]. This may be a `package:` URI, or an absolute
URI of any other form as long as it exists under the root URI of some package
listed in the package config.

It is also intuitive for macros to accept a relative URI for resources. In
order to support this macros should compute the absolute URI from the current
libraries URI. This URI is accessible by introspecting on the library of the
declaration that a macro is applied to.

- **TODO**: Support for relative URIs in part files (requires a part file
  abstraction)?
- **TODO**: Should libraries report their fully resolved URI or the URI that
  was used to import them? The latter would mean that files under `lib` could
  not read resources outside of `lib`, which has both benefits and drawbacks.

Lastly, since macros must return synchronously, we only expose a synchronous
API for reading resources.

The specific API is as follows, and would only be available at compile time:

```dart
/// A read-only resource API for use in macro implementation code.
class Resource {
  /// Either a `package:` URI, or an absolute URI which is under the root of
  /// one or more packages in the current package config.
  final Uri uri;

  /// Creates a resource reference.
  ///
  /// The [uri] must be valid for this compilation, which means that it exists
  /// under the root URI of one or more packages in the package config file.
  ///
  /// Throws an [InvalidResourceException] if [uri] is not valid.
  Resource(this.uri);

  /// Whether or not a resource actually exists at [uri].
  bool get exists;

  /// Synchronously reads this resource as bytes.
  Uint8List readAsBytesSync();

  /// Synchronously reads this resource as text using [encoding].
  String readAsStringSync({Encoding encoding = utf8});
  
  /// Synchronously reads the resource as lines of text using [encoding].
  List<String> readAsLinesSync({Encoding encoding = utf8});
}
```

#### Resource Invalidation

Resources that are read should be treated as source inputs to the program, and
should invalidate the parts of the program that depended on them when they
change.

When a resource is read during compilation, it should either be cached for
subsequent reads to use or a hash of its contents stored. No two macros should
ever see different contents for the same resource, within the same build.

This implies that the compilers will need to be keeping track of which
resources have been read, and adding a dependency on those resources to the
library. The compilers (or tools invoking the compilers) will then need to
watch these resource files for changes in the same way that they watch source
files today.

This also includes tracking when resources are created or destroyed - so for
instance calling any method on a `Resource` should add a dependency on the
`uri` of that resource, whether it exists or not.

##### build_runner

In build_runner we run the compiler in a special directory and we only copy
over the files we know will be read (transitive dart files). How would we
know which resources to copy over, and more specifically which resources were
read by the compiler?

It is likely that we would need some special configuration from the users here
to make this work, at least a general glob of available resources for a package.

##### bazel

No additional complications, resources will need to be provided as data inputs
to the dart_library targets though.

##### frontend_server

The frontend server will need to communicate back the list of resources that
were depended on. This could likely work similarly to how it reports changes
to the Dart sources (probably just treat them in the same way as source files).
=======
### Adding New Macro Applications

Macros are allowed to add new macro applications in two ways:

#### Adding Macro Applications to New Declarations

When creating [Code][] instances, a macro may generate code which includes
macro applications. These macro applications must be from either the current
phase or a later phase, but cannot be from previous phases.

If a macro application is added which implements an earlier phase, that phase
is not ran. This should result in a warning if the macro does not also
implement some phase that will be ran.

If a macro application is added which runs in the same phase as the current
one, then it is immediately expanded after execution of the current macro,
following the normal ordering rules.

#### Adding Macro Applications to Existing Declarations

Macro applications can be added to existing declarations through the `*Builder`
APIs. Macros added in this way are always prepended to the list of existing
macros on the declaration (which makes them run _last_).

Note that macros can already _immediately_ invoke another macro on a given
declaration manually, by simply instantiating the macro and then invoking
it.

TODO: Update the builder apis to allow this.

#### Note About Ordering Violations

Note that both of these mechanisms allow for normal macro ordering to be
circumvented. Consider the following example, where all macros run in the
Declaration phase:

```dart
@macroA
@macroB
class X {
  @macroC // Added by `@macroA`, runs after both `@macroB` and `@macroA`
  int? a; 

  // Generated by `@macroC`, not visible to `@macroB`.
  int? b;
}
```

Normally, macros always run "inside-out". But in this case `@macroC` runs after
both `@macroB` and `@macroC` which were applied to the class.

We still allow this because it doesn't cause any ambiguity in ordering, even
though it violates the normal rules.

We could instead only allow adding macros from _later_ phases, but that would
restrict the functionality in unnecessary ways.
>>>>>>> a8b6b663

## Scoping

### Resolved identifiers

Macros will likely want to introduce references to identifiers that are not in
the scope of the library in which they are running, but are in the scope of the
macro itself, or possibly even references which are not in scope of either the
macro itself or the library where it is applied.

Even if an identifier is in scope of the library in which the macro is applied
(lets say its exported by the macro library), that identifier could be shadowed
by another identifier in the library.

**TODO**: Investigate other approaches to the proposal below, see discussion
at https://github.com/dart-lang/language/pull/1779#discussion_r683843130.

To enable a macro to safely emit a reference to a known identifier, there is
a `Identifier` subtype of `Code`. This class takes both a simple name for the
identifier (no prefix allowed), as well as a library URI, where that identifier
should be looked up.

The generated code should be equivalent to adding a new import to the library,
with the specified URI and a unique prefix. In the code the identifier will be
emitted with that unique prefix followed by its simple name.

Note that technically this allows macros to add references to libraries that
the macro itself does not depend on, and the users application also may not
depend on. This is discouraged, but not prevented, and should result in an error
if it happens.

### Generated declarations

A key use of macros is to generate new declarations, and handwritten code may
refer to them—it may call macro-generated functions, read macro-generated
fields, construct macro-generated classes, etc. This means that before macros
are applied, code may contain identifiers that cannot be resolved. This is not
an error. Any identifier that can't be resolved before the macro is applied is
allowed to be resolved to a macro-produced identifier after macros are applied.

All the rules below apply only to the library in which a macro is applied—macro
applications in imported libraries are considered to be fully expanded already
and are treated exactly the same as handwritten code.

Macros are not permitted to introduce declarations that directly conflict with
existing declarations in the same library. These rules are the same as if the
code were handwritten.

Macros may also add declarations which shadow existing symbols in the library,
but don't directly conflict. In this case we want to ensure that the intent of
any user written code is always clear. Consider the following example:

```dart
int get x => 1;

@generateX 
class Bar {
  // Generated: int get x => 2;

  // Should this return the top level `x`, or the generated instance getter?
  int get y => x; 
}
```

There are several potential choices to we could make here:

1.  We could say that any identifier that can be resolved before macro
    application keeps its original resolution (so `x` would still resolve to the
    original, top level `x`).
2.  We could re-resolve all identifiers after the macros are applied, which can
    possibly change what they resolve to (in this case `x` would resolve to the
    generated instance getter `x`).
3.  We could make it some kind of error for a macro to introduce an identifier
    that shadows another.
4.  We could make it a compile-time error to *use* an identifier shadowed by one
    produced by a macro.

The first two choices could be very confusing to users, some will expect one
behavior while others expect the other. The third choice would work but might be
overly restrictive. The final option still avoids the ambiguity, and is a bit
more permissive than the third.

It similarly also is not allowed for one macro to produce a declaration that the
identifier resolves to and then another macro to produce another declaration
that then shadows that one. In other words, any hand-authored identifier may be
resolved at any point during macro application, but it may only be resolved
once.

These constraints produce this rule:

*   It is a compile-time error if any hand-authored identifier in a library
    containing a macro application would bind to a different declaration when
    resolved before and after macro expansion in that library. In other words,
    it is a compile-time error if a macro introduces an identifier that shadows
    a handwritten identifier that is used in the same library.

This follows from the general principle that macros should not alter the
meaning of existing code. Adding the getter `x` in the example above shadows the
top level `x`, changing the meaning of the original code.

Note, that if the getter were written as `int get y => this.x;`, then a macro
*would* be allowed to introduce the new getter `x`, because `this.x` could not
previously be resolved.

## Language and API Evolution

### Language Versioning

Macros generate code directly into existing libraries, and we want to maintain
the behavior that a library only has one language version. Thus, the language
version of macro generated code is always that of the library it is generating
code _into_.

This means that macros need the ability to ask for the language version of a
given library. This will be allowed through the library introspection class,
which is available from the introspection apis on all declarations via a
`library` getter.

TODO: Fully define the library introspection api for each phase. 

### API Versioning

TODO: Finalize the approach here.

It is possible that future language changes would require a breaking change to
an existing imperative macro API. For instance you could consider what would
happen if we added multiple return values from functions. That would
necessitate a change to many apis so that they would support multiple return
types instead of a single one.

#### Proposal: Ship Macro APIs as a Pub Package

Likely, this package would only export directly an existing `dart:` uri, but
it would be able to be versioned like a public package, including tight sdk
constraints (likely on minor version ranges). This would work similar to the
`dart:_internal` library.

This approach would involve more work on our end (to release this package with
each dart release). But it would help keep users on the rails, and give us a
lot of flexibility with the API going forward.

## Limitations

- Macros cannot be applied from within the same library cycle as they are
  defined.
  - **TODO**: Explain library cycles, and why they are a problem.
- Macros cannot write arbitrary files to disk, and read them in later. They
  can only generate code into the library where they are applied.
  - **TODO**: Full list of available `dart:` APIs.
  - **TODO**: Design a safe API for read-only access to files.

[Code]: https://jakemac53.github.io/macro_prototype/doc/api/definition/Code-class.html
[ClassDeclaration]: https://jakemac53.github.io/macro_prototype/doc/api/definition/ClassDeclaration-class.html
[ClassDeclarationBuilder]: https://jakemac53.github.io/macro_prototype/doc/api/definition/ClassDeclarationBuilder-class.html
[ClassDeclarationMacro]: https://jakemac53.github.io/macro_prototype/doc/api/definition/ClassDeclarationMacro-class.html
[DartObject]: https://pub.dev/documentation/analyzer/latest/dart_constant_value/DartObject-class.html
[Declaration]: https://jakemac53.github.io/macro_prototype/doc/api/definition/Declaration-class.html
[DeclarationBuilder]: https://jakemac53.github.io/macro_prototype/doc/api/definition/DeclarationBuilder-class.html
[DeclarationMacro]: https://jakemac53.github.io/macro_prototype/doc/api/definition/DeclarationMacro-class.html
[DefinitionMacro]: https://jakemac53.github.io/macro_prototype/doc/api/definition/DefinitionMacro-class.html
[docs]: https://jakemac53.github.io/macro_prototype/doc/api/definition/definition-library.html
[Fragment]: https://jakemac53.github.io/macro_prototype/doc/api/definition/Fragment-class.html
[Macro]: https://jakemac53.github.io/macro_prototype/doc/api/definition/Macro-class.html
[typeDeclarationOf]: https://jakemac53.github.io/macro_prototype/doc/api/definition/DeclarationBuilder/typeDeclarationOf.html
[TypeMacro]: https://jakemac53.github.io/macro_prototype/doc/api/definition/TypeMacro-class.html
[Uri]: https://api.dart.dev/stable/2.13.4/dart-core/Uri-class.html<|MERGE_RESOLUTION|>--- conflicted
+++ resolved
@@ -393,7 +393,6 @@
 can use the [Fragment][] subtype. Any arbitrary String can be passed to this
 class, allowing you to build up your code fragments however you like.
 
-<<<<<<< HEAD
 ### Resource API
 
 Some macros may wish to load resources (such as files). We do want to enable
@@ -502,7 +501,7 @@
 The frontend server will need to communicate back the list of resources that
 were depended on. This could likely work similarly to how it reports changes
 to the Dart sources (probably just treat them in the same way as source files).
-=======
+
 ### Adding New Macro Applications
 
 Macros are allowed to add new macro applications in two ways:
@@ -559,7 +558,6 @@
 
 We could instead only allow adding macros from _later_ phases, but that would
 restrict the functionality in unnecessary ways.
->>>>>>> a8b6b663
 
 ## Scoping
 

// Copyright (c) 2022, the Dart project authors. Please see the AUTHORS file
// for details. All rights reserved. Use of this source code is governed by a
// BSD-style license that can be found in the LICENSE file.

import 'dart:io';
import 'dart:isolate';

import 'package:_fe_analyzer_shared/src/macros/bootstrap.dart';
import 'package:_fe_analyzer_shared/src/macros/executor/serialization.dart';
import 'package:frontend_server/compute_kernel.dart';

void main(List<String> args) async {
  var scriptUri = Uri.base
      .resolve(args.isEmpty ? 'bin/user_main.dart' : args.single)
      .toFilePath();
  watch.start();
  var dartToolDir = Directory('.dart_tool/macro_proposal')
    ..createSync(recursive: true);
  var bootstrapFile =
      File(dartToolDir.uri.resolve('bootstrap.dart').toFilePath());
  log('Bootstrapping macro program (${bootstrapFile.path}).');
  var dataClassUri = Uri.parse('package:macro_proposal/data_class.dart');
  var functionalWidgetUri =
      Uri.parse('package:macro_proposal/functional_widget.dart');
  var observableUri = Uri.parse('package:macro_proposal/observable.dart');
  var autoDisposableUri = Uri.parse('package:macro_proposal/auto_dispose.dart');
  var jsonSerializableUri =
      Uri.parse('package:macro_proposal/json_serializable.dart');
  var injectableUri = Uri.parse('package:macro_proposal/injectable.dart');
  var checksExtensionsUri =
      Uri.parse('package:macro_proposal/checks_extensions.dart');
  var bootstrapContent = bootstrapMacroIsolate({
    dataClassUri.toString(): {
      'AutoConstructor': [''],
      'CopyWith': [''],
      'DataClass': [''],
      'HashCode': [''],
      'ToString': [''],
    },
    functionalWidgetUri.toString(): {
      'FunctionalWidget': [''],
    },
    observableUri.toString(): {
      'Observable': [''],
    },
    autoDisposableUri.toString(): {
      'AutoDispose': [''],
    },
    jsonSerializableUri.toString(): {
      'JsonSerializable': [''],
<<<<<<< HEAD
    }
=======
    },
    injectableUri.toString(): {
      'Component': [''],
      'Injectable': [''],
      'Provides': [''],
    },
    checksExtensionsUri.toString(): {
      'ChecksExtensions': [''],
      'ChecksExtension': [''],
    },
>>>>>>> 28087025
  }, SerializationMode.byteData);
  bootstrapFile.writeAsStringSync(bootstrapContent);
  var bootstrapKernelFile =
      File(bootstrapFile.uri.resolve('bootstrap.dart.dill').toFilePath());

  var feAnalyzerSharedRoot = (await Isolate.resolvePackageUri(
          Uri.parse('package:_fe_analyzer_shared/fake.dart')))!
      .resolve('./');

  log('Compiling macro program to kernel (${bootstrapKernelFile.path})');
  var dataClassSnapshot = await computeKernel([
    '--enable-experiment=macros',
    '--no-summary',
    '--no-summary-only',
    '--target=vm',
    '--dart-sdk-summary',
    Uri.base
        .resolve(Platform.resolvedExecutable)
        .resolve('../lib/_internal/vm_platform_strong_product.dill')
        .toFilePath(),
    '--output',
    bootstrapKernelFile.path,
    '--source=${bootstrapFile.path}',
    '--source=lib/auto_dispose.dart',
    '--source=lib/checks_extensions.dart',
    '--source=lib/data_class.dart',
    '--source=lib/functional_widget.dart',
    '--source=lib/injectable.dart',
    '--source=lib/json_serializable.dart',
    '--source=lib/observable.dart',
    for (var source in await _allSources(feAnalyzerSharedRoot.path))
      '--source=$source',
    '--packages-file=.dart_tool/package_config.json',
  ]);
  if (!dataClassSnapshot.succeeded) {
    log('failed to build data class macro!');
    return;
  }

  var output = File(dartToolDir.uri.resolve('user_main.dill').toFilePath());
  log('Building main program to kernel (${output.path})');
  var snapshotResult = await computeKernel([
    '--enable-experiment=macros',
    '--no-summary',
    '--no-summary-only',
    '--target=vm',
    '--dart-sdk-summary',
    Uri.base
        .resolve(Platform.resolvedExecutable)
        .resolve('../lib/_internal/vm_platform_strong_product.dill')
        .toFilePath(),
    '--output',
    output.path,
    '--source',
    scriptUri,
    '--packages-file=.dart_tool/package_config.json',
    '--enable-experiment=macros',
    '--precompiled-macro',
<<<<<<< HEAD
    '${bootstrapKernelFile.path};$autoDisposableUri;$dataClassUri;$observableUri;$jsonSerializableUri',
=======
    '$dataClassUri;${bootstrapKernelFile.path}',
    '--precompiled-macro',
    '$observableUri;${bootstrapKernelFile.path}',
    '--precompiled-macro',
    '$autoDisposableUri;${bootstrapKernelFile.path}',
    '--precompiled-macro',
    '$jsonSerializableUri;${bootstrapKernelFile.path}',
    '--precompiled-macro',
    '$injectableUri;${bootstrapKernelFile.path}',
    '--precompiled-macro',
    '$checksExtensionsUri;${bootstrapKernelFile.path}',
>>>>>>> 28087025
    '--macro-serialization-mode=bytedata',
    '--input-linked',
    bootstrapKernelFile.path,
  ]);
  if (!snapshotResult.succeeded) {
    log('failed to build!');
    return;
  }
  log('Compiled app, attempting to run:');

  var result = await Process.run(Platform.resolvedExecutable, [output.path]);
  log('''
stdout: ${result.stdout}

stderr: ${result.stderr}

exitCode: ${result.exitCode}
''');
}

Iterable<String> _allSources(String packageRoot) => Directory(packageRoot)
    .listSync(recursive: true)
    .whereType<File>()
    .map((e) => e.path)
    .where((path) => path.endsWith('.dart'));

final watch = Stopwatch();

void log(String message) {
  print('${watch.elapsed}: $message');
}<|MERGE_RESOLUTION|>--- conflicted
+++ resolved
@@ -48,9 +48,6 @@
     },
     jsonSerializableUri.toString(): {
       'JsonSerializable': [''],
-<<<<<<< HEAD
-    }
-=======
     },
     injectableUri.toString(): {
       'Component': [''],
@@ -61,7 +58,6 @@
       'ChecksExtensions': [''],
       'ChecksExtension': [''],
     },
->>>>>>> 28087025
   }, SerializationMode.byteData);
   bootstrapFile.writeAsStringSync(bootstrapContent);
   var bootstrapKernelFile =
@@ -120,21 +116,9 @@
     '--packages-file=.dart_tool/package_config.json',
     '--enable-experiment=macros',
     '--precompiled-macro',
-<<<<<<< HEAD
-    '${bootstrapKernelFile.path};$autoDisposableUri;$dataClassUri;$observableUri;$jsonSerializableUri',
-=======
-    '$dataClassUri;${bootstrapKernelFile.path}',
-    '--precompiled-macro',
-    '$observableUri;${bootstrapKernelFile.path}',
-    '--precompiled-macro',
-    '$autoDisposableUri;${bootstrapKernelFile.path}',
-    '--precompiled-macro',
-    '$jsonSerializableUri;${bootstrapKernelFile.path}',
-    '--precompiled-macro',
-    '$injectableUri;${bootstrapKernelFile.path}',
-    '--precompiled-macro',
-    '$checksExtensionsUri;${bootstrapKernelFile.path}',
->>>>>>> 28087025
+    '${bootstrapKernelFile.path};$autoDisposableUri;$dataClassUri;'
+        '$observableUri;$jsonSerializableUri;$injectableUri;'
+        '$checksExtensionsUri',
     '--macro-serialization-mode=bytedata',
     '--input-linked',
     bootstrapKernelFile.path,

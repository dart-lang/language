--- conflicted
+++ resolved
@@ -122,13 +122,7 @@
     var allFields = await clazz.allFields(builder).toList();
     var namedParams = [
       for (var field in allFields)
-        ParameterCode.fromString(
-<<<<<<< HEAD
-            '${field.type.code}${field.type.isNullable ? '' : '?'} '
-=======
-            '${field.type.toCode()}${field.type.isNullable ? '?' : ''} '
->>>>>>> 315bf8a6
-            '${field.name}'),
+        ParameterCode.fromString('${field.type.code} ${field.name}'),
     ];
     var args = [
       for (var field in allFields)

--- conflicted
+++ resolved
@@ -17,158 +17,84 @@
     git:
       url: https://github.com/dart-lang/sdk.git
       path: pkg/_fe_analyzer_shared
-<<<<<<< HEAD
       ref: 3.3.0-238.0.dev
-=======
-      ref: 3.2.0-149.0.dev
->>>>>>> 28087025
   _js_interop_checks:
     git:
       url: https://github.com/dart-lang/sdk.git
       path: pkg/_js_interop_checks
-<<<<<<< HEAD
       ref: 3.3.0-238.0.dev
-=======
-      ref: 3.2.0-149.0.dev
->>>>>>> 28087025
   analyzer:
     git:
       url: https://github.com/dart-lang/sdk.git
       path: pkg/analyzer
-<<<<<<< HEAD
       ref: 3.3.0-238.0.dev
-=======
-      ref: 3.2.0-149.0.dev
->>>>>>> 28087025
   build_integration:
     git:
       url: https://github.com/dart-lang/sdk.git
       path: pkg/build_integration
-<<<<<<< HEAD
       ref: 3.3.0-238.0.dev
-=======
-      ref: 3.2.0-149.0.dev
->>>>>>> 28087025
   compiler:
     git:
       url: https://github.com/dart-lang/sdk.git
       path: pkg/compiler
-<<<<<<< HEAD
       ref: 3.3.0-238.0.dev
-=======
-      ref: 3.2.0-149.0.dev
-  dart2wasm:
-    git:
-      url: https://github.com/dart-lang/sdk.git
-      path: pkg/dart2wasm
-      ref: 3.2.0-149.0.dev
->>>>>>> 28087025
   dart2js_info:
     git:
       url: https://github.com/dart-lang/sdk.git
       path: pkg/dart2js_info
-<<<<<<< HEAD
       ref: 3.3.0-238.0.dev
   dart2wasm:
     git:
       url: https://github.com/dart-lang/sdk.git
       path: pkg/dart2wasm
       ref: 3.3.0-238.0.dev
-=======
-      ref: 3.2.0-149.0.dev
->>>>>>> 28087025
   dev_compiler:
     git:
       url: https://github.com/dart-lang/sdk.git
       path: pkg/dev_compiler
-<<<<<<< HEAD
       ref: 3.3.0-238.0.dev
-=======
-      ref: 3.2.0-149.0.dev
->>>>>>> 28087025
   front_end:
     git:
       url: https://github.com/dart-lang/sdk.git
       path: pkg/front_end
-<<<<<<< HEAD
       ref: 3.3.0-238.0.dev
-=======
-      ref: 3.2.0-149.0.dev
->>>>>>> 28087025
   frontend_server:
     git:
       url: https://github.com/dart-lang/sdk.git
       path: pkg/frontend_server
-<<<<<<< HEAD
       ref: 3.3.0-238.0.dev
-=======
-      ref: 3.2.0-149.0.dev
->>>>>>> 28087025
   js_ast:
     git:
       url: https://github.com/dart-lang/sdk.git
       path: pkg/js_ast
-<<<<<<< HEAD
       ref: 3.3.0-238.0.dev
-=======
-      ref: 3.2.0-149.0.dev
->>>>>>> 28087025
   js_runtime:
     git:
       url: https://github.com/dart-lang/sdk.git
       path: pkg/js_runtime
-<<<<<<< HEAD
       ref: 3.3.0-238.0.dev
-=======
-      ref: 3.2.0-149.0.dev
->>>>>>> 28087025
   js_shared:
     git:
       url: https://github.com/dart-lang/sdk.git
       path: pkg/js_shared
-<<<<<<< HEAD
       ref: 3.3.0-238.0.dev
-=======
-      ref: 3.2.0-149.0.dev
->>>>>>> 28087025
   kernel:
     git:
       url: https://github.com/dart-lang/sdk.git
       path: pkg/kernel
-<<<<<<< HEAD
       ref: 3.3.0-238.0.dev
-=======
-      ref: 3.2.0-149.0.dev
-  meta:
-    git:
-      url: https://github.com/dart-lang/sdk.git
-      path: pkg/meta
-      ref: 3.2.0-149.0.dev
->>>>>>> 28087025
   mmap:
     git:
       url: https://github.com/dart-lang/sdk.git
       path: pkg/mmap
-<<<<<<< HEAD
       ref: 3.3.0-238.0.dev
-=======
-      ref: 3.2.0-149.0.dev
->>>>>>> 28087025
   vm:
     git:
       url: https://github.com/dart-lang/sdk.git
       path: pkg/vm
-<<<<<<< HEAD
       ref: 3.3.0-238.0.dev
-=======
-      ref: 3.2.0-149.0.dev
->>>>>>> 28087025
   wasm_builder:
     git:
       url: https://github.com/dart-lang/sdk.git
       path: pkg/wasm_builder
-<<<<<<< HEAD
-      ref: 3.3.0-238.0.dev
-=======
-      ref: 3.2.0-149.0.dev
->>>>>>> 28087025
+      ref: 3.3.0-238.0.dev
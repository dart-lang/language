--- conflicted
+++ resolved
@@ -4,7 +4,7 @@
 
 Status: In progress
 
-Version 2.10 (see [CHANGELOG](#CHANGELOG) at end)
+Version 2.11 (see [CHANGELOG](#CHANGELOG) at end)
 
 Note: This proposal is broken into a couple of separate documents. See also
 [records][] and [exhaustiveness][].
@@ -1642,7 +1642,6 @@
     method. This lets you use constant patterns for user-defined types with
     custom value semantics.*
 
-<<<<<<< HEAD
     *Note also that the restriction that constants must be a subtype of the
     matched value's static type is removed. This is a currently an error in
     Dart:*
@@ -1662,28 +1661,25 @@
     constant to have a user-defined `==` method such that this could match.*
 
 *   **Variable**:
-=======
-* **Variable**:
->>>>>>> 659b8ae6
-
-  1.  In an assignment context, the required type of `p` is the declared 
-      (unpromoted) type of the variable that `p` resolves to.
-
-  2. Else if the variable has a type annotation, the required type of `p` is
-     that type, as is the declared type of the variable introduced by `p`.
-
-  3. Else the required type of `p` is `M`, as is the declared type of the
-     variable introduced by `p`. *This means that an untyped variable pattern
-     can have its type indirectly inferred from the type of a superpattern:*
-
-     ```dart
-     var <(num, Object)>[(a, b)] = [(1, true)]; // a is num, b is Object.
-     ```
-
-     *The pattern's context type schema is `List<(num, Object>)`. Downwards
-     inference uses that to infer `List<(num, Object>)` for the initializer.
-     That inferred type is then destructured and used to infer `num` for `a`
-     and `Object` for `b`.*
+
+    1.  In an assignment context, the required type of `p` is the declared
+        (unpromoted) type of the variable that `p` resolves to.
+
+    2.  Else if the variable has a type annotation, the required type of `p` is
+        that type, as is the declared type of the variable introduced by `p`.
+
+    3.  Else the required type of `p` is `M`, as is the declared type of the
+        variable introduced by `p`. *This means that an untyped variable pattern
+        can have its type indirectly inferred from the type of a superpattern:*
+
+        ```dart
+        var <(num, Object)>[(a, b)] = [(1, true)]; // a is num, b is Object.
+        ```
+
+        *The pattern's context type schema is `List<(num, Object>)`. Downwards
+        inference uses that to infer `List<(num, Object>)` for the initializer.
+        That inferred type is then destructured and used to infer `num` for `a`
+        and `Object` for `b`.*
 
 *   **Parenthesized**: Type-check the inner subpattern using `M` as the matched
     value type.
@@ -1806,7 +1802,6 @@
         `dynamic` is not a subtype of `String`. In this example, the cast will
         fail and throw an exception.*
 
-<<<<<<< HEAD
         ```dart
         T id<T>(T t) => t;
         var record = (x: id);
@@ -1831,14 +1826,6 @@
 
 It is a compile-time error if the type of an expression in a guard clause is not
 assignable to `bool`.
-=======
-*   A pattern `p` is in an irrefutable context, it is type checked against a
-    matched value type `M` to have a required type `T`, and `M` is not
-    assignable to `T`. *Destructuring and variable patterns can only be used in
-    declarations and assignments if we can statically tell that the
-    destructuring and variable binding won't fail to match (though it might
-    throw a runtime exception from implicit downcasts from `dynamic`).*
->>>>>>> 659b8ae6
 
 ### Pattern uses
 
@@ -2775,11 +2762,10 @@
 
 ## Changelog
 
-<<<<<<< HEAD
-### 2.9
+### 2.11
 
 -   Clarify implicit coercions and casts (#2488).
-=======
+
 ### 2.10
 
 -   Tweak the rules for type checking List/Map patterns, so that explicit
@@ -2790,7 +2776,6 @@
 
 -   Clarify scoping rules and loosen restrictions on variables in cases with a
     shared body (#2473, #2485, #2533).
->>>>>>> 659b8ae6
 
 ### 2.8
 

# Patterns Feature Specification

Author: Bob Nystrom

Status: In progress

Version 2.11 (see [CHANGELOG](#CHANGELOG) at end)

Note: This proposal is broken into a couple of separate documents. See also
[records][] and [exhaustiveness][].

[records]: https://github.com/dart-lang/language/blob/master/accepted/future-releases/records/records-feature-specification.md

## Summary

This proposal covers a family of closely-related features that address a number
of some of the most highly-voted user requests. It directly addresses:

*   [Multiple return values](https://github.com/dart-lang/language/issues/68) (495 👍, 4th highest)
*   [Algebraic datatypes](https://github.com/dart-lang/language/issues/349) (362 👍, 10th highest)
*   [Patterns and related features](https://github.com/dart-lang/language/issues/546) (379 👍, 9th highest)
*   [Destructuring](https://github.com/dart-lang/language/issues/207) (394 👍, 7th highest)
*   [Sum types and pattern matching](https://github.com/dart-lang/language/issues/83) (201 👍, 11th highest)
*   [Extensible pattern matching](https://github.com/dart-lang/language/issues/1047) (69 👍, 23rd highest)
*   [JDK 12-like switch statement](https://github.com/dart-lang/language/issues/27) (79 👍, 19th highest)
*   [Switch expression](https://github.com/dart-lang/language/issues/307) (28 👍)
*   [Type decomposition](https://github.com/dart-lang/language/issues/169)

(For comparison, the current #1 issue, [Data classes](https://github.com/dart-lang/language/issues/314) has 824 👍.)

In particular, this proposal covers several coding styles and idioms users
would like to express:

### Multiple returns

Functions take not a single parameter but an entire parameter *list* because
you often want to pass multiple values in. Parameter lists give you a flexible,
ad hoc way of aggregating multiple values going into a function, but there is
no equally easy way to aggregate multiple values coming *out*. You're left with
having to create a class, which is verbose and couples any users of the API to
that specific class declaration. Or you pack the values into a List or Map and
end up losing type safety.

Records are sort of like "first class argument lists" and give you a natural
way to return multiple values:

```dart
(double, double) geoCode(String city) {
  var lat = // Calculate...
  var long = // Calculate...

  return (lat, long); // Wrap in record and return.
}
```

### Destructuring

Once you have a few values lumped into a record, you need a way to get them
back out. Record patterns in variable declarations let you *destructure* a
record value by accessing fields and binding the resulting values to new
variables:

```dart
var (lat, long) = geoCode('Aarhus');
print('Location lat:$lat, long:$long');
```

List and map patterns let you likewise destructure those respective collection
types (or any other class that implements `List` or `Map`):

```dart
var list = [1, 2, 3];
var [a, b, c] = list;
print(a + b + c); // 6.

var map = {'first': 1, 'second': 2};
var {'first': a, 'second': b} = map;
print(a + b); // 3.
```

You can also destructure and assign to existing variables:

```dart
var (a, b) = ('left', 'right');
(b, a) = (a, b); // Swap!
print('$a $b'); // Prints "right left".
```

### Algebraic datatypes

You often have a family of related types and an operation that needs specific
behavior for each type. In an object-oriented language, the natural way to model
that is by implementing each operation as an instance method on its respective
type:

```dart
abstract class Shape {
  double calculateArea();
}

class Square implements Shape {
  final double length;
  Square(this.length);

  double calculateArea() => length * length;
}

class Circle implements Shape {
  final double radius;
  Circle(this.radius);

  double calculateArea() => math.pi * radius * radius;
}
```

Here, the `calculateArea()` operation is supported by all shapes by implementing
the method in each class. This works well for operations that feel closely tied
to the class, but it splits the behavior for the entire operation across many
classes and requires you to be able to add new instance methods to those
classes.

Some behavior is more naturally modeled with the operations for all types kept
together in a single function. Today, you can accomplish that using manual type
tests:

```dart
double calculateArea(Shape shape) {
  if (shape is Square) {
    return shape.length + shape.length;
  } else if (shape is Circle) {
    return math.pi * shape.radius * shape.radius;
  } else {
    throw ArgumentError("Unexpected shape.");
  }
}
```

This works, but is verbose and cumbersome. Functional languages like SML
naturally group operations together like this and use pattern matching over
algebraic datatypes to write these functions. Class hierarchies can already
essentially model an algebraic datatype. This proposal provides the pattern
matching constructs to make working with that style enjoyable:

```dart
double calculateArea(Shape shape) =>
  switch (shape) {
    case Square(length: var l) => l * l;
    case Circle(radius: var r) => math.pi * r * r;
  };
```

As you can see, it also adds an expression form for `switch`.

## Patterns

The core of this proposal is a new category of language construct called a
*pattern*. "Expression" and "statement" are both syntactic categories in the
grammar. Patterns form a third category. Like expressions and statements,
patterns are often composed of other subpatterns.

The basic ideas with patterns are:

*   Some can be tested against a value to determine if the pattern *matches* the
    value. If not, the pattern *refutes* the value. Other patterns, called
    *irrefutable* always match.

*   Some patterns, when they match, *destructure* the matched value by pulling
    data out of it. For example, a list pattern extracts elements from the list.
    A record pattern destructures fields from the record.

*   Variable patterns bind new variables to values that have been matched or
    destructured. The variables are in scope in a region of code that is only
    reachable when the pattern has matched.

This gives you a compact, composable notation that lets you determine if an
object has the form you expect, extract data from it, and then execute code only
when all of that is true.

Before introducing each pattern in detail, here is a summary with some examples:

| Kind | Examples |
| ---- |-------- |
| [Logical-or][logicalOrPattern] | `subpattern1 \| subpattern2` |
| [Logical-and][logicalAndPattern] | `subpattern1 & subpattern2` |
| [Relational][relationalPattern] | `== expression`<br>`< expression` |
| [Cast][castPattern] | `foo as String` |
| [Null-check][nullCheckPattern] | `subpattern?` |
| [Null-assert][nullAssertPattern] | `subpattern!` |
| [Constant][constantPattern] | `123`, `null`, `'string'`<br>`math.pi`, `SomeClass.constant`<br>`const Thing(1, 2)`, `const (1 + 2)` |
| [Variable][variablePattern] | `foo`, `var bar`, `String str`, `_`, `int _` |
| [Parenthesized][parenthesizedPattern] | `(subpattern)` |
| [List][listPattern] | `[subpattern1, subpattern2]` |
| [Map][mapPattern] | `{"key": subpattern1, someConst: subpattern2}` |
| [Record][recordPattern] | `(subpattern1, subpattern2)`<br>`(x: subpattern1, y: subpattern2)` |
| [Extractor][extractorPattern] | `SomeClass(x: subpattern1, y: subpattern2)` |

[logicalOrPattern]: #logical-or-pattern
[logicalAndPattern]: #logical-and-pattern
[relationalPattern]: #relational-pattern
[castPattern]: #cast-pattern
[nullCheckPattern]: #null-check-pattern
[nullAssertPattern]: #null-assert-pattern
[constantPattern]: #constant-pattern
[variablePattern]: #variable-pattern
[parenthesizedPattern]: #parenthesized-pattern
[listPattern]: #list-pattern
[mapPattern]: #map-pattern
[recordPattern]: #record-pattern
[extractorPattern]: #extractor-pattern

Here is the overall grammar for the different kinds of patterns:

```
pattern               ::= logicalOrPattern

logicalOrPattern      ::= ( logicalOrPattern '|' )? logicalAndPattern
logicalAndPattern     ::= ( logicalAndPattern '&' )? relationalPattern
relationalPattern     ::= ( equalityOperator | relationalOperator) relationalExpression
                        | unaryPattern

unaryPattern          ::= castPattern
                        | nullCheckPattern
                        | nullAssertPattern
                        | primaryPattern

primaryPattern        ::= constantPattern
                        | variablePattern
                        | parenthesizedPattern
                        | listPattern
                        | mapPattern
                        | recordPattern
                        | extractorPattern
```

As you can see, logical-or patterns (`|`) have the lowest precedence; then
logical-and patterns (`&`), then the postfix *unary patterns* cast (`as`),
null-check (`?`), and null-assert (`!`) patterns; followed by the remaining
highest precedence primary patterns.

The individual patterns are:

### Logical-or pattern

```
logicalOrPattern ::= ( logicalOrPattern '|' )? logicalAndPattern
```

A pair of patterns separated by `|` matches if either of the branches match.
This can be used in a switch expression or statement to have multiple cases
share a body:

```dart
var isPrimary = switch (color) {
  case Color.red | Color.yellow | Color.blue => true;
  default => false;
};
```

Even in switch statements, which allow multiple empty cases to share a single
body, a logical-or pattern can be useful when you want multiple patterns to
share a guard:

```dart
switch (shape) {
  case Square(size: var s) | Circle(size: var s) when s > 0:
    print('Non-empty symmetric shape');
  case Square() | Circle():
    print('Empty symmetric shape');
  default:
    print('Asymmetric shape');
}
```

A logical-or pattern does not have to appear at the top level of a pattern. It
can be nested inside a destructuring pattern:

```dart
switch (list) {
  // Matches a two-element list whose first element is 'a' or 'b':
  case ['a' | 'b', var c]):
}
```

A logical-or pattern may match even if one of its branches does not. That means
that any variables in the non-matching branch would not be initialized. To avoid
problems stemming from that, the following restrictions apply:

*   The two branches must define the same set of variables. This is specified
    more precisely under "Variables and scope".

*   If the left branch matches, the right branch is not evaluated. This
    determines *which* value the variable gets if both branches would have
    matched. In that case, it will always be the value from the left branch.

### Logical-and pattern

```
logicalAndPattern ::= ( logicalAndPattern '&' )? relationalPattern
```

A pair of patterns separated by `&` matches only if *both* subpatterns match.
Unlike logical-or patterns, the variables defined in each branch must *not*
overlap, since the logical-and pattern only matches if both branches do and
the variables in both branches will be bound.

If the left branch does not match, the right branch is not evaluated. *This only
matters because patterns may invoke user-defined methods with visible side
effects.*

### Relational pattern

```
relationalPattern ::= ( equalityOperator | relationalOperator) relationalExpression
```

A relational pattern lets you compare the matched value to a given constant
using any of the equality or relational operators: `==`, `!=`, `<`, `>`, `<=`,
and `>=`. The pattern matches when calling the appropriate operator on the
matched value with the constant as an argument returns `true`. It is a
compile-time error if `relationalExpression` is not a valid constant expression.

The comparison operators are useful for matching on numeric ranges, especially
when combined with `&`:

```dart
String asciiCharType(int char) {
  const space = 32;
  const zero = 48;
  const nine = 57;

  return switch (char) {
    case < space => 'control';
    case == space => 'space';
    case > space & < zero => 'punctuation';
    case >= zero & <= nine => 'digit';
    // Etc...
  }
}
```

### Cast pattern

```
castPattern ::= primaryPattern 'as' type
```

A cast pattern is similar to an extractor pattern in that it checks the matched
value against a given type. But where an extractor pattern is *refuted* if the
value doesn't have that type, a cast pattern *throws*. Like the null-assert
pattern, this lets you forcibly assert the expected type of some destructured
value.

This isn't useful as the outermost pattern in a declaration since you can always
move the `as` to the initializer expression, but when destructuring there is no
place in the initializer to insert the cast. This pattern lets you insert the
cast as values are being pulled out by the pattern:

```dart
(num, Object) record = (1, "s");
var (i as int, s as String) = record;
```

### Null-check pattern

```
nullCheckPattern ::= primaryPattern '?'
```

A null-check pattern matches if the value is not null, and then matches the
inner pattern against that same value. Because of how type inference flows
through patterns, this also provides a terse way to bind a variable whose type
is the non-nullable base type of the nullable value being matched:

```dart
String? maybeString = ...
switch (maybeString) {
  case var s?:
    // s has type non-nullable String here.
}
```

Using `?` to match a value that is *not* null seems counterintuitive. In truth,
I have not found an ideal syntax for this. The way I think about `?` is that it
describes the test it performs. Where a list pattern tests whether the value is
a list, a `?` tests whether the value is null. However, unlike other patterns,
it matches when the value is *not* null, because matching on null isn't
useful&mdash;you could always just use a `null` constant pattern for that.

Swift [uses the same syntax for a similar feature][swift null check].

[swift null check]: https://docs.swift.org/swift-book/ReferenceManual/Patterns.html#ID520

### Null-assert pattern

```
nullAssertPattern ::= primaryPattern '!'
```

A null-assert pattern is similar to a null-check pattern in that it permits
non-null values to flow through. But a null-assert *throws* if the matched
value is null. It lets you forcibly *assert* that you know a value shouldn't
be null, much like the corresponding `!` null-assert expression.

This lets you eliminate null in variable declarations where a refutable pattern
isn't allowed:

```dart
(int?, int?) position = ...

// We know if we get here that the coordinates should be present:
var (x!, y!) = position;
```

Or where you don't want null to be silently treated as a match failure, as in:

```dart
List<String?> row = ...

// If the first column is 'user', we expect to have a name after it.
switch (row) {
  case ['user', var name!]:
    // name is a non-nullable string here.
}
```

### Constant pattern

```
constantPattern ::= booleanLiteral
                  | nullLiteral
                  | numericLiteral
                  | stringLiteral
                  | identifier
                  | qualifiedName
                  | constObjectExpression
                  | 'const' typeArguments? '[' elements? ']'
                  | 'const' typeArguments? '{' elements? '}'
                  | 'const' '(' expression ')'
```

A constant pattern determines if the matched value is equal to the constant's
value. We don't allow all expressions here because many expression forms
syntactically overlap other kinds of patterns. We avoid ambiguity while
supporting terse forms of the most common constant expressions like so:

*   Simple "primitive" literals like Booleans and numbers are valid patterns
    since they aren't ambiguous.

*   Named constants are also allowed because they aren't ambiguous. That
    includes simple identifiers like `someConstant`, prefixed constants like
    `some_library.aConstant`, static constants on classes like
    `SomeClass.aConstant`, and prefixed static constants like
    `some_library.SomeClass.aConstant`. *Simple identifiers would be ambiguous
    with variable patterns that aren't marked with `var`, `final`, or a type,
    but unmarked variable patterns are only allowed in irrefutable contexts
    where constant patterns are prohibited.*

*   List literals are ambiguous with list patterns, so we only allow list
    literals explicitly marked `const`. Likewise with set and map literals
    versus map patterns.

*   Constructor calls are ambiguous with extractor patterns, so we require
    const constructor calls to be explicitly marked `const`.

*   Other constant expressions must be marked `const` and surrounded by
    parentheses. This avoids ambiguity with null-assert, logical-or, and
    logical-and patterns. It also makes future extensions to patterns and
    expressions less likely to collide.

Let the *value* of a constant pattern be the `expression` inside `'const' '('
expression ')'` or the entire pattern if the pattern has any other form. *This
awkward definition is because `const (1 + 2)` is not a valid expression but is a
valid constant pattern.*

It is a compile-time error if a constant pattern's value is not a valid constant
expression.

### Variable pattern

```
variablePattern ::= ( 'var' | 'final' | 'final'? type )? identifier
```

A variable pattern binds the matched value to a new variable. These usually
occur as subpatterns of a destructuring pattern in order to capture a
destructured value.

```dart
var (a, b) = (1, 2);
```

Here, `a` and `b` are variable patterns and end up bound to `1` and `2`,
respectively.

The pattern may have a type annotation in order to only match values of the
specified type. If the type annotation is omitted, the variable's type is
inferred and the pattern matches all values.

```dart
switch (record) {
  case (int x, String s):
    print('First field is int $x and second is String $s.');
}
```

*There are some restrictions on when `var` and `final` can and can't be used.
They are specified later in the "Pattern context" section.*

#### Wildcards

If the variable's name is `_`, it doesn't bind any variable. This "wildcard"
name is useful as a placeholder in places where you need a subpattern in order
to destructure later positional values:

```dart
var list = [1, 2, 3];
var [_, two, _] = list;
```

The `_` identifier can also be used with a type annotation when you want to test
a value's type but not bind the value to a name:

```dart
switch (record) {
  case (int _, String _):
    print('First field is int and second is String.');
}
```

### Parenthesized pattern

```
parenthesizedPattern ::= '(' pattern ')'
```

Like parenthesized expressions, parentheses in a pattern let you control pattern
precedence and insert a lower precedence pattern where a higher precedence one
is expected.

### List pattern

```
listPattern         ::= typeArguments? '[' listPatternElements? ']'
listPatternElements ::= listPatternElement ( ',' listPatternElement )* ','?
listPatternElement  ::= pattern | restPattern
restPattern         ::= '...' pattern?
```

A list pattern matches an object that implements `List` and extracts elements by
position from it.

It is a compile-time error if:

*   `typeArguments` is present and has more than one type argument.

*   There is more than one `restPattern` element in the list pattern. *It can
    appear anywhere in the list, but there can only be zero or one.*

#### Rest patterns

A list pattern may contain a *rest element* which allows matching lists of
arbitrary lengths. If a rest element is present and has a subpattern, all of the
elements not matched by other subpatterns are collected into a new list and that
list is matched against the rest subpattern.

```dart
var [a, b, ...rest, c, d] = [1, 2, 3, 4, 5, 6, 7];
print('$a $b $rest $c $d'); // Prints "1 2 [3, 4, 5] 6 7".
```

### Map pattern

```
mapPattern        ::= typeArguments? '{' mapPatternEntries? '}'
mapPatternEntries ::= mapPatternEntry ( ',' mapPatternEntry )* ','?
mapPatternEntry   ::= expression ':' pattern | '...'
```

A map pattern matches values that implement `Map` and accesses values by key
from it.

It is a compile-time error if:

*   `typeArguments` is present and there are more or fewer than two type
    arguments.

*   Any of the entry key expressions are not constant expressions.

*   If any two keys in the map both have primitive `==` methods, then it is a
    compile-time error if they are equal according to their `==` operator. *In
    cases where keys have types whose equality can be checked at compile time,
    we report errors if there are redundant keys. But we don't require the keys
    to have primitive equality for flexibility. In map patterns where the keys
    don't have primitive equality, it is possible to have redundant keys and the
    compiler won't detect it.*

*   There is more than one `...` element in the map pattern. *It can
    appear anywhere in the map, but there can only be zero or one.*

*   The `...` element is not the last element in the map pattern.

### Rest patterns

Like lists, map patterns can also have a rest pattern. However, there's no
well-defined notion of a map "minus" some set of matched entries. Thus, the
rest pattern doesn't allow a subpattern to capture the "remaining" entries.

Also, there is no ordering to entries in a map, so we only allow the `...` to
appear as the last element. Appearing anywhere else would send a confusing,
meaningless signal.

In practice, this means that the only purpose of `...` in a map pattern is to
allow matching a map that contains extra entries, while ignoring those entries.
By default, a map pattern only matches if the map's length is exactly the same
as the number of entry subpatterns. Adding a `...` element allows the map
pattern to match if the map's length is *at least* the number of (non-rest)
entry subpatterns (and all of those subpatterns match).

### Record pattern

```
recordPattern         ::= '(' patternFields? ')'
patternFields         ::= patternField ( ',' patternField )* ','?
patternField          ::= ( identifier? ':' )? pattern
```

A record pattern matches a record object and destructures its fields. If the
value isn't a record with the same shape as the pattern, then the match fails.
Otherwise, the field subpatterns are matched against the corresponding fields in
the record.

Field subpatterns can be in one of three forms:

*   A bare `pattern` destructures the corresponding positional field from the
    record and matches it against `pattern`.

*   An `identifier: pattern` destructures the named field with the name
    `identifier` and matches it against `pattern`.

*   A `: pattern` is a named field with the name omitted. When destructuring
    named fields, it's very common to want to bind the resulting value to a
    variable with the same name.

    As a convenience, the identifier can be omitted and inferred from `pattern`.
    The subpattern must be a variable pattern which may be wrapped in a unary
    pattern. The field name is then inferred from the name in the variable
    pattern. These pairs of patterns are each equivalent:

    ```dart
    // Variable:
    var (untyped: untyped, typed: int typed) = ...
    var (:untyped, :int typed) = ...

    switch (obj) {
      case (untyped: var untyped, typed: int typed): ...
      case (:var untyped, :int typed): ...
    }

    // Null-check and null-assert:
    switch (obj) {
      case (checked: var checked?, asserted: var asserted!): ...
      case (:var checked?, :var asserted!): ...
    }

    // Cast:
    var (field: field as int) = ...
    var (:field as int) = ...
    ```

A record pattern with a single unnamed field and no trailing comma is ambiguous
with a parenthesized pattern. In that case, it is treated as a parenthesized
pattern. To write a record pattern that matches a single unnamed field, add a
trailing comma, as you would with the corresponding record expression.

### Extractor pattern

```
extractorPattern ::= extractorName typeArguments? '(' patternFields? ')'
extractorName    ::= typeIdentifier | qualifiedName
```

An extractor matches values of a given named type and then extracts values from
it by calling getters on the value. Extractor patterns let users destructure
data from arbitrary objects using the getters the object's class already
exposes.

This pattern is particularly useful for writing code in an algebraic datatype
style. For example:

```dart
class Rect {
  final double width, height;

  Rect(this.width, this.height);
}

display(Object obj) {
  switch (obj) {
    case Rect(width: var w, height: var h): print('Rect $w x $h');
    default: print(obj);
  }
}
```

It is a compile-time error if:

*   `extractorName` does not refer to a type.

*   A type argument list is present and does not match the arity of the type of
    `extractorName`.

*   A `patternField` is of the form `pattern`. Positional fields aren't allowed.

As with record patterns, the getter name can be omitted and inferred from the
variable pattern in the field subpattern which may be wrapped in a unary
pattern. The previous example could be written like:

```dart
display(Object obj) {
  switch (obj) {
    case Rect(:var width, :var height): print('Rect $width x $height');
    default: print(obj);
  }
}
```

## Pattern uses

Patterns are woven into the larger language in a few ways:

### Pattern variable declaration

Places in the language where a local variable can be declared are extended to
allow a pattern, like:

```dart
var (a, [b, c]) = ("str", [1, 2]);
```

Dart's existing C-style variable declaration syntax makes it harder to
incorporate patterns. Variables can be declared just by writing their type, and
a single declaration might declare multiple variables. Fully incorporating
patterns into that could lead to confusing syntax like:

```dart
// Not allowed:
(int, String) (n, s) = (1, "str");
final (a, b) = (1, 2), c = 3, (d, e);
```

To avoid this weirdness, patterns only occur in variable declarations that begin
with a `var` or `final` keyword. Also, a variable declaration using a pattern
can only have a single declaration "section". No comma-separated multiple
declarations like:

```dart
// Not allowed:
var [a] = [1], (b, c) = (2, 3);
```

Declarations with patterns must have an initializer. This is not a limitation
since the point of using a pattern in a variable declaration is to match it
against the initializer's value.

Add this new rule:

```
patternVariableDeclaration  ::= ( 'final' | 'var' ) outerPattern '=' expression

outerPattern                ::= parenthesizedPattern
                              | listPattern
                              | mapPattern
                              | recordPattern
                              | extractorPattern
```

The `outerPattern` rule defines a subset of the patterns that are allowed as the
outermost pattern in a declaration. Subsetting allows useful code like:

```dart
var ((a, b) & record) = (1, 2);           // Parentheses.
var [a, b] = [1, 2];                      // List.
var {1: a} = {1: 2};                      // Map.
var (a, b, x: x) = (1, 2, x: 3);          // Record.
var Point(x: x, y: y) = Point(1, 2);      // Extractor.
```

But excludes other kinds of patterns to prohibit weird code like:

```dart
// Not allowed:
var String str = 'redundant';     // Variable.
var str as String = 'weird';      // Cast.
var definitely! = maybe;          // Null-assert.
```

Allowing parentheses gives users an escape hatch if they really want to use an
unusual pattern there.

**TODO: Should we support destructuring in `const` declarations?**

The new rules are incorporated into the existing productions for declaring
variables like so:

```
localVariableDeclaration ::=
  | initializedVariableDeclaration ';' // Existing.
  | patternVariableDeclaration ';' // New.

forLoopParts ::=
  | // Existing productions...
  | ( 'final' | 'var' ) outerPattern 'in' expression // New.
```

As with regular for-in loops, it is a compile-time error if the type of
`expression` in a pattern-for-in loop is not assignable to `Iterable<dynamic>`.

*We could potentially allow patterns in top-level variables and static fields
but lazy initialization makes that more complex. We could support patterns in
instance field declarations, but constructor initializer lists make that harder.
Parameter lists are a natural place to allow patterns, but the existing grammar
complexity of parameter lists&mdash;optional parameters, named parameters,
required parameters, default values, etc.&mdash;make that very hard. For the
initial proposal, we focus on patterns only in variables with local scope.*

### Pattern assignment

A pattern on the left side of an assignment expression is used to destructure
the assigned value. We extend `expression`:

```
expression        ::= patternAssignment
                    | // Existing productions...

patternAssignment ::= outerPattern '=' expression
```

*This syntax allows chaining pattern assignments and mixing them with other
assignments, but does not allow patterns to the left of a compound assignment
operator.*

In a pattern assignment, all variable patterns are interpreted as referring to
existing variables. You can't declare any new variables. *Disallowing new
variables allows pattern assignment expressions to appear anywhere expressions
are allowed while avoiding confusion about the scope of new variables.*

It is a compile-time error if:

*   An identifier in a variable pattern does not resolve to a non-final local
    variable. *We could allow assigning to other variables or setters, but it
    seems strange to allow assigning to `foo` when `foo` is an instance field on
    the surrounding class with an implicit `this.`, but not allowing to assign
    to `this.foo` explicitly. In the future, we may expand pattern assignment
    syntax to allow other selector expressions. For now, we restrict assignment
    to local variables, which are also the only kind of variables that can be
    declared by patterns.*

*   The matched value type for a variable or cast pattern is not assignable to
    the corresponding variable's type.

*   The same variable is assigned more than once. *In other words, a pattern
    assignment can't have multiple variable subpatterns with the same name. This
    prohibits code like:*

    ```dart
    var a = 1;
    (a & a) = 2;
    [a, a, a] = [1, 2, 3];
    ```

### Switch statement

We extend switch statements to allow patterns in cases:

```
switchStatement         ::= 'switch' '(' expression ')'
                            '{' switchStatementCase* switchStatementDefault? '}'
switchStatementCase     ::= label* caseHead ':' statements
caseHead                ::= 'case' pattern ( 'when' expression )?
switchStatementDefault  ::= label* 'default' ':' statements
```

Allowing patterns in cases significantly increases the expressiveness of what
properties a case can verify, including executing arbitrary user-defined code.
This implies that the order that cases are checked is now potentially
user-visible and an implementation must execute the *first* case that matches.

#### Breaking existing switches

Many constant expressions are subsumed by the new pattern syntax so most
existing switch cases have the same semantics under this proposal. However,
patterns are not a strict superset of constant expressions and some switches may
be broken.

To estimate how breaking these changes are, I analyzed 18,672,247 lines of code
in 102,015 files across 2,000 Pub packages, a large collection of open source
Flutter applications, and the Dart and Flutter repositories. I found a total of
94,249 switch cases.

The specific kinds of switches whose behavior changes are:

*   **List and map patterns.** A list or map constant literal in a switch case
    is now interpreted as a list or map *pattern* which destructures its
    elements at runtime. Before, it was simply treated as identity comparison.

    ```dart
    const a = 1;
    const b = 2;
    var obj = [1, 2]; // Not const.

    switch (obj) {
      case [a, b]: print("match"); break;
      default: print("no match");
    }
    ```

    In Dart today, this prints "no match". With this proposal, it changes to
    "match". I did not find any switch cases whose expression is a list or map
    literal.

*   **Wildcards.** A switch case containing the identifier `_` currently matches
    if the matched value is equal to the constant named `_`. With this proposal,
    it becomes a wildcard that always matches. I did not find any switch cases
    whose expression is `_`.

*   **Constant constructors.** A switch case can be a constant constructor call
    with implicit `const`, like:

    ```dart
    case SomeClass(1, 2):
    ```

    With this proposal, that is interpreted as an extractor pattern whose
    arguments are subpatterns. In cases where the matched value is also a
    constant, this will *likely* behave the same but may not. I found 8 switch
    cases of this form (0.008%).

*   **Other constant expressions.** Constant patterns allow simple literals and
    references to named constants to be used directly as patterns, which covers
    the majority of all existing switch cases. Also a constant constructor
    explicitly prefixed with `const` is a valid constant expression pattern. But
    some more complex expressions are valid constant expressions but not valid
    constant patterns. In the switch cases I analyzed, the exceptions are:

    ```
    case A + A:                                         // Infix "+".
    case A + 'b':                                       // Infix "+".
    case -ERR_LDS_ICAO_SIGNED_DATA_SIGNER_INFOS_EMPTY:  // Unary "-".
    case -sigkill:                                      // Unary "-".
    case List<RPChoice>:                                // Generic type literal.
    case 720 * 1280:                                    // Infix "*".
    case 1080 * 1920:                                   // Infix "*".
    case 1440 * 2560:                                   // Infix "*".
    case 2160 * 3840:                                   // Infix "*".
    ```

    These nine cases represent 0.009% of the cases found.

For any switch case that is broken by this proposal, you can revert back to the
original behavior by prefixing the case expression (now pattern) with `const`:

```dart
// List or map literal:
case const [a, b]:

// Const constructor call:
case const SomeClass(1, 2):

// Other constant expression:
case const A + A:
case const A + 'b':
case const -ERR_LDS_ICAO_SIGNED_DATA_SIGNER_INFOS_EMPTY:
case const -sigkill:
case const List<RPChoice>:
case const 720 * 1280:
case const 1080 * 1920:
case const 1440 * 2560:
case const 2160 * 3840:
```

We can determine syntactically whether an existing switch case's behavior will
be changed by this proposal, so this fix can be easily automated and applied
mechanically.

#### Guard clause

We also allow an optional *guard clause* to appear after a case. This enables a
switch case to evaluate an arbitrary predicate after matching. Guards are useful
because when the predicate evaluates to false, execution proceeds to the next
case instead of exiting the entire switch like it would if you nested an `if`
statement inside the switch case's body:

```dart
var pair = (1, 2);

// This prints nothing:
switch (pair) {
  case (a, b):
    if (a > b) print('First element greater');
    break;
  case (a, b):
    print('Other order');
    break;
}

// This prints "Other order":
switch (pair) {
  case (a, b) when a > b:
    print('First element greater');
    break;
  case (a, b):
    print('Other order');
    break;
}
```

#### Implicit break

A long-running annoyance with switch statements is the mandatory `break`
statements at the end of each case body. Dart does not allow fallthrough, so
these `break` statements have no real effect. They exist so that Dart code does
not *appear* to be doing fallthrough to users coming from languages like C that
do allow it. That is a high syntactic tax for limited benefit.

I inspected the 25,014 switch cases in the most recent 1,000 packages on pub
(10,599,303 LOC). 26.40% of the statements in them are `break`. 28.960% of the
cases contain only a *single* statement followed by a `break`. This means
`break` is a fairly large fraction of the statements in all switches even though
it does nothing.

Therefore, this proposal removes the requirement that each non-empty case body
definitely exit. Instead, a non-empty case body implicitly jumps to the end of
the switch after completion. From the spec, remove:

> If *s* is a non-empty block statement, let *s* instead be the last statement
> of the block statement. It is a compile-time error if *s* is not a `break`,
> `continue`, `rethrow` or `return` statement or an expression statement where
> the expression is a `throw` expression.

This is now valid code that prints "one":

```dart
switch (1) {
  case 1:
    print("one");
  case 2:
    print("two");
}
```

Empty cases continue to fallthrough to the next case as before. This prints "one
or two":

```dart
switch (1) {
  case 1:
  case 2:
    print("one or two");
}
```

To have an empty case that does *not* fallthrough, use `break;` for its body as
you would today.

### Switch expression

When you want an `if` statement in an expression context, you can use a
conditional expression (`?:`). There is no expression form for multi-way
branching, so we define a new switch expression. It takes code like this:

```dart
Color shiftHue(Color color) {
  switch (color) {
    case Color.red:
      return Color.orange;
    case Color.orange:
      return Color.yellow;
    case Color.yellow:
      return Color.green;
    case Color.green:
      return Color.blue;
    case Color.blue:
      return Color.purple;
    case Color.purple:
      return Color.red;
  }
}
```

And turns it into:

```dart
Color shiftHue(Color color) {
  return switch (color) {
    case Color.red => Color.orange;
    case Color.orange => Color.yellow;
    case Color.yellow => Color.green;
    case Color.green => Color.blue;
    case Color.blue => Color.purple;
    case Color.purple => Color.red;
  };
}
```

The grammar is:

```
primary                 ::= // Existing productions...
                          | switchExpression

switchExpression        ::= 'switch' '(' expression ')' '{'
                            switchExpressionCase* switchExpressionDefault? '}'
switchExpressionCase    ::= caseHead '=>' expression ';'
switchExpressionDefault ::= 'default' '=>' expression ';'
```

Slotting into `primary` means it can be used anywhere any expression can appear,
even as operands to unary and binary operators. Many of these uses are ugly, but
not any more problematic than using a collection literal in the same context
since a `switch` expression is always delimited by a `switch` and `}`.

Making it high precedence allows useful patterns like:

```dart
await switch (n) {
  case 1 => aFuture;
  case 2 => anotherFuture;
  default => otherwiseFuture;
};

var x = switch (n) {
  case 1 => obj;
  case 2 => another;
  default => otherwise;
}.someMethod();
```

Over half of the switch cases in a large corpus of packages contain either a
single return statement or an assignment followed by a break so there is some
evidence this will be useful.

#### Expression statement ambiguity

Thanks to expression statements, a switch expression could appear in the same
position as a switch statement. This isn't technically ambiguous, but requires
unbounded lookahead to tell if a switch in statement position is a statement or
expression.

```dart
main() {
  switch (some(extremely, long, expression, here)) {
    case Some(Quite(:var long, :var pattern)) => expression();
  };

  switch (some(extremely, long, expression, here)) {
    case Some(Quite(:var long, :var pattern)): statement();
  }
}
```

To avoid that, we disallow a switch expression from appearing at the beginning
of an expression statement. This is similar to existing restrictions on map
literals appearing in expression statements. In the rare case where a user
really wants one there, they can parenthesize it.

**TODO: If we change switch expressions [to use `:` instead of `=>`][2126] then
there will be an actual ambiguity. In that case, reword the above section.**

[2126]: https://github.com/dart-lang/language/issues/2126

### If-case statement

Often you want to conditionally match and destructure some data, but you only
want to test a value against a single pattern. A `switch` statement works but is
verbose:

```dart
switch (json) {
  case [int x, int y]:
    return Point(x, y);
}
```

We can make simple uses like this better by extending if statements to allow
`case` followed by a pattern:

```dart
if (json case [int x, int y]) return Point(x, y);
```

It may have an else branch as well:

```dart
if (json case [int x, int y]) {
  print('Was coordinate array $x,$y');
} else {
  throw FormatException('Invalid JSON.');
}
```

We replace the existing `ifStatement` rule with:

```
ifStatement ::= 'if' '(' expression caseHead? ')' statement ('else' statement)?
```

**TODO: Allow patterns in if elements too ([#2542][]).**

[#2542]: https://github.com/dart-lang/language/issues/2542

When the `condition` has no `caseHead`, it behaves as it does today. If there is
a `caseHead`, then the expression is evaluated and matched against the
subsequent pattern. If it matches, the then branch is executed with any
variables the pattern defines in scope. Otherwise, the else branch is executed
if there is one.

A guard is also allowed:

```
if (json case [int x, int y] when x == y) {
  print('Was on coordinate x-y intercept');
} else {
  throw FormatException('Invalid JSON.');
}
```

### Pattern context

Patterns appear inside a number of constructs in the language which we
categorize into three contexts:

*   **Declaration context.** The pattern in `localVariableDeclaration`,
    `forLoopParts`, or any of its subpatterns. Here, the innermost patterns are
    usually identifiers for the names of the new variables being bound.

*   **Assignment context.** The pattern in a `patternAssignment` or any of its
    subpatterns. The innermost subpatterns are again identifiers, but they refer
    to existing variables that are being assigned.

*   **Matching context.** The pattern in a `caseHead` or any of its subpatterns.
    The innermost subpatterns are often constant expressions that the value is
    compared against to see if the case matches. They may also be variable
    declarations to extract parts of the value for later processing when the
    case matches.

We refer to declaration and assignment contexts as *irrefutable contexts*.

While most patterns look and act the same regardless of where they appear in the
language, context places some restrictions on which kinds of patterns are
allowed and what their syntax is. The rules are:

*   It is a compile-time error if any of the following *refutable patterns*
    appear in an irrefutable context:

    *   Logical-or
    *   Relational
    *   Null-check
    *   Constant

    *All of these patterns are refutable and may fail to match. In a matching
    context like a switch case, if a pattern fails to match, execution skips
    over the case body to ensure that variables bound by the pattern can only
    be used when the pattern matches. Declaration and assignment contexts have
    no control flow, so they can only use patterns that will always match.*

    *Logical-or patterns are refutable because there is no point in using one
    with an irrefutable left operand. We could make null-check patterns
    irrefutable if `V` is assignable to its static type, but whenever that is
    true the pattern does nothing useful since its only behavior is a type
    test.*

    *The remaining patterns are allowed syntactically to appear in a refutable
    context. Patterns that do type tests like variables and lists produce a
    compile-time error when used in an irrefutable context if the static type of
    the matched value isn't assignable to their required type. This error is
    specified under type checking.*

*   It is a compile-time error if a variable pattern in a declaration context is
    marked with `var` or `final`. *A pattern declaration statement is already
    preceded by `var` or `final`, so allowing those on the variable patterns
    inside would lead to unnecessary or confusing code like:*

    ```dart
    // Disallowed:
    var [var x] = [1];
    final [var y] = [2];
    ```

    *To declare variables in a declaration context, use a simple identifer:*

    ```dart
    // OK:
    var [x] = [1];
    final [y] = [2];
    ```

*   It is a compile-time error if a variable pattern in an assignment context is
    marked with `var`, `final`, or a type annotation (or both `final` and a type
    annotation). *Patterns in assignments can only assign to existing variables,
    not declare new ones.*

    ```dart
    var a = 1;
    var b = 2;

    // Disallowed:
    (var a, int b) = (3, 4);

    // OK:
    (a, b) = (3, 4);
    ```

*   A simple identifier in a matching context is treated as a named constant
    pattern unless its name is `_`. *A bare identifier is ambiguous and could
    be either a named constant or a variable pattern without any `var`, `final`,
    or type annotation marker. We prefer the constant interpretation for
    backwards compatibility and to make variable declarations more explicit in
    cases. To declare variables in a matching context, use `var`, `final`, or a
    type before the name.*

    *There is no ambiguity with bare identifiers in irrefutable contexts since
    constant patterns are disallowed there.*

    ```dart
    const c = 1;
    switch (2) {
      case c: print('match $c');
      default: print('no match');
    }
    ```

    *This program prints "no match" and not "match 2".*

*   A simple identifier in a matching context named `_` is treated as a wildcard
    variable pattern. *A bare `_` is always treated as a wildcard regardless of
    context, even though other variables in matching contexts require a marker.*

    ```dart
    // OK:
    switch (triple) {
      case [_, var y, _]: print('The middle element is $y');
    }
    ```

    *You can also use `var _` or `final _` to write a wildcard in a matching
    context because it would require additional specification to explicitly
    forbid it, but doing so is discouraged.*

*In short, you can't use refutable patterns in places that don't do control
flow. Use simple identifiers (optionally with type annotations) to declare
variables in pattern declarations. Use simple identifiers to assign to variables
in pattern assignments. Use explicitly marked identifiers to declare variables
in `case` patterns. Use `_` anywhere for a wildcard.*

## Static semantics

### Type inference

Type inference in Dart allows type information in one part of the program to
flow over and fill in missing pieces in another part. Inference can flow
"upwards" from a subexpression to the surrounding expression:

```dart
[1]
```

Here, we infer `List<int>` for the type of the list literal based on type of its
element. Inference can flow "downwards" from an expression into its
subexpressions too:

```dart
<List<int>>[[]]
```

Here, the inner empty list literal `[]` gets type `List<int>` because the type
argument on the outer list literal is pushed into it.

Type information can flow through patterns in the same way. From subpatterns
upwards to the surrounding pattern:

```dart
var [int x] = ...
```

Here, we infer `List<int>` for the list pattern's context type schema based on
the type of the element subpattern. Or downwards:

```dart
var <int>[x] = ...
```

Here, we infer `int` for the inner `x` subpattern based on the type of the
surrounding list pattern.

In variable declarations, type information can also flow between the variable
and its initializer. "Upwards" from initializer to variable:

```dart
var x = 1;
```

Here we infer `int` for `x` based on the initializer expression's type. That
upwards flow extends to patterns:

```dart
var [x] = <int>[1];
```

Here, we infer `List<int>` for the list pattern (and thus `int` for the `x`
subpattern) based on type of the initializer expression `<int>[1]`.

Types can also flow "downwards" from variable to initializer:

```dart
List<int> x = [];
```

Here, the empty list is instantiated as `List<int>` because the type annotation
on `x` gets pushed over to the initializer. That extends to patterns:

```dart
var <num>[x] = [1];
```

Here, we infer the list literal in the initializer to have type `List<num>` (and
not `List<int>`) based on the type of list pattern. All of this type flow can be
combined:

```dart
var (a, b, <double>[c], [int d]) = ([1], <List<int>>[[]], [2], [3]);
```

To orchestrate this, type inference on patterns proceeds in three phases:

1.  **Calculate the pattern type schema.** Start at the top of the pattern and
    recurse downwards into subpatterns using the surrounding pattern as context.
    When we reach the leaves, work back upwards filling in missing pieces where
    possible. When this completes, we have a type schema for the pattern. It's
    a type *schema* and not a *type* because there may be holes where types
    aren't known yet.

    We only calculate a pattern type schema for pattern variable declarations
    and pattern assignments. In matching contexts (switch cases and if-case
    statements), the pattern context type schema is not used, no downwards
    inference is performed from the pattern to the matched value expression, and
    no coercions or casts from `dynamic` are inserted in the matched value
    expression.

    *It would be hard to apply inference from cases in a switch to the value
    since there are multiple cases and it's not clear how to unify that. Even in
    if-case statements, it's not clear that downwards inference is desirable,
    since the intent of the pattern is to ask a question about the matched
    object, and not necessarily to try to force a certain answer.*

2.  **Calculate the static type of the matched value.** A pattern always occurs
    in the context of some matched value. For pattern variable declarations,
    this is the initializer. For switches and if-case statements, it's the value
    being matched.

    Using the pattern's type schema as a context type (if not in a matching
    context), infer missing types on the value expression. This is the existing
    type inference rules on expressions. It yields a complete static type for
    the matched value. This process may also insert implicit coercions and casts
    from `dynamic` in the matched value expression.

    *For example:*

    ```dart
    T id<T>(T t) => t;
    dynamic d = 'str';
    var (double n, int Function(int) f, String s) = (1, id, d);
    ```

    *This generates a type schema of `(double, int Function(int), String)` from
    the pattern. That type schema is applied to the initializer, which inserts
    coercions and casts to become:*

    ```dart
    var (double n, int Function(int) f, String s) = (1.0, id<int>, d as String);
    ```

3.  **Calculate the static type of the pattern.** Using that value type, recurse
    through the pattern again downwards to the leaf subpatterns filling in any
    holes in the type schema. This process may also insert implicit coercions
    and casts from `dynamic` when values flow into a pattern during matching.

    *For example:*

    ```dart
    T id<T>(T t) => t;
    (T Function<T>(T), dynamic) record = (t, 'str');
    var (int Function(int) f, String s) = record;
    ```

    *Since the right-hand is not a record literal, we can't use the pattern's
    context type schema to insert coercions when the record is being created.
    However, the matched value type `(T Function<T>(T), dynamic)` is allowed by
    the record pattern's required type `(Object?, Object?)`, the field matched
    value type `T Function<T>(T)` is allowed by the field required type `int
    Function(int)`, and the field matched value type `dynamic` is allowed by the
    field required type `String)`. So the declaration is valid. Coercions are
    inserted after destructuring each record field before passing them to the
    field subpatterns. At runtime, when the record is destructured during
    matching, the coercions are applied. This is specified below.*

#### Pattern context type schema

In a non-pattern variable declaration, the variable's type annotation is used
for downwards inference of the initializer:

```dart
List<int> list = []; // Infer <int>[].
```

Patterns extend this behavior:

```dart
var (List<int> list, <num>[a]) = ([], [1]); // Infer (<int>[], <num>[]).
```

To support this, every pattern has a context type schema which is used as the
downwards inference context on the matched value expression in pattern variable
declarations and pattern assignments. This is a type *schema* because there may
be holes in the type:

```dart
var (a, int b) = ... // Schema is `(?, int)`.
```

The context type schema for a pattern `p` is:

*   **Logical-or**: The least upper bound of the context type schemas of the
    branches.

*   **Logical-and**: The greatest lower bound of the context type schemas of the
    branches.

    **TODO: Figure out if LUB and GLB are defined for type schemas.**

*   **Null-check** or **null-assert**: A context type schema `E?` where `E` is
    the context type schema of the inner pattern. *For example:*

    ```dart
    var [[int x]!] = [[]]; // Infers List<List<int>?> for the list literal.
    ```

*   **Constant**: The context type schema is the static type of the pattern's
    value.

*   **Variable**:

    1.  In an assignment context, the context type schema is the static type of
        the variable that `p` resolves to.

    1.  Else if `p` has no type annotation, the context type schema is `?`.
        *This lets us potentially infer the variable's type from the matched
        value.*

    2.  Else the context type schema is the annotated type. *When a typed
        variable pattern is used in a destructuring variable declaration, we
        do push the type over to the value for inference, as in:*

        ```dart
        var (items: List<int> x) = (items: []);
        //                                 ^- Infers List<int>.
        ```

*   **Relational** or **cast**: The context type schema is `Object?`.

*   **Parenthesized**: The context type schema of the inner subpattern.

*   **List**: A context type schema `List<E>` where:

    1.  If `p` has a type argument, then `E` is the type argument.

    2.  Else if `p` has no elements then `E` is `Object?`. *If the pattern
        doesn't destructure anything, it matches any list, so it is permissive
        with the context type.*

    3.  Else, infer the type schema from the subpatterns:

        1.  Let `es` be an empty list of types.

        2.  For each subpattern `e` in `p`:

            1.  If `e` is a rest element pattern with a subpattern `s` and the
                context type schema of `s` is a `List<T>` for some type `T`,
                then add `T` to `es`.

            2.  Else if `e` is not a rest element pattern, add the context
                type schema of `e` to `es`.

            *Else, `e` is a rest element with no subpattern, so it doesn't
            contribute to inference.*

        3.  If `es` is empty, then `E` is `Object?`. *This can happen if the
            list pattern contains only a rest element which doesn't have a
            context type schema that is known to be a `List<T>` for some `T`,
            like:*

            ```dart
            var [...] = [1, 2];
            var [...x] = [1, 2];
            ```

        4.  Else `E` is the greatest lower bound of the types in `es`. *We use
            the greatest lower bound to ensure that the outer collection type
            has a precise enough type to ensure that any typed field subpatterns
            do not need to downcast:*

            ```dart
            var [int a, num b] = [1, 2];
            ```

            *Here, the GLB of `int` and `num` is `int`, which ensures that
            neither `int a` nor `num b` need to downcast their respective
            fields.*

*   **Map**: A type schema `Map<K, V>` where:

    1.  If `p` has type arguments then `K`, and `V` are those type arguments.

    2.  Else if `p` has no entries, then `K` and `V` are `Object?`. *If the
        pattern doesn't destructure anything, it matches any map, so it is
        permissive with the context type.*

    3.  Else `K` is the least upper bound of the types of all key expressions
        and `V` is the greatest lower bound of the context type schemas of all
        value subpatterns. *The rest pattern, if present, doesn't contribute to
        the context type schema.*

*   **Record**: A record type schema with positional and named fields
    corresponding to the type schemas of the corresponding field subpatterns.

*   **Extractor**: The type the extractor name resolves to. *This lets inference
    fill in type arguments in the value based on the extractor's type arguments,
    as in:*

    ```dart
    var Foo<num>() = Foo();
    //                  ^-- Infer Foo<num>.
    ```

#### Type checking and pattern required type

Once the value a pattern is matched against has a static type (which means
downwards inference on it using the pattern's context type schema is complete),
we can type check the pattern.

Also variable, list, map, record, and extractor patterns only match a value of a
certain *required type*. These patterns are prohibited in an irrefutable context
if the matched value isn't assignable to that type. We define the required type
for those patterns here. Some examples and the corresponding required types:

```dart
var <int>[a, b] = <num>[1, 2];  // List<int> (and compile error).
var [a, b] = <num>[1, 2];       // List<num>, a is num, b is num.
var [int a, b] = <num>[1, 2];   // List<num>.
```

To type check a pattern `p` being matched against a value of type `M`:

*   **Logical-or** and **logical-and**: Type check each branch using `M` as the
    matched value type.

*   **Relational**:

    1.  Let `C` be the static type of the right operand constant expression.

    2.  If the operator is a comparison (`<`, `<=`, `>`, or `>=`), then it is a
        compile-time error if:

        *   `M` does not define that operator,
        *   `C` is not assignable to the operator's parameter type,
        *   or if the operator's return type is not assignable to `bool`.

    3.  Else the operator is `==` or `!=`. It is a compile-time error if `C` is
        not assignable to `T?` where `T` is `M`'s `==` method parameter type.
        *The language screens out `null` before calling the underlying `==`
        method, which is why `T?` is the allowed type. Since Object declares
        `==` to accept `Object` on the right, this compile-time error can only
        happen if a user-defined class has an override of `==` with a
        `covariant` parameter.*

*   **Cast**:

    1.  Resolve the type name to a type `X`. It is a compile-time error if
        the name does not refer to a type.

    2.  Type-check the subpattern using `X` as the matched value type.

*   **Null-check** or **null-assert**:

    1.  Let `N` be [**NonNull**][nonnull](`M`).

    2.  Type-check the subpattern using `N` as the matched value type.

    [nonnull]: https://github.com/dart-lang/language/blob/master/accepted/2.12/nnbd/feature-specification.md#null-promotion

*   **Constant**: Type check the pattern's value in context type `M`. *The
    context type comes into play for things like type argument inference,
    int-to-double, and implicit generic function instantiation.*

    *Note that the pattern's value must be a constant, but there is no longer a
    restriction that it must have a primitive operator `==`. Unlike switch cases
    in current Dart, you can have a constant with a user-defined operator `==`
    method. This lets you use constant patterns for user-defined types with
    custom value semantics.*

    *Note also that the restriction that constants must be a subtype of the
    matched value's static type is removed. This is a currently an error in
    Dart:*

    ```dart
    class A {}
    class B { const B(); }

    test(A a) {
      switch (A()) {
        case const B(): ...
      }
    }
    ```

    *There is no error under this proposal because it's possible for the
    constant to have a user-defined `==` method such that this could match.*

*   **Variable**:

    1.  In an assignment context, the required type of `p` is the declared
        (unpromoted) type of the variable that `p` resolves to.

    2.  Else if the variable has a type annotation, the required type of `p` is
        that type, as is the declared type of the variable introduced by `p`.

    3.  Else the required type of `p` is `M`, as is the declared type of the
        variable introduced by `p`. *This means that an untyped variable pattern
        can have its type indirectly inferred from the type of a superpattern:*

        ```dart
        var <(num, Object)>[(a, b)] = [(1, true)]; // a is num, b is Object.
        ```

        *The pattern's context type schema is `List<(num, Object>)`. Downwards
        inference uses that to infer `List<(num, Object>)` for the initializer.
        That inferred type is then destructured and used to infer `num` for `a`
        and `Object` for `b`.*

*   **Parenthesized**: Type-check the inner subpattern using `M` as the matched
    value type.

*   **List**:

    1.  Calculate the value's element type `E`:

        1.  If `p` has a type argument `T`, then `E` is the type `T`.

        2.  Else if `M` implements `List<T>` for some `T` then `E` is `T`.

        3.  Else if `M` is `dynamic` then `E` is `dynamic`.

        4.  Else `E` is `Object?`.

    2.  Type-check each non-rest element subpattern using `E` as the matched
        value type. *Note that we calculate a single element type and use it for
        all subpatterns. In:*

        ```dart
        var [a, b] = [1, 2.3];
        ```

        *both `a` and `b` use `num` as their matched value type.*

    3.  If there is a rest element subpattern with a subpattern, type-check its
        subpattern using `List<E>` as the matched value type.

    4.  The required type of `p` is `List<E>`.

*   **Map**:

    1.  Calculate the value's entry key type `K` and value type `V`:

        1.  If `p` has type arguments `<K, V>` for some `K` and `V` then use
            those.

        2.  Else if `M` implements `Map<K, V>` for some `K` and `V` then use
            those.

        3.  Else if `M` is `dynamic` then `K` and `V` are `dynamic`.

        4.  Else `K` and `V` are `Object?`.
        
    2.  Type-check each value subpattern using `V` as the matched value type.
        *Like lists, we calculate a single value type and use it for all value
        subpatterns:*

        ```dart
        var {1: a, 2: b} = {1: "str", 2: bool};
        ```

        *Here, both `a` and `b` use `Object` as the matched value type.*

    3.  The required type of `p` is `Map<K, V>`.

* **Record**:

  1.  For each field `f` with subpattern `s` of `p`:

      1.  If `M` is a record type with the same shape as `p`, then let `F`
          be that field's type in `M`.

      2.  Else if `M` is `dynamic`, then let `F` be `dynamic`.

      3.  Else let `F` be `Object?`. *The field subpattern will only be
          matched at runtime if the value does turn out to be a record with
          the right shape where the field is present, so it's safe to just
          assume the field exists when type checking here.*

      4.  Type-check `s` using `F` as the matched value type, and find its
          required type.

  2.    The required type of `p` is a record type with the same shape as `p` and
        `Object?` for all fields. *If the matched value's type is `dynamic` or
        some record supertype like `Object`, then the record pattern should
        match any record with the right shape and then delegate to its field
        subpatterns to ensure that the fields match.*

*   **Extractor**:

    1.  Resolve the extractor name to a type `X`. It is a compile-time error if
        the name does not refer to a type. Apply downwards inference from `M` to
        infer type arguments for `X` if needed.

    2.  For each field subpattern of `p`, with name `n` and subpattern `f`:

        1.  Let `G` be the the type of the getter on `X` with the name `n`.
          It is a **compile-time error** if `X` does not have a *getter* with name `n`.
          _If `X` is `dynamic` or `Never`, it is considered as having every getter with the same type._

        2.  Type check `f` with `G` as the matched value type, to find its
            required type.

    3.  The required type of `p` is `X`.

If `p` with required type `T` is in an irrefutable context:

    *   It is a compile-time error if `M` is not assignable to `T`.
        *Destructuring and variable patterns can only be used in declarations
        and assignments if we can statically tell that the destructuring and
        variable binding won't fail to match.*

    *   Else if `M` is not a subtype of `T` then an implicit coercion or cast is
        inserted before the pattern binds the value, tests the value's type,
        destructures the value, or invokes a function with the value as a target
        or argument.

        *Each pattern that requires a certain type can be thought of as an
        "assignment point" where an implicit coercion may happen when a value
        flows in during matching. Examples:*

        ```dart
        var record = (x: 1 as dynamic);
        var (x: String _) = record;
        ```

        *Here no coercion is performed on the record pattern since `(x:
        dynamic)` is a subtype of `(x: Object?)` (the record pattern's required
        type). But an implicit cast from `dynamic` is inserted when the
        destructured `x` field flows into the inner `String _` pattern since
        `dynamic` is not a subtype of `String`. In this example, the cast will
        fail and throw an exception.*

        ```dart
        T id<T>(T t) => t;
        var record = (x: id);
        var (x: int Function(int) _) = record;
        ```

        *Here, again no coercion is applied to the record flowing in to the
        record pattern, but a generic instantiation is inserted when the
        destructured field `x` field flows into the inner `int Function(int) _`
        pattern.*

        *We only insert coercions in irrefutable contexts:*

        ```dart
        dynamic d = 1;
        if (d case String s) print('then') else print('else');
        ```

        *This prints "else" instead of throwing an exception because we don't
        insert a _cast_ from `dynamic` to `String` and instead let the `String
        s` pattern _test_ the value's type, which then fails to match.*

It is a compile-time error if the type of an expression in a guard clause is not
assignable to `bool`.

### Pattern uses

It is a compile-time error if the expression in a guard clause in a switch case
or if-case statement is not assignable to `bool`.

The static type of a switch expression is the least upper bound of the static
types of all of the case expressions.

### Variables and scope

Patterns often exist to bind new variables. The language must ensure that the
variables bound by a pattern can only be used when the pattern has matched,
which means variables bound by refutable patterns must only be in scope in code
that can't be reached when the match fails.

Also, logical-or patterns and switch case fallthrough add some complexity.

#### Pattern variable sets

A *pattern variable set* specifies the set of variables declared by a pattern
and its subpatterns when not in an assignment context. Each variable in the set
has a unique name, a static type (the declared or inferred type, but not its
promoted type), and whether it is final or not. The pattern variable set for a
pattern is:

*   **Logical-or**: The pattern variable set of either branch. It is a
    compile-time error if the two branches do not have equal pattern variable
    sets. Two pattern variable sets are equal if they have the same set of names
    and each corresponding pair of variables have the same finality and their
    types are structurally equivalent after `NORM()`.

    *Since only one branch will match and we don't know which, for the pattern
    to have a stable set of variables with known types, the two branches must
    define the same variables. This way, uses of the variables later will have
    a known type and finality regardless of which branch matched.*

*   **Logical-and**, **cast**, **null-check**, **null-assert**,
    **parenthesized**, **list**, **map**, **record**, or **extractor**: The
    union of the pattern variable sets of all of the subpatterns.

    The union of a series of pattern variable sets is the union of their
    corresponding sets of variable names. Each variable in the resulting set is
    mapped to the corresponding variable's type and finality.

    It is a compile-time error if any two sets being unioned have a variable
    with the same name. *A pattern can't declare the same variable more than
    once.*

*   **Relational** or **constant**: The empty set.

*   **Variable**:

    1.  If the variable's identifier is `_` then the empty set.

    2.  Else a set containing a single variable whose name is the pattern's
        identifier and whose type is the pattern's required type (which may have
        been inferred). In a declaration context, the variable is final if the
        surrounding `patternVariableDeclaration` has a `final` modifier. In a
        matching context, the variable is final if the variable pattern is
        marked `final` and is not otherwise.

#### Scope

The variables defined by a pattern and its subpatterns (its pattern variable
set, defined above), are introduced into a scope based on where the pattern
appears:

*   **Pattern variable declaration**: The scope enclosing the variable
    declaration statement. *This will be either a function body scope or a block
    scope.*

    The *initializing expression* for every variable in the pattern is the
    pattern variable declaration's initializer. *This means all variables
    defined by a pattern are in scope beginning at the top of the surrounding
    block or function body, but it is a compile-time error to refer to them
    until after the pattern variable declaration's initializer:*

    ```dart
    const c = 1;

    f() {
      print(c);
      //    ^ Error: Refers to C declared below:

      var [c] = c;
      //        ^ Error: Not initialized yet.

      print(c);
      //    ^ OK.
    }
    ```

*   **Pattern-for statement**: Scoping follows the normal for and for-in
    statement scoping rules where the variable (now variables) are bound in a
    new scope for each loop iteration. All pattern variables are in the same
    scope. They are considered initialized after the for loop initializer
    expression.

*   **Pattern assignment**: An assignment only assigns to existing variables
    and does not bind any new ones.

*   **Switch statement**, **switch expression**, **if-case statement**: Each
    `caseHead` introduces a new *case scope* which is where the variables
    defined by that case's pattern are bound.

    There is no *initializing expression* for the variables in a case pattern,
    but they are considered initialized after the entire case pattern, before
    the guard expression if there is one. *However, all pattern variables are
    in scope in the entire pattern:*

    ```dart
    const c = 1;
    switch (1) {
      case [var c, == c]
        //            ^ Error: In scope but not initialized.
        //              (Also an error because `c` is not a constant.)
            when c == 2:
        //       ^ OK.
        print(c);
        //    ^ OK.
    }
    ```

    The guard expression is evaluated in its case's case scope.

    The then statement of an if-case statement is executed in the case's case
    scope.

#### Switch case fallthrough

In a switch statement or expression, multiple cases may share the same body:

```dart
switch (obj) {
  case [int a, int b]:
  case {"a": int a, "b": int b}:
    print(a + b); // OK.
}
```

This would normally be a name collision, but we make an exception to allow it
when it doesn't cause any problems.

When compiling the body shared by a set of cases with pattern variable sets `vs`
(where default cases and labels have empty pattern variable sets), the enclosing
scope is a synthesized scope `s` defined as:

1.  For each name in `n` appearing as a variable name in any of the pattern
    variable sets in `vs`:

    1.  If `n` is defined in every pattern variable set in `vs` and has the same
        type and finality, then introduce `n` into `s` with that type and
        finality.

        If any of the corresponding variables in `vs` are promoted, calculate
        the promoted type of the variable in `s` based on all of the promoted
        types of `n` in the cases in the same way that promotions are merged at
        join points.

    2.  Else `n` is inconsistently defined by the cases. Introduce a variable
        `n` into `s` (with arbitrary type and finality) and note that `n` is
        an inconsistent variable.

Compile the body using static scope `s`. It is a compile-time error if any
identifier in the body resolves to an inconsistent variable in `s`. *In other
words, a inconsistently defined variable in in scope such that it shadows a
valid variable with the same name in an outer scope, but it is an error to refer
to it.*

*Note that it is not a compile-time error for there to be inconsistently
defined variables between cases. It's only an error to use them in the body.
This enables patterns to define inconsistent variables that are only used by
their respective guards:*

```dart
switch (obj) {
  case [var a, int n] when n > 1:
  case [var a, double n] when n > 1.0:
  case [var a, String s] when s.isNotEmpty:
    print(a);
}
```

*This example has no errors because the only variable used in the body, `a`, is
defined consistently by all cases.*

At runtime, the enclosing scope is *only* the case scope of the case that
matched. (If the body is reached from a `default` clause or by continuing to a
label, the case scope is an empty scope whose enclosing scope is the scope
surrounding the switch statement or expression.)

*The runtime scope determines which specific variables in which case are
actually bound at runtime. We can't use a single synthesized scope that is
shared by all cases because closures in guard clauses should see each case as
having its own variables:*

```dart
bool capture(void Function() callback, bool result) {
  callback();
  return result;
}

switch ([1]) {
  case [int a] when capture(() => a++, false):
  case [int a] when capture(() => a += 10, true):
    print(a);
}
```

*This program should print `11` and not `12` because the `a` in each guard
clause is a separate variable.*

### Type promotion

**TODO: Specify how pattern matching may show that existing variables have some
type.**

### Exhaustiveness and reachability

A switch is *exhaustive* if all possible values of the matched value's static
type will definitely match at least one case, or there is a default case. Dart
currently shows a warning if a switch statement on an enum type does not have
cases for all enum values (or a default). This is helpful for code maintainance:
when you add a new value to an enum type, the language shows you every switch
statement that may need a new case to handle it.

This checking is even more important with this proposal. Exhaustiveness checking
is a key part of maintaining code written in an algebraic datatype style. It's
the functional equivalent of the error reported when a concrete class fails to
implement an abstract method.

Exhaustiveness checking over arbitrarily deeply nested record and extractor
patterns is complex, so the proposal to define how it works is in a [separate
document][exhaustiveness]. That tells us if the cases in a switch statement
or expression are exhaustive or not.

We don't want to require *all* switches to be exhaustive. The language currently
does not require switch statements on, say, strings to be exhaustive, and
requiring that would likely lead to many pointless empty default cases for
little value. We define an *exhaustive type* to be:

*   `bool`
*   `Null`
*   A enum type
*   A type whose declaration is marked sealed
*   `T?` where `T` is exhaustive
*   `FutureOr<T>` for some type `T` that is exhaustive
*   A record type whose fields are all exhaustive types

**TODO: Finalize the syntax for marking a class as a sealed family.**

All other types are not exhaustive. Then:

*   It is a compile-time error if the cases in a switch expression are not
    exhaustive. *Since an expression must yield a value, the only other option
    is to throw an error and most Dart users prefer to catch those kinds of
    mistakes at compile time.*

*   It is a compile-time error if the cases in a switch statement are not
    exhaustive and the static type of the matched value is an exhaustive type.

[exhaustiveness]: https://github.com/dart-lang/language/blob/master/working/0546-patterns/exhaustiveness.md

**Breaking change:** Currently, a non-exhaustive switch on an enum type is only
a warning. This promotes it to an error. Also, switches on `bool` do not have to
be exhaustive. In practice, many users already treat warnings as errors, and
switches on `bool` are rare and unidiomatic. This breaking change would only
apply to code that has opted into the language version where this ships.

## Runtime semantics

### Execution

Most of the runtime behavior is defined in the "matching" section below, but
the constructs where patterns appear have their own (hopefully obvious)
behavior.

#### Pattern variable declaration

1.  Evaluate the initializer expression producing a value `v`.

2.  Match `v` against the declaration's pattern.

#### Pattern assignment

1.  Evaluate the right-hand side expression to a value `v`.

2.  Match `v` against the pattern on the left. When matching a variable pattern
    against a value `o`, record that `o` will be the new value for the
    corresponding variable, but do not store the variable.

3.  Once all destructuring and matching is done, store all of the assigned
    variables with their corresponding values.

*In other words, it's as if every variable pattern in an assignment expression
is a new variable declaration with a hidden name. Then after the assignment
expression and matching completes, those temporary variables are all written to
the corresponding real variables. We defer the storage until matching has
completed so that users never see a partial assignment if matching happens to
fail in some way.*

#### Switch statement

1.  Evaluate the switch value producing `v`.

2.  For each case:

    1.  Match the case's pattern against `v`. If the match fails then continue
        to the next case (or default clause or exit the switch if there are no
        other cases).

    2.  If there is a guard clause, evaluate it. If it does not evaluate to a
        Boolean, throw a runtime error. *This can happen if the guard
        expression's type is `dynamic`.* If it evaluates to `false`, continue to
        the next case (or default or exit).

    3.  Execute the nearest non-empty case body at or following this case.
        *You're allowed to have multiple empty cases where all preceding
        ones share the same body with the last case.*

    4.  Exit the switch statement. *An explicit `break` is no longer
        required.*

3.  If no case pattern matched and there is a default clause, execute the
    statements after it.

4.  If no case matches and there is no default clause, throw a runtime
    error. *This can only occur when `null` or a legacy typed value flows
    into this switch statement from another library that hasn't migrated to
    [null safety][]. In fully migrated programs, exhaustiveness checking is
    sound and it isn't possible to reach this runtime error.*

[null safety]: https://dart.dev/null-safety

#### Switch expression

1.  Evaluate the switch value producing `v`.

2.  For each case:

    1.  Match the case's pattern against `v`. If the match fails then continue
        to the next case (or default clause if there are no other cases).

    2.  If there is a guard clause, evaluate it. If it does not evaluate to a
        Boolean, throw a runtime error. If it evaluates to `false`, continue to
        the next case (or default clause).

    3.  Evaluate the expression after the case and yield that as the result of
        the entire switch expression.

3.  If no case pattern matched and there is a default clause, execute the
    expression after it and yield that as the result of the entire switch
    expression.

4.  If no case matches and there is no default clause, throw a runtime error.
    *This can only occur when `null` or a legacy typed value flows into this
    switch expression from another library that hasn't migrated to [null
    safety][]. In fully migrated programs, exhaustiveness checking is sound and
    it isn't possible to reach this runtime error.*

#### Pattern-for statement

A statement of the form:

```dart
for (<patternVariableDeclaration>; <condition>; <increment>) <statement>
```

Is executed similar to a traditional for loop except that multiple variables may
be declared by the pattern instead of just one. As with a normal for loop, those
variables are freshly bound to new values at each iteration so that if a
function closes over a variable, it captures the value at the current iteration
and is not affected by later iteration.

The increment clause is evaluated in a scope where all variables declared in the
pattern are freshly bound to new variables holding the current iteration's
values. If the increment clause assigns to any of the variables declared by the
pattern, those become the values bound to those variables in the next iteration.
For example:

```dart
var fns = <Function()>[];
for (var (a, b) = (0, 1); a <= 13; (a, b) = (b, a + b)) {
  fns.add(() {
    print(a);
  });
}

for (var fn in fns) {
  fn();
}
```

This prints `0`, `1`, `1`, `2`, `3`, `5`, `8`, `13`.

#### Pattern-for-in statement

A statement of the form:

```dart
for (<keyword> <pattern> in <expression>) <statement>
```

Where `<keyword>` is `var` or `final` is treated like so:

1.  Let `I` be the type of `<expression>`.

2.  Calculate the element type of `I`:

    1.  If `I` implements `Iterable<T>` for some `T` then `E` is `T`.

    2.  Else if `I` is `dynamic` then `E` is `dynamic`.

    3.  Else it is a compile-time error.

3.  Type check `<pattern>` with matched value type `E`.

4.  If there are no compile-time errors, then execution proceeds as the
    following code, where `id1` and `id2` are fresh identifiers:

    ```
    var id1 = <expression>;
    var id2 = id1.iterator;
    while (id2.moveNext()) {
      <keyword> <pattern> = id2.current;
      { <statement> }
    }
    ```

#### If-case statement

1.  Evaluate the `expression` producing `v`.

2.  Match the `pattern` in the `caseHead` against `v`.

3.  If the match succeeds:

    1.  If there is a guard clause:

        1.  Evaluate it. If it does not evaluate to a Boolean, throw a runtime
            error. *This can happen if the guard expression's type is
            `dynamic`.*

        1.  If the guard evaluates to `true`, execute the then `statement`.

        2.  Else, execute the else `statement` if there is one.

    2.  Else there is no guard clause. Execute the then `statement`.

4.  Else the match failed. Execute the else `statement` if there is one.

### Matching (refuting and destructuring)

At runtime, a pattern is matched against a value. This determines whether or not
the match *fails* and the pattern *refutes* the value. If the match succeeds,
the pattern may also *destructure* data from the object or *bind* variables.

Refutable patterns usually occur in a context where match refutation causes
execution to skip over the body of code where any variables bound by the pattern
are in scope. If a pattern match failure occurs in irrefutable context, a
runtime error is thrown. *This can happen when matching against a value of type
`dynamic`, or when a list pattern in a variable declaration is matched against a
list of a different length.*

To match a pattern `p` against a value `v`:

*   **Logical-or**:

    1.  Match the left subpattern against `v`. If it matches, the logical-or
        match succeeds.

    2.  Otherwise, match the right subpattern against `v` and succeed if it
        matches.

*   **Logical-and**:

    1.  Match the left subpattern against `v`. If the match fails, the
        logical-and match fails.

    2.  Otherwise, match the right subpattern against `v` and succeed if it
        matches.

*   **Relational**:

    1.  Evaluate the right-hand constant expression to `c`.

    2.  If the operator is `==`:

        1.  Let `r` be the result of `v == c`.

        2.  The pattern matches if `r` is true and fails otherwise. *This takes
            into account the built-in semantics that `null` is only equal to
            `null`. The result will always be a Boolean since operator `==` on
            Object is declared to return `bool`.*

    2.  Else if the operator is `!=`:

        1.  Let `r` be the result of `v == c`.

        2.  If `r` is not a Boolean then throw a runtime error. *This can
            happen if operator `==` on `v`'s type returns `dynamic`.*

        3.  The pattern matches if `r` is false and fails otherwise. *This takes
            into account the built-in semantics that `null` is only equal to
            `null`.*

    3.  Else the operator is a comparison operator `op`:

        1.  Let `r` be the result of calling `op` on `v` with argument `c`.

        2.  If `r` is not a Boolean then throw a runtime error. *This can happen
            if the operator on `v`'s type returns `dynamic`.*

        3.  The pattern matches if `r` is true and fails otherwise.

*   **Cast**:

    1.  If the runtime type of `v` is not a subtype of the cast type of `p` then
        throw a runtime error. *Note that we throw even if this appears in a
        matching context. The intent of this pattern is to assert that a value
        *must* have some type.*

    2.  Otherwise, match the inner pattern against `v`.

*   **Null-check**:

    1.  If `v` is null then the match fails.

    2.  Otherwise, match the inner pattern against `v`.

*   **Null-assert**:

    1.  If `v` is null then throw a runtime error. *Note that we throw even if
        this appears in a matching context. The intent of this pattern is to
        assert that a value *must* not be null.*

    2.  Otherwise, match the inner pattern against `v`.

*   **Constant**:

    1.  Evaluate the pattern's value to `c`.

    2.  The pattern matches if `c == v` evaluates to `true`. *This is opposite
        the operand order that relational patterns use. This is deliberate to
        preserve compatibility with existing switch cases and continue to enable
        compilers to determine exactly which concrete `==` method is called in a
        constant pattern for optimization purposes.*

*   **Variable**:

    1.  Let `T` be the static type of the variable `p` declares or assigns to.

    2.  If the runtime type of `v` is not a subtype of `T` then the match fails.

    3.  Otherwise, store `v` in `p`'s variable and the match succeeds.

*   **Parenthesized**: Match the subpattern against `v` and succeed if it
    matches.

*   **List**:

    1.  If the runtime type of `v` is not a subtype of the required type of `p`
        then the match fails. *The list pattern's type will be `List<T>` for
        some `T` determined either by the pattern's explicit type argument or
        inferred from the matched value type.*

    2.  Let `l` be the length of the list determined by calling `length` on `v`.

    3.  Let `h` be the number of non-rest element subpatterns preceding the rest
        element if there is one, or the number of subpatterns if there is no
        rest element.

    4.  Let `t` be the number of non-rest element subpatterns following the rest
        element if there is one, or zero otherwise.

    3.  If `p` has no rest element and `l` is not equal to `h` then the match
        fails. If `p` has a rest element and `l` is less than `h + t` then the
        match fails. *These match failures become runtime exceptions if the list
        pattern is in an irrefutable context.*

    4.  Match the head elements. For `i` from `0` to `h - 1`, inclusive:

        1.  Extract the element value `e` by calling `[]` on `v` with index `i`.

        2.  Match the `i`th element subpattern against `e`.

    5.  If there is a rest element and it has a subpattern:

        1.  Let `r` be the result of calling `sublist()` on `v` with arguments
            `h`, and `l - t`.

        2.  Match the rest element subpattern against `r`.

        *If there is a rest element but it has no subpattern, the unneeded list
        elements are completely skipped and we don't even call `sublist()` to
        access them.*

    6.  Match the tail elements. If `t` is greater than zero, then for `i` from
        `0` to `t - 1`, inclusive:

        1.  Extract the element value `e` by calling `[]` on `v` with index
            `l - t + i`.

        2.  Match the subpattern `i` elements after the rest element against
            `e`.

    7.  The match succeeds if all subpatterns match.

*   **Map**:

    1.  If the runtime type of `v` is not a subtype of the required type of `p`
        then the match fails. *The map pattern's type will be `Map<K, V>` for
        some `K` and `V` determined either by the pattern's explicit type
        arguments or inferred from the matched value type.*

    2.  Let `l` be the length of the map determined by calling `length` on `v`.

    3.  If `p` has no rest element and `l` is not equal to the number of
        subpatterns then the match fails. If `p` has a rest element and `l` is
        less than the number of non-rest entry subpatterns, then the match
        fails. *These match failures become runtime exceptions if the map
        pattern is in an irrefutable context.*

    4.  Otherwise, for each (non-rest) entry in `p`, in source order:

        1.  Evaluate the key `expression` to `k` and call `containsKey()` on the
            value. If this returns `false`, the map does not match.

        2.  Otherwise, evaluate `v[k]` and match the resulting value against
            this entry's value subpattern. If it does not match, the map does
            not match.

    5.  The match succeeds if all entry subpatterns match.

*   **Record**:

    1.  If the runtime type of `v` is not a subtype of the required type of `p`,
        then the match fails.

    2.  For each field `f` in `p`, in source order:

        1.  Access the corresponding field in record `v` as `r`.

        2.  Match the subpattern of `f` against `r`. If the match fails, the
            record match fails.

    3.  The match succeeds if all field subpatterns match.

*   **Extractor**:

    1.  If the runtime type of `v` is not a subtype of the required type of `p`
        then the match fails.

    2.  Otherwise, for each field `f` in `p`, in source order:

        1.  Call the getter with the same name as `f` on `v`, and let the result
            be `r`. The getter may be an in-scope extension member.

        2.  Match the subpattern of `f` against `r`. If the match fails, the
            extractor match fails.

    3.  The match succeeds if all field subpatterns match.

### Side effects and exhaustiveness

You might expect this to be soundly exhaustive:

```dart
var n = switch (something) {
  case Bitbox(b: true): 1;
  case Bitbox(b: false): 2;
}
```

However, Bitbox could be defined like:

```dart
class Bitbox {
  bool get b => Random().nextBool();
}
```

Pattern matching in other languages is often restricted to values that are known
by the compiler to be fully immutable, but we want to allow users to use pattern
matching in Dart for the kinds of objects they already use, including mutable
lists and maps and instances of user-defined classes whose getters can't be
proven to be pure and side-effect free. At the same time, we also want to ensure
that exhaustiveness checking is correct and sound.

To balance those, pattern matching operates on an *immutable snapshot of the
properties of the matched value that are seen by the patterns*. The way this
works is that whenever a member is invoked on the matched value or an object
returned by some previous destructuring, the result is cached. Whenever the same
member is invoked by a later pattern (either a subsequent subpattern, or a
pattern in a later case), we don't invoke the member again and instead use the
previously returned value. This way, all subpatterns and cases see the exact
same portions of the object and from the perspective of the surrounding switch
statement or other construct, the object appears to be immutable.

For example, consider:

```dart
main() {
  var list = [1, 2];
  switch (list) {
    case [1, _] & [_, < 4]: print('first');
    case [int(isEven: true), var a]: print('second $a');
  }
}
```

As written, there appear to be multiple redundant method calls on `list` and the
elements extracted from it. But the actual execution semantics are roughly like:

```dart
main() {
  var list = [1, 2];

  late final $match = list;
  late final $match_length = $match.length;
  late final $match_length_eq2 = $match_length == 2;
  late final $match_0 = $match[0];
  late final $match_1 = $match[1];
  late final $match_0_eq1 = $match_0 == 1;
  late final $match_1_lt4 = $match_1 < 4;
  late final $match_0_isEven = $match_1.isEven;
  late final $match_0_isEven_eqtrue = $match_0_isEven == true;

  if ($match_length_eq2 &&
      $match_0_eq1 &&
      $match_length_eq2 &&
      $match_1_lt4) {
    print('first');
  } else if ($match_length_eq2 &&
      $match_0_isEven_eqtrue) {
    var a = $match_1;
    print('second $a');
  }
}
```

Note that every method call is encapsulated in a `late` variable ensuring that
it only gets invoked once even when used by multiple patterns.

It works like this:

1.  At compile time, after type checking has completed, we associate an
    *invocation key* with every member call or record field access potentially
    made by each pattern.

2.  At runtime, whenever the runtime semantics say to call a member or access a
    record field, if a previous call or access with that same invocation key has
    already been evaluated, we reuse the result.

3.  Otherwise, we invoke the member or field access now and associate the result
    with that invocation key for future calls.

Let an *invocation key* comprise:

*   A possibly absent parent invocation key.
*   A possibly absent extension and list of type arguments. If the invocation
    represents an extension member call, this tracks the extension declaration
    the call was resolved to, and the type arguments for it.
*   A member name.
*   A possibly empty list of argument constant values.

Two invocation keys are equivalent if and only if all of these are true:

*   They both have parent invocation keys and the keys are equivalent or
    neither of them have parent invocation keys.
*   The extension types refer to the same type or are both absent.
*   The member names are the same.
*   The argument lists have the same length and all corresponding pairs of
    argument constant values are identical.

*In other words, they're equal if all of their fields are equal in the obvious
ways.*

The notation `parent : (name, args)` creates an invocation key with parent
`parent`, no extension, member name `name`, and argument list `args`. The
notation `parent : extension(name, args)` creates an invocation key with parent
`parent`, extension `extension` (with its type arguments), member name `name`,
and argument list `args`.

Given a set of patterns `s` matching a value expression `v`, we bind an
invocation key to each member invocation and record field access in `s` like so:

1.  Let `i` be an invocation key with no parent, no extension type, named
    `this`, with an empty argument list. *This is the root node of the
    invocation key tree and represents the matched value itself.*

2.  For each pattern `p` in `s` with parent invocation `i`, bind invocation keys
    to it and its subpatterns using the following procedure:

To bind invocation keys in a pattern `p` using parent invocation `i`:

*   **Logical-or** or **logical-and**:

    1.  Bind invocations in the left and right subpatterns using parent `i`.

*   **Relational**:

    1.  If the matched value type is `dynamic`, is `Never`, or declares the
        operator, then bind `i : (op, [arg])` to the operator method invocation
        where `op` is the name of the operator and `arg` is the right operand
        value.

    2.  Else perform extension method resolution and infer the extension's type
        arguments. Bind `i : extension(op, [arg])` to the operator method
        invocation where `extension` is the resolved extension and its type
        arguments, `op` is the name of the operator and `arg` is the right
        operand value.

*   **Cast**, **null-check**, **null-assert**, or **parenthesized**:

    1.  Bind invocations in the subpattern using parent `i`.

*   **Constant**:

    1.  Bind `i : ("constant==", [arg])` to the `==` method invocation where
        `arg` is the constant value. *The odd `constant==` name is because
        constant patterns call `constant == value` while relational `==`
        patterns call `value == constant`. Those can be different methods so we
        need to cache them separately.*

*   **Variable**:

    1.  Nothing to do.

*   **List**:

    1.  Bind `i : ("length", [])` to the `length` getter invocation.

    2.  For each element subpattern `s`:

        1.  If `s` is a rest element:

            1.  Let `e` be `i : ("sublist()", [h, t])` where `h` is the number
                of elements preceding `s` and `t` is the number of elements
                following it.

                *Note that the actual end argument passed to `sublist()` is
                `length - t`, but we just use `t` for the invocation key here
                since the length of the list isn't a syntactically known
                property. Since the list and its length are cached too, using
                `t` is sufficient to distinguish calls to `sublist()` that are
                different, like `[...] & [..., a]` while caching calls that are
                the same as in `[..., a] & [..., b]`.*

            2.  Bind `e` to the `sublist()` invocation for `s`.

        2.  Else if `s` precedes a rest element (or there is no rest element):

            1.  Let `e` be `i : ("[]", [index])` where `index` is the zero-based
                index of this element subpattern.

            2.  Bind `e` to the `[]` invocation for `s`.

        3.  Else `s` is a non-rest element after the rest element:

            1.  Let `e` be `i : ("tail[]", [index])` where `index` is the
                zero-based index of this element subpattern.

                *Note the "tail" in the invocation key name. This is to
                distinguish elements after a rest element at some position from
                elements at the same position but not following a rest element,
                as in:*

                ```dart
                switch (list) {
                  case [var a, ..., var c]: ...
                  case [var a, _,   var d]: ...
                }
                ```

                *Here, `c` and `d` may have different values and `d` should not
                use the previously cached value of `c` even though they are both
                the third element of the same list. So we use an invocation key
                of "[]" for `c` and "tail[]" for `d`.*

            2.  Bind `e` to the `[]` invocation for `s`.

        3.  Bind invocations in the element subpattern using parent `e`.

*   **Map**:

    1.  Bind `i : ("length", [])` to the `length` getter invocation.

    2.  For each entry in `p`:

        1.  Bind `i : ("containsKey()", [key])` to the `containsKey()`
            invocation where `key` is entry's key constant value.

        2.  Let `e` be `i : ("[]", [key])` where `key` is entry's key constant
            value.

        3.  Bind `e` to the `[]` invocation for this entry.

        4.  Bind invocations in the entry value subpattern using parent `e`.

*   **Record**:

    1.  For each field `f` in `p`:

        1.  Let `f` be `i : (field, [])` where `field` is the corresponding
            getter name for the field.

        2.  Bind `e` to the field accessor for this field.

        3.  Bind invocations in the field subpattern using parent `e`.

*   **Extractor**:

    1.  For each field in `p`:

        1.  If the matched value type is `dynamic`, is `Never`, or declares a
            getter with the same name as the field, then let `f` be `i : (field,
            [])` where `field` is the name of the getter.

        2.  Else perform extension method resolution and infer the extension's
            type arguments. Let `f` be `i : extension(field, [])` where
            `extension` is the resolved extension and its type arguments and
            `field` is the name of the getter.

        3.  Bind `f` to the getter for this field.

        4.  Bind invocations in the field subpattern using parent `f`.

## Severability

This proposal, along with the records and exhaustiveness documents it depends
on, is a lot of new language work. There is new syntax to parse, new type
checking and inference features (including quite complex exhaustiveness
checking), a new kind of object that needs a runtime representation and runtime
type, and new imperative behavior.

It might be too much to fit into a single Dart release. However, it isn't
necessary to ship every corner of these proposals all at once. If needed for
scheduling reasons, we could stage it across several releases.

Here is one way it could be broken down into separate pieces:

*   **Records and destructuring.** Record expressions and record types are one
    of the most-desired aspects of this proposal. Currently, there is no
    expression syntax for accessing positional fields from a record. That means
    we need destructuring. So, at a minimum:

    *   Record expressions and types
    *   Pattern variable declarations
    *   Record patterns
    *   Variable patterns

    This would not include any refutable patterns, so doesn't need the changes
    to allow patterns in switches.

*   **Collection destructuring.** A minor extension of the above is to also
    allow destructuring the other built-in aggregate types:

    *   List patterns
    *   Map patterns

*   **Extractors.** I don't want patterns to feel like we're duct taping a
    functional feature onto an object-oriented language. To integrate it more
    gracefully means destructuring user-defined types too, so adding:

    *   Extractor patterns

*   **Refutable patterns.** The next big step is patterns that don't just
    destructure but *match*. The bare minimum refutable patterns and features
    are:

    *   Patterns in switch statement cases
    *   Switch case guards
    *   Exhaustiveness checking
    *   Constant patterns
    *   Relational patterns (at least `==`)

    The only critical relational pattern is `==` because once we allow patterns
    in switch cases, we lose the ability to have a bare identifier constant in
    a switch case.

*   **Type testing patterns.** The other type-based patterns aren't critical but
    do make patterns more convenient and useful:

    *   Null-check patterns
    *   Null-assert patterns
    *   Cast patterns

*   **Control flow.** Switch statements are heavyweight. If we want to make
    refutable patterns more useful, we eventually want:

    *   Switch expressions
    *   Pattern-if statements

*   **Logical patterns.** If we're going to add `==` patterns, we may as well
    support other Boolean infix operators. And if we're going to support the
    comparison operators, then `&` is useful for numeric ranges. It's weird to
    have `&` without `|` so we may as well do that too (and it's useful for
    switch expressions). Once we have infix patterns precedence comes into play,
    so we need parentheses to control it:

    *   Relational patterns (other than `==`)
    *   Logical-or patterns
    *   Logical-and patterns
    *   Parenthesized patterns

## Changelog

### 2.11

<<<<<<< HEAD
-   Add `...` rest patterns in list and map patterns (#2453).
=======
-   Clarify implicit coercions and casts (#2488).
>>>>>>> b46ad3ca

### 2.10

-   Tweak the rules for type checking List/Map patterns, so that explicit
    type arguments in the pattern are used as the type the elements are
    type checked against.

### 2.9

-   Clarify scoping rules and loosen restrictions on variables in cases with a
    shared body (#2473, #2485, #2533).

### 2.8

-   Upgrade non-exhaustive switch statements on enums from a warning to an
    error (#2474).

### 2.7

-   Clarify that relational and extractor patterns can call extension members
    (#2457).

-   Non-boolean results throw in relational patterns instead of failing the
    match (#2461).

-   Specify that map and extractor subpatterns are evaluated in source order
    (#2466).

-   Specify non-exhaustive switch errors and warnings (#2474).

-   Allow `final` before type annotated variable patterns (#2486).

-   Rename some grammars to align with Analyzer AST names (#2491).

-   Propagate `dynamic` into fields when type checking a record pattern against
    a matched value of type `dynamic`.

### 2.6

-   Change logical-or and logical-and patterns to be left-associative.

### 2.5

-   Move back to a syntax where variable declarations are explicit in cases but
    not in pattern declarations (but otherwise keep the unified grammar). Allow
    simple identifier constant patterns in cases.

-   Allow cast patterns to take a subpattern instead of just a variable name.

-   Only allow pattern assignments to assign to locals.

-   Don't allow unary patterns to nest.

-   Merge literal and constant patterns into a single kind of pattern and
    extend them to allow const constructor calls and `const` followed by a
    primary expression.

-   Replace pattern-if with if-case statements. Allow guard clauses.

-   Use the pattern context type schema for assignments but not if-case.

-   Disallow `nullCheckPattern` in `outerPattern`. Now that if-case no longer
    uses `outerPattern`, there's no point in allowing it.

### 2.4

-   Add destructuring assignment (#2438).

-   Specify the context type for empty list and map patterns (#2441).

-   Define a grammar rule for the outermost patterns in a declaration (#2446).

-   Rename "grouping" patterns to "parenthesized" patterns (#2447).

-   Specify behavior of patterns in for loops (#2448).

-   Make logical-or and null-check patterns always refutable.

### 2.3

-   Specify that switches throw a runtime error if values from legacy libraries
    flow in and break exhaustiveness checking (#2123).

-   Allow empty list, map, and record patterns (#2441).

-   Clarify ambiguity between grouping and record patterns.

### 2.2

-   Make map patterns check length like list patterns do (#2415).

-   Clarify that variables in cases are not final (#2416).

### 2.1

Minor tweaks:

-   Define the static type of switch expressions (#2380).

-   Clarify semantics of runtime type tests (#2385).

-   Allow relational operators whose return type is `dynamic`.

### 2.0

Major redesign of the syntax and minor redesign of the semantics.

-   Unify binder and matcher patterns into a single grammar. Refutable patterns
    are still prohibited outside of contexts where failure can be handled using
    control flow, but the grammar is unified and more patterns can be used in
    the other context. For example, null-assert patterns can be used in switch
    cases.

-   Always treat simple identifiers as variables in patterns, even in switch
    cases.

-   Change the `if (expr case pattern)` syntax to `if (var pattern = expr)`.

-   Change the guard syntax to `when expr`.

-   Record patterns match only record objects. Extractor patterns (which can
    now be used in variable declarations) are the only way to call getters on
    abitrary objects.

-   New patterns for relational operators, `|`, `&`, and `(...)`. Set up a
    precedence hierarchy for patterns.

-   Get rid of explicit wildcard patterns since they're redundant with untyped
    variable patterns named `_`.

-   Don't allow extractor patterns to match enum values. (It doesn't seem that
    well motivated and could be added later if useful.)

-   Remove support for `late` pattern variable declarations, patterns in
    top-level variables, and patterns in fields. The semantics get pretty weird
    and it's not clear that they're worth it.

-   Change the static typing rules significantly in a number of ways.

-   Remove type patterns. They aren't fully baked, are pretty complex, and don't
    seem critical right now. We can always add them as a later extension.

### 1.8

-   Remove declaration matcher from the proposal. It's only a syntactic sugar
    convenience and seems to cause enough confusion that it's not clear if it
    carries its weight. Removing it simplifies the feature some and we can
    always add it in a future version.

-   Remove the `Destructure_n_` interface. Positional record fields can only be
    used to destructure positional fields from actual record objects. (We may
    extend this later.)

-   Revise and clarify how types work in record and extractor patterns.

### 1.7

-   Fix object destructuring examples and clarify that extract matchers support
    the named field destructuring shorthand too ([#2193][]).

[#2193]: https://github.com/dart-lang/language/issues/2193

### 1.6

-   Change syntax of if-case statement ([#2181][]).

[#2181]: https://github.com/dart-lang/language/issues/2181

### 1.5

-   Introduce and clarify type inference.

-   The context type schema for a variable matcher is always `Object?`, since
    it's intent is to *match* a type and *cause* the expression to have some
    type.

### 1.4

-   Link to [exhaustiveness][] proposal.

### 1.3

-   Avoid unbounded lookahead with switch expression in an expression statement
    ([#2138][]).

-   Re-introduce rule that `_` is non-binding in all patterns, not just
    wildcards.

[#2138]: https://github.com/dart-lang/language/issues/2138

### 1.2

-   Add a shorthand for destructuring a named record field to a variable with
    the same name.

-   Add if-case statement.

-   Allow extractor patterns to match enum values.

-   Add null-assert binder `!` and null-check `?` matcher patterns.

### 1.1

-   Copy editing and clean up.

-   Add `nullLiteral` to literal patterns.

-   Add wildcard binder patterns. Remove exception that variable patterns named
    `_` don't bind.<|MERGE_RESOLUTION|>--- conflicted
+++ resolved
@@ -4,7 +4,7 @@
 
 Status: In progress
 
-Version 2.11 (see [CHANGELOG](#CHANGELOG) at end)
+Version 2.12 (see [CHANGELOG](#CHANGELOG) at end)
 
 Note: This proposal is broken into a couple of separate documents. See also
 [records][] and [exhaustiveness][].
@@ -2903,13 +2903,13 @@
 
 ## Changelog
 
+### 2.12
+
+-   Add `...` rest patterns in list and map patterns (#2453).
+
 ### 2.11
 
-<<<<<<< HEAD
--   Add `...` rest patterns in list and map patterns (#2453).
-=======
 -   Clarify implicit coercions and casts (#2488).
->>>>>>> b46ad3ca
 
 ### 2.10
 

# Patterns Feature Specification

Author: Bob Nystrom

Status: In progress

<<<<<<< HEAD
Version 2.11 (see [CHANGELOG](#CHANGELOG) at end)
=======
Version 2.12 (see [CHANGELOG](#CHANGELOG) at end)
>>>>>>> 40cbee5e

Note: This proposal is broken into a couple of separate documents. See also
[records][] and [exhaustiveness][].

[records]: https://github.com/dart-lang/language/blob/master/accepted/future-releases/records/records-feature-specification.md

## Summary

This proposal covers a family of closely-related features that address a number
of some of the most highly-voted user requests. It directly addresses:

*   [Multiple return values](https://github.com/dart-lang/language/issues/68) (495 👍, 4th highest)
*   [Algebraic datatypes](https://github.com/dart-lang/language/issues/349) (362 👍, 10th highest)
*   [Patterns and related features](https://github.com/dart-lang/language/issues/546) (379 👍, 9th highest)
*   [Destructuring](https://github.com/dart-lang/language/issues/207) (394 👍, 7th highest)
*   [Sum types and pattern matching](https://github.com/dart-lang/language/issues/83) (201 👍, 11th highest)
*   [Extensible pattern matching](https://github.com/dart-lang/language/issues/1047) (69 👍, 23rd highest)
*   [JDK 12-like switch statement](https://github.com/dart-lang/language/issues/27) (79 👍, 19th highest)
*   [Switch expression](https://github.com/dart-lang/language/issues/307) (28 👍)
*   [Type decomposition](https://github.com/dart-lang/language/issues/169)

(For comparison, the current #1 issue, [Data classes](https://github.com/dart-lang/language/issues/314) has 824 👍.)

In particular, this proposal covers several coding styles and idioms users
would like to express:

### Multiple returns

Functions take not a single parameter but an entire parameter *list* because
you often want to pass multiple values in. Parameter lists give you a flexible,
ad hoc way of aggregating multiple values going into a function, but there is
no equally easy way to aggregate multiple values coming *out*. You're left with
having to create a class, which is verbose and couples any users of the API to
that specific class declaration. Or you pack the values into a List or Map and
end up losing type safety.

Records are sort of like "first class argument lists" and give you a natural
way to return multiple values:

```dart
(double, double) geoCode(String city) {
  var lat = // Calculate...
  var long = // Calculate...

  return (lat, long); // Wrap in record and return.
}
```

### Destructuring

Once you have a few values lumped into a record, you need a way to get them
back out. Record patterns in variable declarations let you *destructure* a
record value by accessing fields and binding the resulting values to new
variables:

```dart
var (lat, long) = geoCode('Aarhus');
print('Location lat:$lat, long:$long');
```

List and map patterns let you likewise destructure those respective collection
types (or any other class that implements `List` or `Map`):

```dart
var list = [1, 2, 3];
var [a, b, c] = list;
print(a + b + c); // 6.

var map = {'first': 1, 'second': 2};
var {'first': a, 'second': b} = map;
print(a + b); // 3.
```

You can also destructure and assign to existing variables:

```dart
var (a, b) = ('left', 'right');
(b, a) = (a, b); // Swap!
print('$a $b'); // Prints "right left".
```

### Algebraic datatypes

You often have a family of related types and an operation that needs specific
behavior for each type. In an object-oriented language, the natural way to model
that is by implementing each operation as an instance method on its respective
type:

```dart
abstract class Shape {
  double calculateArea();
}

class Square implements Shape {
  final double length;
  Square(this.length);

  double calculateArea() => length * length;
}

class Circle implements Shape {
  final double radius;
  Circle(this.radius);

  double calculateArea() => math.pi * radius * radius;
}
```

Here, the `calculateArea()` operation is supported by all shapes by implementing
the method in each class. This works well for operations that feel closely tied
to the class, but it splits the behavior for the entire operation across many
classes and requires you to be able to add new instance methods to those
classes.

Some behavior is more naturally modeled with the operations for all types kept
together in a single function. Today, you can accomplish that using manual type
tests:

```dart
double calculateArea(Shape shape) {
  if (shape is Square) {
    return shape.length + shape.length;
  } else if (shape is Circle) {
    return math.pi * shape.radius * shape.radius;
  } else {
    throw ArgumentError("Unexpected shape.");
  }
}
```

This works, but is verbose and cumbersome. Functional languages like SML
naturally group operations together like this and use pattern matching over
algebraic datatypes to write these functions. Class hierarchies can already
essentially model an algebraic datatype. This proposal provides the pattern
matching constructs to make working with that style enjoyable:

```dart
double calculateArea(Shape shape) =>
  switch (shape) {
    case Square(length: var l) => l * l;
    case Circle(radius: var r) => math.pi * r * r;
  };
```

As you can see, it also adds an expression form for `switch`.

## Patterns

The core of this proposal is a new category of language construct called a
*pattern*. "Expression" and "statement" are both syntactic categories in the
grammar. Patterns form a third category. Like expressions and statements,
patterns are often composed of other subpatterns.

The basic ideas with patterns are:

*   Some can be tested against a value to determine if the pattern *matches* the
    value. If not, the pattern *refutes* the value. Other patterns, called
    *irrefutable* always match.

*   Some patterns, when they match, *destructure* the matched value by pulling
    data out of it. For example, a list pattern extracts elements from the list.
    A record pattern destructures fields from the record.

*   Variable patterns bind new variables to values that have been matched or
    destructured. The variables are in scope in a region of code that is only
    reachable when the pattern has matched.

This gives you a compact, composable notation that lets you determine if an
object has the form you expect, extract data from it, and then execute code only
when all of that is true.

Before introducing each pattern in detail, here is a summary with some examples:

| Kind | Examples |
| ---- |-------- |
| [Logical-or][logicalOrPattern] | `subpattern1 \| subpattern2` |
| [Logical-and][logicalAndPattern] | `subpattern1 & subpattern2` |
| [Relational][relationalPattern] | `== expression`<br>`< expression` |
| [Cast][castPattern] | `foo as String` |
| [Null-check][nullCheckPattern] | `subpattern?` |
| [Null-assert][nullAssertPattern] | `subpattern!` |
| [Constant][constantPattern] | `123`, `null`, `'string'`<br>`math.pi`, `SomeClass.constant`<br>`const Thing(1, 2)`, `const (1 + 2)` |
| [Variable][variablePattern] | `foo`, `var bar`, `String str`, `_`, `int _` |
| [Parenthesized][parenthesizedPattern] | `(subpattern)` |
| [List][listPattern] | `[subpattern1, subpattern2]` |
| [Map][mapPattern] | `{"key": subpattern1, someConst: subpattern2}` |
| [Record][recordPattern] | `(subpattern1, subpattern2)`<br>`(x: subpattern1, y: subpattern2)` |
| [Extractor][extractorPattern] | `SomeClass(x: subpattern1, y: subpattern2)` |

[logicalOrPattern]: #logical-or-pattern
[logicalAndPattern]: #logical-and-pattern
[relationalPattern]: #relational-pattern
[castPattern]: #cast-pattern
[nullCheckPattern]: #null-check-pattern
[nullAssertPattern]: #null-assert-pattern
[constantPattern]: #constant-pattern
[variablePattern]: #variable-pattern
[parenthesizedPattern]: #parenthesized-pattern
[listPattern]: #list-pattern
[mapPattern]: #map-pattern
[recordPattern]: #record-pattern
[extractorPattern]: #extractor-pattern

Here is the overall grammar for the different kinds of patterns:

```
pattern               ::= logicalOrPattern

logicalOrPattern      ::= ( logicalOrPattern '|' )? logicalAndPattern
logicalAndPattern     ::= ( logicalAndPattern '&' )? relationalPattern
relationalPattern     ::= ( equalityOperator | relationalOperator) relationalExpression
                        | unaryPattern

unaryPattern          ::= castPattern
                        | nullCheckPattern
                        | nullAssertPattern
                        | primaryPattern

primaryPattern        ::= constantPattern
                        | variablePattern
                        | parenthesizedPattern
                        | listPattern
                        | mapPattern
                        | recordPattern
                        | extractorPattern
```

As you can see, logical-or patterns (`|`) have the lowest precedence; then
logical-and patterns (`&`), then the postfix *unary patterns* cast (`as`),
null-check (`?`), and null-assert (`!`) patterns; followed by the remaining
highest precedence primary patterns.

The individual patterns are:

### Logical-or pattern

```
logicalOrPattern ::= ( logicalOrPattern '|' )? logicalAndPattern
```

A pair of patterns separated by `|` matches if either of the branches match.
This can be used in a switch expression or statement to have multiple cases
share a body:

```dart
var isPrimary = switch (color) {
  case Color.red | Color.yellow | Color.blue => true;
  default => false;
};
```

Even in switch statements, which allow multiple empty cases to share a single
body, a logical-or pattern can be useful when you want multiple patterns to
share a guard:

```dart
switch (shape) {
  case Square(size: var s) | Circle(size: var s) when s > 0:
    print('Non-empty symmetric shape');
  case Square() | Circle():
    print('Empty symmetric shape');
  default:
    print('Asymmetric shape');
}
```

A logical-or pattern does not have to appear at the top level of a pattern. It
can be nested inside a destructuring pattern:

```dart
switch (list) {
  // Matches a two-element list whose first element is 'a' or 'b':
  case ['a' | 'b', var c]):
}
```

A logical-or pattern may match even if one of its branches does not. That means
that any variables in the non-matching branch would not be initialized. To avoid
problems stemming from that, the following restrictions apply:

*   The two branches must define the same set of variables. This is specified
    more precisely under "Variables and scope".

*   If the left branch matches, the right branch is not evaluated. This
    determines *which* value the variable gets if both branches would have
    matched. In that case, it will always be the value from the left branch.

### Logical-and pattern

```
logicalAndPattern ::= ( logicalAndPattern '&' )? relationalPattern
```

A pair of patterns separated by `&` matches only if *both* subpatterns match.
Unlike logical-or patterns, the variables defined in each branch must *not*
overlap, since the logical-and pattern only matches if both branches do and
the variables in both branches will be bound.

If the left branch does not match, the right branch is not evaluated. *This only
matters because patterns may invoke user-defined methods with visible side
effects.*

### Relational pattern

```
relationalPattern ::= ( equalityOperator | relationalOperator) relationalExpression
```

A relational pattern lets you compare the matched value to a given constant
using any of the equality or relational operators: `==`, `!=`, `<`, `>`, `<=`,
and `>=`. The pattern matches when calling the appropriate operator on the
matched value with the constant as an argument returns `true`. It is a
compile-time error if `relationalExpression` is not a valid constant expression.

The comparison operators are useful for matching on numeric ranges, especially
when combined with `&`:

```dart
String asciiCharType(int char) {
  const space = 32;
  const zero = 48;
  const nine = 57;

  return switch (char) {
    case < space => 'control';
    case == space => 'space';
    case > space & < zero => 'punctuation';
    case >= zero & <= nine => 'digit';
    // Etc...
  }
}
```

### Cast pattern

```
castPattern ::= primaryPattern 'as' type
```

A cast pattern is similar to an extractor pattern in that it checks the matched
value against a given type. But where an extractor pattern is *refuted* if the
value doesn't have that type, a cast pattern *throws*. Like the null-assert
pattern, this lets you forcibly assert the expected type of some destructured
value.

This isn't useful as the outermost pattern in a declaration since you can always
move the `as` to the initializer expression, but when destructuring there is no
place in the initializer to insert the cast. This pattern lets you insert the
cast as values are being pulled out by the pattern:

```dart
(num, Object) record = (1, "s");
var (i as int, s as String) = record;
```

### Null-check pattern

```
nullCheckPattern ::= primaryPattern '?'
```

A null-check pattern matches if the value is not null, and then matches the
inner pattern against that same value. Because of how type inference flows
through patterns, this also provides a terse way to bind a variable whose type
is the non-nullable base type of the nullable value being matched:

```dart
String? maybeString = ...
switch (maybeString) {
  case var s?:
    // s has type non-nullable String here.
}
```

Using `?` to match a value that is *not* null seems counterintuitive. In truth,
I have not found an ideal syntax for this. The way I think about `?` is that it
describes the test it performs. Where a list pattern tests whether the value is
a list, a `?` tests whether the value is null. However, unlike other patterns,
it matches when the value is *not* null, because matching on null isn't
useful&mdash;you could always just use a `null` constant pattern for that.

Swift [uses the same syntax for a similar feature][swift null check].

[swift null check]: https://docs.swift.org/swift-book/ReferenceManual/Patterns.html#ID520

### Null-assert pattern

```
nullAssertPattern ::= primaryPattern '!'
```

A null-assert pattern is similar to a null-check pattern in that it permits
non-null values to flow through. But a null-assert *throws* if the matched
value is null. It lets you forcibly *assert* that you know a value shouldn't
be null, much like the corresponding `!` null-assert expression.

This lets you eliminate null in variable declarations where a refutable pattern
isn't allowed:

```dart
(int?, int?) position = ...

// We know if we get here that the coordinates should be present:
var (x!, y!) = position;
```

Or where you don't want null to be silently treated as a match failure, as in:

```dart
List<String?> row = ...

// If the first column is 'user', we expect to have a name after it.
switch (row) {
  case ['user', var name!]:
    // name is a non-nullable string here.
}
```

### Constant pattern

```
constantPattern ::= booleanLiteral
                  | nullLiteral
                  | numericLiteral
                  | stringLiteral
                  | identifier
                  | qualifiedName
                  | constObjectExpression
                  | 'const' typeArguments? '[' elements? ']'
                  | 'const' typeArguments? '{' elements? '}'
                  | 'const' '(' expression ')'
```

A constant pattern determines if the matched value is equal to the constant's
value. We don't allow all expressions here because many expression forms
syntactically overlap other kinds of patterns. We avoid ambiguity while
supporting terse forms of the most common constant expressions like so:

*   Simple "primitive" literals like Booleans and numbers are valid patterns
    since they aren't ambiguous.

*   Named constants are also allowed because they aren't ambiguous. That
    includes simple identifiers like `someConstant`, prefixed constants like
    `some_library.aConstant`, static constants on classes like
    `SomeClass.aConstant`, and prefixed static constants like
    `some_library.SomeClass.aConstant`. *Simple identifiers would be ambiguous
    with variable patterns that aren't marked with `var`, `final`, or a type,
    but unmarked variable patterns are only allowed in irrefutable contexts
    where constant patterns are prohibited.*

*   List literals are ambiguous with list patterns, so we only allow list
    literals explicitly marked `const`. Likewise with set and map literals
    versus map patterns.

*   Constructor calls are ambiguous with extractor patterns, so we require
    const constructor calls to be explicitly marked `const`.

*   Other constant expressions must be marked `const` and surrounded by
    parentheses. This avoids ambiguity with null-assert, logical-or, and
    logical-and patterns. It also makes future extensions to patterns and
    expressions less likely to collide.

Let the *value* of a constant pattern be the `expression` inside `'const' '('
expression ')'` or the entire pattern if the pattern has any other form. *This
awkward definition is because `const (1 + 2)` is not a valid expression but is a
valid constant pattern.*

It is a compile-time error if a constant pattern's value is not a valid constant
expression.

### Variable pattern

```
variablePattern ::= ( 'var' | 'final' | 'final'? type )? identifier
```

A variable pattern binds the matched value to a new variable. These usually
occur as subpatterns of a destructuring pattern in order to capture a
destructured value.

```dart
var (a, b) = (1, 2);
```

Here, `a` and `b` are variable patterns and end up bound to `1` and `2`,
respectively.

The pattern may have a type annotation in order to only match values of the
specified type. If the type annotation is omitted, the variable's type is
inferred and the pattern matches all values.

```dart
switch (record) {
  case (int x, String s):
    print('First field is int $x and second is String $s.');
}
```

*There are some restrictions on when `var` and `final` can and can't be used.
They are specified later in the "Pattern context" section.*

#### Wildcards

If the variable's name is `_`, it doesn't bind any variable. This "wildcard"
name is useful as a placeholder in places where you need a subpattern in order
to destructure later positional values:

```dart
var list = [1, 2, 3];
var [_, two, _] = list;
```

The `_` identifier can also be used with a type annotation when you want to test
a value's type but not bind the value to a name:

```dart
switch (record) {
  case (int _, String _):
    print('First field is int and second is String.');
}
```

### Parenthesized pattern

```
parenthesizedPattern ::= '(' pattern ')'
```

Like parenthesized expressions, parentheses in a pattern let you control pattern
precedence and insert a lower precedence pattern where a higher precedence one
is expected.

### List pattern

```
listPattern         ::= typeArguments? '[' listPatternElements? ']'
listPatternElements ::= listPatternElement ( ',' listPatternElement )* ','?
listPatternElement  ::= pattern | restPattern
restPattern         ::= '...' pattern?
```

A list pattern matches an object that implements `List` and extracts elements by
position from it.

It is a compile-time error if:

*   `typeArguments` is present and has more than one type argument.

*   There is more than one `restPattern` element in the list pattern. *It can
    appear anywhere in the list, but there can only be zero or one.*

#### Rest patterns

A list pattern may contain a *rest element* which allows matching lists of
arbitrary lengths. If a rest element is present and has a subpattern, all of the
elements not matched by other subpatterns are collected into a new list and that
list is matched against the rest subpattern.

```dart
var [a, b, ...rest, c, d] = [1, 2, 3, 4, 5, 6, 7];
print('$a $b $rest $c $d'); // Prints "1 2 [3, 4, 5] 6 7".
```

### Map pattern

```
mapPattern        ::= typeArguments? '{' mapPatternEntries? '}'
mapPatternEntries ::= mapPatternEntry ( ',' mapPatternEntry )* ','?
mapPatternEntry   ::= expression ':' pattern | '...'
```

A map pattern matches values that implement `Map` and accesses values by key
from it.

It is a compile-time error if:

*   `typeArguments` is present and there are more or fewer than two type
    arguments.

*   Any of the entry key expressions are not constant expressions.

*   If any two keys in the map both have primitive `==` methods, then it is a
    compile-time error if they are equal according to their `==` operator. *In
    cases where keys have types whose equality can be checked at compile time,
    we report errors if there are redundant keys. But we don't require the keys
    to have primitive equality for flexibility. In map patterns where the keys
    don't have primitive equality, it is possible to have redundant keys and the
    compiler won't detect it.*

*   There is more than one `...` element in the map pattern.

*   The `...` element is not the last element in the map pattern.

### Rest patterns

Like lists, map patterns can also have a rest pattern. However, there's no
well-defined notion of a map "minus" some set of matched entries. Thus, the
rest pattern doesn't allow a subpattern to capture the "remaining" entries.

Also, there is no ordering to entries in a map, so we only allow the `...` to
appear as the last element. Appearing anywhere else would send a confusing,
meaningless signal.

In practice, this means that the only purpose of `...` in a map pattern is to
allow matching a map that contains extra entries, while ignoring those entries.
By default, a map pattern only matches if the map's length is exactly the same
as the number of entry subpatterns. Adding a `...` element allows the map
pattern to match if the map's length is *at least* the number of (non-rest)
entry subpatterns (and all of those subpatterns match).

### Record pattern

```
recordPattern         ::= '(' patternFields? ')'
patternFields         ::= patternField ( ',' patternField )* ','?
patternField          ::= ( identifier? ':' )? pattern
```

A record pattern matches a record object and destructures its fields. If the
value isn't a record with the same shape as the pattern, then the match fails.
Otherwise, the field subpatterns are matched against the corresponding fields in
the record.

Field subpatterns can be in one of three forms:

*   A bare `pattern` destructures the corresponding positional field from the
    record and matches it against `pattern`.

*   An `identifier: pattern` destructures the named field with the name
    `identifier` and matches it against `pattern`.

*   A `: pattern` is a named field with the name omitted. When destructuring
    named fields, it's very common to want to bind the resulting value to a
    variable with the same name.

    As a convenience, the identifier can be omitted and inferred from `pattern`.
    The subpattern must be a variable pattern which may be wrapped in a unary
    pattern. The field name is then inferred from the name in the variable
    pattern. These pairs of patterns are each equivalent:

    ```dart
    // Variable:
    var (untyped: untyped, typed: int typed) = ...
    var (:untyped, :int typed) = ...

    switch (obj) {
      case (untyped: var untyped, typed: int typed): ...
      case (:var untyped, :int typed): ...
    }

    // Null-check and null-assert:
    switch (obj) {
      case (checked: var checked?, asserted: var asserted!): ...
      case (:var checked?, :var asserted!): ...
    }

    // Cast:
    var (field: field as int) = ...
    var (:field as int) = ...
    ```

A record pattern with a single unnamed field and no trailing comma is ambiguous
with a parenthesized pattern. In that case, it is treated as a parenthesized
pattern. To write a record pattern that matches a single unnamed field, add a
trailing comma, as you would with the corresponding record expression.

### Extractor pattern

```
extractorPattern ::= extractorName typeArguments? '(' patternFields? ')'
extractorName    ::= typeIdentifier | qualifiedName
```

An extractor matches values of a given named type and then extracts values from
it by calling getters on the value. Extractor patterns let users destructure
data from arbitrary objects using the getters the object's class already
exposes.

This pattern is particularly useful for writing code in an algebraic datatype
style. For example:

```dart
class Rect {
  final double width, height;

  Rect(this.width, this.height);
}

display(Object obj) {
  switch (obj) {
    case Rect(width: var w, height: var h): print('Rect $w x $h');
    default: print(obj);
  }
}
```

It is a compile-time error if:

*   `extractorName` does not refer to a type.

*   A type argument list is present and does not match the arity of the type of
    `extractorName`.

*   A `patternField` is of the form `pattern`. Positional fields aren't allowed.

As with record patterns, the getter name can be omitted and inferred from the
variable pattern in the field subpattern which may be wrapped in a unary
pattern. The previous example could be written like:

```dart
display(Object obj) {
  switch (obj) {
    case Rect(:var width, :var height): print('Rect $width x $height');
    default: print(obj);
  }
}
```

## Pattern uses

Patterns are woven into the larger language in a few ways:

### Pattern variable declaration

Places in the language where a local variable can be declared are extended to
allow a pattern, like:

```dart
var (a, [b, c]) = ("str", [1, 2]);
```

Dart's existing C-style variable declaration syntax makes it harder to
incorporate patterns. Variables can be declared just by writing their type, and
a single declaration might declare multiple variables. Fully incorporating
patterns into that could lead to confusing syntax like:

```dart
// Not allowed:
(int, String) (n, s) = (1, "str");
final (a, b) = (1, 2), c = 3, (d, e);
```

To avoid this weirdness, patterns only occur in variable declarations that begin
with a `var` or `final` keyword. Also, a variable declaration using a pattern
can only have a single declaration "section". No comma-separated multiple
declarations like:

```dart
// Not allowed:
var [a] = [1], (b, c) = (2, 3);
```

Declarations with patterns must have an initializer. This is not a limitation
since the point of using a pattern in a variable declaration is to match it
against the initializer's value.

Add this new rule:

```
patternVariableDeclaration  ::= ( 'final' | 'var' ) outerPattern '=' expression

outerPattern                ::= parenthesizedPattern
                              | listPattern
                              | mapPattern
                              | recordPattern
                              | extractorPattern
```

The `outerPattern` rule defines a subset of the patterns that are allowed as the
outermost pattern in a declaration. Subsetting allows useful code like:

```dart
var ((a, b) & record) = (1, 2);           // Parentheses.
var [a, b] = [1, 2];                      // List.
var {1: a} = {1: 2};                      // Map.
var (a, b, x: x) = (1, 2, x: 3);          // Record.
var Point(x: x, y: y) = Point(1, 2);      // Extractor.
```

But excludes other kinds of patterns to prohibit weird code like:

```dart
// Not allowed:
var String str = 'redundant';     // Variable.
var str as String = 'weird';      // Cast.
var definitely! = maybe;          // Null-assert.
```

Allowing parentheses gives users an escape hatch if they really want to use an
unusual pattern there.

**TODO: Should we support destructuring in `const` declarations?**

The new rules are incorporated into the existing productions for declaring
variables like so:

```
localVariableDeclaration ::=
  | initializedVariableDeclaration ';' // Existing.
  | patternVariableDeclaration ';' // New.

forLoopParts ::=
  | // Existing productions...
  | ( 'final' | 'var' ) outerPattern 'in' expression // New.
```

As with regular for-in loops, it is a compile-time error if the type of
`expression` in a pattern-for-in loop is not assignable to `Iterable<dynamic>`.

*We could potentially allow patterns in top-level variables and static fields
but lazy initialization makes that more complex. We could support patterns in
instance field declarations, but constructor initializer lists make that harder.
Parameter lists are a natural place to allow patterns, but the existing grammar
complexity of parameter lists&mdash;optional parameters, named parameters,
required parameters, default values, etc.&mdash;make that very hard. For the
initial proposal, we focus on patterns only in variables with local scope.*

### Pattern assignment

A pattern on the left side of an assignment expression is used to destructure
the assigned value. We extend `expression`:

```
expression        ::= patternAssignment
                    | // Existing productions...

patternAssignment ::= outerPattern '=' expression
```

*This syntax allows chaining pattern assignments and mixing them with other
assignments, but does not allow patterns to the left of a compound assignment
operator.*

In a pattern assignment, all variable patterns are interpreted as referring to
existing variables. You can't declare any new variables. *Disallowing new
variables allows pattern assignment expressions to appear anywhere expressions
are allowed while avoiding confusion about the scope of new variables.*

It is a compile-time error if:

*   An identifier in a variable pattern does not resolve to a non-final local
    variable. *We could allow assigning to other variables or setters, but it
    seems strange to allow assigning to `foo` when `foo` is an instance field on
    the surrounding class with an implicit `this.`, but not allowing to assign
    to `this.foo` explicitly. In the future, we may expand pattern assignment
    syntax to allow other selector expressions. For now, we restrict assignment
    to local variables, which are also the only kind of variables that can be
    declared by patterns.*

*   The matched value type for a variable or cast pattern is not assignable to
    the corresponding variable's type.

*   The same variable is assigned more than once. *In other words, a pattern
    assignment can't have multiple variable subpatterns with the same name. This
    prohibits code like:*

    ```dart
    var a = 1;
    (a & a) = 2;
    [a, a, a] = [1, 2, 3];
    ```

### Switch statement

We extend switch statements to allow patterns in cases:

```
switchStatement         ::= 'switch' '(' expression ')'
                            '{' switchStatementCase* switchStatementDefault? '}'
switchStatementCase     ::= label* caseHead ':' statements
caseHead                ::= 'case' pattern ( 'when' expression )?
switchStatementDefault  ::= label* 'default' ':' statements
```

Allowing patterns in cases significantly increases the expressiveness of what
properties a case can verify, including executing arbitrary user-defined code.
This implies that the order that cases are checked is now potentially
user-visible and an implementation must execute the *first* case that matches.

#### Breaking existing switches

Many constant expressions are subsumed by the new pattern syntax so most
existing switch cases have the same semantics under this proposal. However,
patterns are not a strict superset of constant expressions and some switches may
be broken.

To estimate how breaking these changes are, I analyzed 18,672,247 lines of code
in 102,015 files across 2,000 Pub packages, a large collection of open source
Flutter applications, and the Dart and Flutter repositories. I found a total of
94,249 switch cases.

The specific kinds of switches whose behavior changes are:

*   **List and map patterns.** A list or map constant literal in a switch case
    is now interpreted as a list or map *pattern* which destructures its
    elements at runtime. Before, it was simply treated as identity comparison.

    ```dart
    const a = 1;
    const b = 2;
    var obj = [1, 2]; // Not const.

    switch (obj) {
      case [a, b]: print("match"); break;
      default: print("no match");
    }
    ```

    In Dart today, this prints "no match". With this proposal, it changes to
    "match". I did not find any switch cases whose expression is a list or map
    literal.

*   **Wildcards.** A switch case containing the identifier `_` currently matches
    if the matched value is equal to the constant named `_`. With this proposal,
    it becomes a wildcard that always matches. I did not find any switch cases
    whose expression is `_`.

*   **Constant constructors.** A switch case can be a constant constructor call
    with implicit `const`, like:

    ```dart
    case SomeClass(1, 2):
    ```

    With this proposal, that is interpreted as an extractor pattern whose
    arguments are subpatterns. In cases where the matched value is also a
    constant, this will *likely* behave the same but may not. I found 8 switch
    cases of this form (0.008%).

*   **Other constant expressions.** Constant patterns allow simple literals and
    references to named constants to be used directly as patterns, which covers
    the majority of all existing switch cases. Also a constant constructor
    explicitly prefixed with `const` is a valid constant expression pattern. But
    some more complex expressions are valid constant expressions but not valid
    constant patterns. In the switch cases I analyzed, the exceptions are:

    ```
    case A + A:                                         // Infix "+".
    case A + 'b':                                       // Infix "+".
    case -ERR_LDS_ICAO_SIGNED_DATA_SIGNER_INFOS_EMPTY:  // Unary "-".
    case -sigkill:                                      // Unary "-".
    case List<RPChoice>:                                // Generic type literal.
    case 720 * 1280:                                    // Infix "*".
    case 1080 * 1920:                                   // Infix "*".
    case 1440 * 2560:                                   // Infix "*".
    case 2160 * 3840:                                   // Infix "*".
    ```

    These nine cases represent 0.009% of the cases found.

For any switch case that is broken by this proposal, you can revert back to the
original behavior by prefixing the case expression (now pattern) with `const`:

```dart
// List or map literal:
case const [a, b]:

// Const constructor call:
case const SomeClass(1, 2):

// Other constant expression:
case const A + A:
case const A + 'b':
case const -ERR_LDS_ICAO_SIGNED_DATA_SIGNER_INFOS_EMPTY:
case const -sigkill:
case const List<RPChoice>:
case const 720 * 1280:
case const 1080 * 1920:
case const 1440 * 2560:
case const 2160 * 3840:
```

We can determine syntactically whether an existing switch case's behavior will
be changed by this proposal, so this fix can be easily automated and applied
mechanically.

#### Guard clause

We also allow an optional *guard clause* to appear after a case. This enables a
switch case to evaluate an arbitrary predicate after matching. Guards are useful
because when the predicate evaluates to false, execution proceeds to the next
case instead of exiting the entire switch like it would if you nested an `if`
statement inside the switch case's body:

```dart
var pair = (1, 2);

// This prints nothing:
switch (pair) {
  case (a, b):
    if (a > b) print('First element greater');
    break;
  case (a, b):
    print('Other order');
    break;
}

// This prints "Other order":
switch (pair) {
  case (a, b) when a > b:
    print('First element greater');
    break;
  case (a, b):
    print('Other order');
    break;
}
```

#### Implicit break

A long-running annoyance with switch statements is the mandatory `break`
statements at the end of each case body. Dart does not allow fallthrough, so
these `break` statements have no real effect. They exist so that Dart code does
not *appear* to be doing fallthrough to users coming from languages like C that
do allow it. That is a high syntactic tax for limited benefit.

I inspected the 25,014 switch cases in the most recent 1,000 packages on pub
(10,599,303 LOC). 26.40% of the statements in them are `break`. 28.960% of the
cases contain only a *single* statement followed by a `break`. This means
`break` is a fairly large fraction of the statements in all switches even though
it does nothing.

Therefore, this proposal removes the requirement that each non-empty case body
definitely exit. Instead, a non-empty case body implicitly jumps to the end of
the switch after completion. From the spec, remove:

> If *s* is a non-empty block statement, let *s* instead be the last statement
> of the block statement. It is a compile-time error if *s* is not a `break`,
> `continue`, `rethrow` or `return` statement or an expression statement where
> the expression is a `throw` expression.

This is now valid code that prints "one":

```dart
switch (1) {
  case 1:
    print("one");
  case 2:
    print("two");
}
```

Empty cases continue to fallthrough to the next case as before. This prints "one
or two":

```dart
switch (1) {
  case 1:
  case 2:
    print("one or two");
}
```

To have an empty case that does *not* fallthrough, use `break;` for its body as
you would today.

### Switch expression

When you want an `if` statement in an expression context, you can use a
conditional expression (`?:`). There is no expression form for multi-way
branching, so we define a new switch expression. It takes code like this:

```dart
Color shiftHue(Color color) {
  switch (color) {
    case Color.red:
      return Color.orange;
    case Color.orange:
      return Color.yellow;
    case Color.yellow:
      return Color.green;
    case Color.green:
      return Color.blue;
    case Color.blue:
      return Color.purple;
    case Color.purple:
      return Color.red;
  }
}
```

And turns it into:

```dart
Color shiftHue(Color color) {
  return switch (color) {
    case Color.red => Color.orange;
    case Color.orange => Color.yellow;
    case Color.yellow => Color.green;
    case Color.green => Color.blue;
    case Color.blue => Color.purple;
    case Color.purple => Color.red;
  };
}
```

The grammar is:

```
primary                 ::= // Existing productions...
                          | switchExpression

switchExpression        ::= 'switch' '(' expression ')' '{'
                            switchExpressionCase* switchExpressionDefault? '}'
switchExpressionCase    ::= caseHead '=>' expression ';'
switchExpressionDefault ::= 'default' '=>' expression ';'
```

Slotting into `primary` means it can be used anywhere any expression can appear,
even as operands to unary and binary operators. Many of these uses are ugly, but
not any more problematic than using a collection literal in the same context
since a `switch` expression is always delimited by a `switch` and `}`.

Making it high precedence allows useful patterns like:

```dart
await switch (n) {
  case 1 => aFuture;
  case 2 => anotherFuture;
  default => otherwiseFuture;
};

var x = switch (n) {
  case 1 => obj;
  case 2 => another;
  default => otherwise;
}.someMethod();
```

Over half of the switch cases in a large corpus of packages contain either a
single return statement or an assignment followed by a break so there is some
evidence this will be useful.

#### Expression statement ambiguity

Thanks to expression statements, a switch expression could appear in the same
position as a switch statement. This isn't technically ambiguous, but requires
unbounded lookahead to tell if a switch in statement position is a statement or
expression.

```dart
main() {
  switch (some(extremely, long, expression, here)) {
    case Some(Quite(:var long, :var pattern)) => expression();
  };

  switch (some(extremely, long, expression, here)) {
    case Some(Quite(:var long, :var pattern)): statement();
  }
}
```

To avoid that, we disallow a switch expression from appearing at the beginning
of an expression statement. This is similar to existing restrictions on map
literals appearing in expression statements. In the rare case where a user
really wants one there, they can parenthesize it.

**TODO: If we change switch expressions [to use `:` instead of `=>`][2126] then
there will be an actual ambiguity. In that case, reword the above section.**

[2126]: https://github.com/dart-lang/language/issues/2126

### If-case statement

Often you want to conditionally match and destructure some data, but you only
want to test a value against a single pattern. A `switch` statement works but is
verbose:

```dart
switch (json) {
  case [int x, int y]:
    return Point(x, y);
}
```

We can make simple uses like this better by extending if statements to allow
`case` followed by a pattern:

```dart
if (json case [int x, int y]) return Point(x, y);
```

It may have an else branch as well:

```dart
if (json case [int x, int y]) {
  print('Was coordinate array $x,$y');
} else {
  throw FormatException('Invalid JSON.');
}
```

We replace the existing `ifStatement` rule with:

```
ifStatement ::= 'if' '(' expression caseHead? ')' statement ('else' statement)?
```

**TODO: Allow patterns in if elements too ([#2542][]).**

[#2542]: https://github.com/dart-lang/language/issues/2542

When the `condition` has no `caseHead`, it behaves as it does today. If there is
a `caseHead`, then the expression is evaluated and matched against the
subsequent pattern. If it matches, the then branch is executed with any
variables the pattern defines in scope. Otherwise, the else branch is executed
if there is one.

A guard is also allowed:

```
if (json case [int x, int y] when x == y) {
  print('Was on coordinate x-y intercept');
} else {
  throw FormatException('Invalid JSON.');
}
```

### Pattern context

Patterns appear inside a number of constructs in the language which we
categorize into three contexts:

*   **Declaration context.** The pattern in `localVariableDeclaration`,
    `forLoopParts`, or any of its subpatterns. Here, the innermost patterns are
    usually identifiers for the names of the new variables being bound.

*   **Assignment context.** The pattern in a `patternAssignment` or any of its
    subpatterns. The innermost subpatterns are again identifiers, but they refer
    to existing variables that are being assigned.

*   **Matching context.** The pattern in a `caseHead` or any of its subpatterns.
    The innermost subpatterns are often constant expressions that the value is
    compared against to see if the case matches. They may also be variable
    declarations to extract parts of the value for later processing when the
    case matches.

We refer to declaration and assignment contexts as *irrefutable contexts*.

While most patterns look and act the same regardless of where they appear in the
language, context places some restrictions on which kinds of patterns are
allowed and what their syntax is. The rules are:

*   It is a compile-time error if any of the following *refutable patterns*
    appear in an irrefutable context:

    *   Logical-or
    *   Relational
    *   Null-check
    *   Constant

    *All of these patterns are refutable and may fail to match. In a matching
    context like a switch case, if a pattern fails to match, execution skips
    over the case body to ensure that variables bound by the pattern can only
    be used when the pattern matches. Declaration and assignment contexts have
    no control flow, so they can only use patterns that will always match.*

    *Logical-or patterns are refutable because there is no point in using one
    with an irrefutable left operand. We could make null-check patterns
    irrefutable if `V` is assignable to its static type, but whenever that is
    true the pattern does nothing useful since its only behavior is a type
    test.*

    *The remaining patterns are allowed syntactically to appear in a refutable
    context. Patterns that do type tests like variables and lists produce a
    compile-time error when used in an irrefutable context if the static type of
    the matched value isn't assignable to their required type. This error is
    specified under type checking.*

*   It is a compile-time error if a variable pattern in a declaration context is
    marked with `var` or `final`. *A pattern declaration statement is already
    preceded by `var` or `final`, so allowing those on the variable patterns
    inside would lead to unnecessary or confusing code like:*

    ```dart
    // Disallowed:
    var [var x] = [1];
    final [var y] = [2];
    ```

    *To declare variables in a declaration context, use a simple identifer:*

    ```dart
    // OK:
    var [x] = [1];
    final [y] = [2];
    ```

*   It is a compile-time error if a variable pattern in an assignment context is
    marked with `var`, `final`, or a type annotation (or both `final` and a type
    annotation). *Patterns in assignments can only assign to existing variables,
    not declare new ones.*

    ```dart
    var a = 1;
    var b = 2;

    // Disallowed:
    (var a, int b) = (3, 4);

    // OK:
    (a, b) = (3, 4);
    ```

*   A simple identifier in a matching context is treated as a named constant
    pattern unless its name is `_`. *A bare identifier is ambiguous and could
    be either a named constant or a variable pattern without any `var`, `final`,
    or type annotation marker. We prefer the constant interpretation for
    backwards compatibility and to make variable declarations more explicit in
    cases. To declare variables in a matching context, use `var`, `final`, or a
    type before the name.*

    *There is no ambiguity with bare identifiers in irrefutable contexts since
    constant patterns are disallowed there.*

    ```dart
    const c = 1;
    switch (2) {
      case c: print('match $c');
      default: print('no match');
    }
    ```

    *This program prints "no match" and not "match 2".*

*   A simple identifier in a matching context named `_` is treated as a wildcard
    variable pattern. *A bare `_` is always treated as a wildcard regardless of
    context, even though other variables in matching contexts require a marker.*

    ```dart
    // OK:
    switch (triple) {
      case [_, var y, _]: print('The middle element is $y');
    }
    ```

    *You can also use `var _` or `final _` to write a wildcard in a matching
    context because it would require additional specification to explicitly
    forbid it, but doing so is discouraged.*

*In short, you can't use refutable patterns in places that don't do control
flow. Use simple identifiers (optionally with type annotations) to declare
variables in pattern declarations. Use simple identifiers to assign to variables
in pattern assignments. Use explicitly marked identifiers to declare variables
in `case` patterns. Use `_` anywhere for a wildcard.*

## Static semantics

### Type inference

Type inference in Dart allows type information in one part of the program to
flow over and fill in missing pieces in another part. Inference can flow
"upwards" from a subexpression to the surrounding expression:

```dart
[1]
```

Here, we infer `List<int>` for the type of the list literal based on type of its
element. Inference can flow "downwards" from an expression into its
subexpressions too:

```dart
<List<int>>[[]]
```

Here, the inner empty list literal `[]` gets type `List<int>` because the type
argument on the outer list literal is pushed into it.

Type information can flow through patterns in the same way. From subpatterns
upwards to the surrounding pattern:

```dart
var [int x] = ...
```

Here, we infer `List<int>` for the list pattern's context type schema based on
the type of the element subpattern. Or downwards:

```dart
var <int>[x] = ...
```

Here, we infer `int` for the inner `x` subpattern based on the type of the
surrounding list pattern.

In variable declarations, type information can also flow between the variable
and its initializer. "Upwards" from initializer to variable:

```dart
var x = 1;
```

Here we infer `int` for `x` based on the initializer expression's type. That
upwards flow extends to patterns:

```dart
var [x] = <int>[1];
```

Here, we infer `List<int>` for the list pattern (and thus `int` for the `x`
subpattern) based on type of the initializer expression `<int>[1]`.

Types can also flow "downwards" from variable to initializer:

```dart
List<int> x = [];
```

Here, the empty list is instantiated as `List<int>` because the type annotation
on `x` gets pushed over to the initializer. That extends to patterns:

```dart
var <num>[x] = [1];
```

Here, we infer the list literal in the initializer to have type `List<num>` (and
not `List<int>`) based on the type of list pattern. All of this type flow can be
combined:

```dart
var (a, b, <double>[c], [int d]) = ([1], <List<int>>[[]], [2], [3]);
```

To orchestrate this, type inference on patterns proceeds in three phases:

1.  **Calculate the pattern type schema.** Start at the top of the pattern and
    recurse downwards into subpatterns using the surrounding pattern as context.
    When we reach the leaves, work back upwards filling in missing pieces where
    possible. When this completes, we have a type schema for the pattern. It's
    a type *schema* and not a *type* because there may be holes where types
    aren't known yet.

    We only calculate a pattern type schema for pattern variable declarations
    and pattern assignments. In matching contexts (switch cases and if-case
    statements), the pattern context type schema is not used, no downwards
    inference is performed from the pattern to the matched value expression, and
    no coercions or casts from `dynamic` are inserted in the matched value
    expression.

    *It would be hard to apply inference from cases in a switch to the value
    since there are multiple cases and it's not clear how to unify that. Even in
    if-case statements, it's not clear that downwards inference is desirable,
    since the intent of the pattern is to ask a question about the matched
    object, and not necessarily to try to force a certain answer.*

2.  **Calculate the static type of the matched value.** A pattern always occurs
    in the context of some matched value. For pattern variable declarations,
    this is the initializer. For switches and if-case statements, it's the value
    being matched.

    Using the pattern's type schema as a context type (if not in a matching
    context), infer missing types on the value expression. This is the existing
    type inference rules on expressions. It yields a complete static type for
    the matched value. This process may also insert implicit coercions and casts
    from `dynamic` in the matched value expression.

    *For example:*

    ```dart
    T id<T>(T t) => t;
    dynamic d = 'str';
    var (double n, int Function(int) f, String s) = (1, id, d);
    ```

    *This generates a type schema of `(double, int Function(int), String)` from
    the pattern. That type schema is applied to the initializer, which inserts
    coercions and casts to become:*

    ```dart
    var (double n, int Function(int) f, String s) = (1.0, id<int>, d as String);
    ```

3.  **Calculate the static type of the pattern.** Using that value type, recurse
    through the pattern again downwards to the leaf subpatterns filling in any
    holes in the type schema. This process may also insert implicit coercions
    and casts from `dynamic` when values flow into a pattern during matching.

    *For example:*

    ```dart
    T id<T>(T t) => t;
    (T Function<T>(T), dynamic) record = (t, 'str');
    var (int Function(int) f, String s) = record;
    ```

    *Since the right-hand is not a record literal, we can't use the pattern's
    context type schema to insert coercions when the record is being created.
    However, the matched value type `(T Function<T>(T), dynamic)` is allowed by
    the record pattern's required type `(Object?, Object?)`, the field matched
    value type `T Function<T>(T)` is allowed by the field required type `int
    Function(int)`, and the field matched value type `dynamic` is allowed by the
    field required type `String)`. So the declaration is valid. Coercions are
    inserted after destructuring each record field before passing them to the
    field subpatterns. At runtime, when the record is destructured during
    matching, the coercions are applied. This is specified below.*

#### Pattern context type schema

In a non-pattern variable declaration, the variable's type annotation is used
for downwards inference of the initializer:

```dart
List<int> list = []; // Infer <int>[].
```

Patterns extend this behavior:

```dart
var (List<int> list, <num>[a]) = ([], [1]); // Infer (<int>[], <num>[]).
```

To support this, every pattern has a context type schema which is used as the
downwards inference context on the matched value expression in pattern variable
declarations and pattern assignments. This is a type *schema* because there may
be holes in the type:

```dart
var (a, int b) = ... // Schema is `(?, int)`.
```

The context type schema for a pattern `p` is:

*   **Logical-or**: The least upper bound of the context type schemas of the
    branches.

*   **Logical-and**: The greatest lower bound of the context type schemas of the
    branches.

    **TODO: Figure out if LUB and GLB are defined for type schemas.**

*   **Null-check** or **null-assert**: A context type schema `E?` where `E` is
    the context type schema of the inner pattern. *For example:*

    ```dart
    var [[int x]!] = [[]]; // Infers List<List<int>?> for the list literal.
    ```

*   **Constant**: The context type schema is the static type of the pattern's
    value.

*   **Variable**:

    1.  In an assignment context, the context type schema is the static type of
        the variable that `p` resolves to.

    1.  Else if `p` has no type annotation, the context type schema is `?`.
        *This lets us potentially infer the variable's type from the matched
        value.*

    2.  Else the context type schema is the annotated type. *When a typed
        variable pattern is used in a destructuring variable declaration, we
        do push the type over to the value for inference, as in:*

        ```dart
        var (items: List<int> x) = (items: []);
        //                                 ^- Infers List<int>.
        ```

*   **Relational** or **cast**: The context type schema is `?`.

*   **Parenthesized**: The context type schema of the inner subpattern.

*   **List**: A context type schema `List<E>` where:

    1.  If `p` has a type argument, then `E` is the type argument.

    2.  Else if `p` has no elements then `E` is `?`.

    3.  Else, infer the type schema from the subpatterns:

        1.  Let `es` be an empty list of types.

        2.  For each subpattern `e` in `p`:

            1.  If `e` is a rest element pattern with a subpattern `s` and the
                context type schema of `s` is an `Iterable<T>` for some type
                `T`, then add `T` to `es`.

            2.  Else if `e` is not a rest element pattern, add the context
                type schema of `e` to `es`.

            *Else, `e` is a rest element without an iterable element type, so it
            doesn't contribute to inference.*

        3.  If `es` is empty, then `E` is `?`. *This can happen if the list
            pattern contains only a rest element which doesn't have a context
            type schema that is known to be an `Iterable<T>` for some `T`,
            like:*

            ```dart
            var [...] = [1, 2];
            var [...x] = [1, 2];
            ```

        4.  Else `E` is the greatest lower bound of the types in `es`. *We use
            the greatest lower bound to ensure that the outer collection type
            has a precise enough type to ensure that any typed field subpatterns
            do not need to downcast:*

            ```dart
            var [int a, num b] = [1, 2];
            ```

            *Here, the GLB of `int` and `num` is `int`, which ensures that
            neither `int a` nor `num b` need to downcast their respective
            fields.*

*   **Map**: A type schema `Map<K, V>` where:

    1.  If `p` has type arguments then `K`, and `V` are those type arguments.

    2.  Else if `p` has no entries, then `K` and `V` are `?`.

    3.  Else `K` is the least upper bound of the types of all key expressions
        and `V` is the greatest lower bound of the context type schemas of all
        value subpatterns. *The rest pattern, if present, doesn't contribute to
        the context type schema.*

*   **Record**: A record type schema with positional and named fields
    corresponding to the type schemas of the corresponding field subpatterns.

*   **Extractor**: The type the extractor name resolves to. *This lets inference
    fill in type arguments in the value based on the extractor's type arguments,
    as in:*

    ```dart
    var Foo<num>() = Foo();
    //                  ^-- Infer Foo<num>.
    ```

#### Type checking and pattern required type

Once the value a pattern is matched against has a static type (which means
downwards inference on it using the pattern's context type schema is complete),
we can type check the pattern.

Also variable, list, map, record, and extractor patterns only match a value of a
certain *required type*. These patterns are prohibited in an irrefutable context
if the matched value isn't assignable to that type. We define the required type
for those patterns here. Some examples and the corresponding required types:

```dart
var <int>[a, b] = <num>[1, 2];  // List<int> (and compile error).
var [a, b] = <num>[1, 2];       // List<num>, a is num, b is num.
var [int a, b] = <num>[1, 2];   // List<num>.
```

To type check a pattern `p` being matched against a value of type `M`:

*   **Logical-or** and **logical-and**: Type check each branch using `M` as the
    matched value type.

*   **Relational**:

    1.  Let `C` be the static type of the right operand constant expression.

    2.  If the operator is a comparison (`<`, `<=`, `>`, or `>=`), then it is a
        compile-time error if:

        *   `M` does not define that operator,
        *   `C` is not assignable to the operator's parameter type,
        *   or if the operator's return type is not assignable to `bool`.

    3.  Else the operator is `==` or `!=`. It is a compile-time error if `C` is
        not assignable to `T?` where `T` is `M`'s `==` method parameter type.
        *The language screens out `null` before calling the underlying `==`
        method, which is why `T?` is the allowed type. Since Object declares
        `==` to accept `Object` on the right, this compile-time error can only
        happen if a user-defined class has an override of `==` with a
        `covariant` parameter.*

*   **Cast**:

    1.  Resolve the type name to a type `X`. It is a compile-time error if
        the name does not refer to a type.

    2.  Type-check the subpattern using `X` as the matched value type.

*   **Null-check** or **null-assert**:

    1.  Let `N` be [**NonNull**][nonnull](`M`).

    2.  Type-check the subpattern using `N` as the matched value type.

    [nonnull]: https://github.com/dart-lang/language/blob/master/accepted/2.12/nnbd/feature-specification.md#null-promotion

*   **Constant**: Type check the pattern's value in context type `M`. *The
    context type comes into play for things like type argument inference,
    int-to-double, and implicit generic function instantiation.*

    *Note that the pattern's value must be a constant, but there is no longer a
    restriction that it must have a primitive operator `==`. Unlike switch cases
    in current Dart, you can have a constant with a user-defined operator `==`
    method. This lets you use constant patterns for user-defined types with
    custom value semantics.*

    *Note also that the restriction that constants must be a subtype of the
    matched value's static type is removed. This is a currently an error in
    Dart:*

    ```dart
    class A {}
    class B { const B(); }

    test(A a) {
      switch (A()) {
        case const B(): ...
      }
    }
    ```

    *There is no error under this proposal because it's possible for the
    constant to have a user-defined `==` method such that this could match.*

*   **Variable**:

    1.  In an assignment context, the required type of `p` is the declared
        (unpromoted) type of the variable that `p` resolves to.

    2.  Else if the variable has a type annotation, the required type of `p` is
        that type, as is the declared type of the variable introduced by `p`.

    3.  Else the required type of `p` is `M`, as is the declared type of the
        variable introduced by `p`. *This means that an untyped variable pattern
        can have its type indirectly inferred from the type of a superpattern:*

        ```dart
        var <(num, Object)>[(a, b)] = [(1, true)]; // a is num, b is Object.
        ```

        *The pattern's context type schema is `List<(num, Object>)`. Downwards
        inference uses that to infer `List<(num, Object>)` for the initializer.
        That inferred type is then destructured and used to infer `num` for `a`
        and `Object` for `b`.*

*   **Parenthesized**: Type-check the inner subpattern using `M` as the matched
    value type.

*   **List**:

    1.  Calculate the value's element type `E`:

        1.  If `p` has a type argument `T`, then `E` is the type `T`.

        2.  Else if `M` implements `List<T>` for some `T` then `E` is `T`.

        3.  Else if `M` is `dynamic` then `E` is `dynamic`.

        4.  Else `E` is `Object?`.

    2.  Type-check each non-rest element subpattern using `E` as the matched
        value type. *Note that we calculate a single element type and use it for
        all subpatterns. In:*

        ```dart
        var [a, b] = [1, 2.3];
        ```

        *both `a` and `b` use `num` as their matched value type.*

    3.  If there is a rest element subpattern with a subpattern, type-check its
        subpattern using `List<E>` as the matched value type.

    4.  The required type of `p` is `List<E>`.

*   **Map**:

    1.  Calculate the value's entry key type `K` and value type `V`:

        1.  If `p` has type arguments `<K, V>` for some `K` and `V` then use
            those.

        2.  Else if `M` implements `Map<K, V>` for some `K` and `V` then use
            those.

        3.  Else if `M` is `dynamic` then `K` and `V` are `dynamic`.

        4.  Else `K` and `V` are `Object?`.
        
    2.  Type-check each value subpattern using `V` as the matched value type.
        *Like lists, we calculate a single value type and use it for all value
        subpatterns:*

        ```dart
        var {1: a, 2: b} = {1: "str", 2: bool};
        ```

        *Here, both `a` and `b` use `Object` as the matched value type.*

    3.  The required type of `p` is `Map<K, V>`.

* **Record**:

  1.  For each field `f` with subpattern `s` of `p`:

      1.  If `M` is a record type with the same shape as `p`, then let `F`
          be that field's type in `M`.

      2.  Else if `M` is `dynamic`, then let `F` be `dynamic`.

      3.  Else let `F` be `Object?`. *The field subpattern will only be
          matched at runtime if the value does turn out to be a record with
          the right shape where the field is present, so it's safe to just
          assume the field exists when type checking here.*

      4.  Type-check `s` using `F` as the matched value type, and find its
          required type.

  2.    The required type of `p` is a record type with the same shape as `p` and
        `Object?` for all fields. *If the matched value's type is `dynamic` or
        some record supertype like `Object`, then the record pattern should
        match any record with the right shape and then delegate to its field
        subpatterns to ensure that the fields match.*

*   **Extractor**:

    1.  Resolve the extractor name to a type `X`. It is a compile-time error if
        the name does not refer to a type. Apply downwards inference from `M` to
        infer type arguments for `X` if needed.

    2.  For each field subpattern of `p`, with name `n` and subpattern `f`:

        1.  Let `G` be the the type of the getter on `X` with the name `n`.
          It is a **compile-time error** if `X` does not have a *getter* with name `n`.
          _If `X` is `dynamic` or `Never`, it is considered as having every getter with the same type._

        2.  Type check `f` with `G` as the matched value type, to find its
            required type.

    3.  The required type of `p` is `X`.

If `p` with required type `T` is in an irrefutable context:

    *   It is a compile-time error if `M` is not assignable to `T`.
        *Destructuring and variable patterns can only be used in declarations
        and assignments if we can statically tell that the destructuring and
        variable binding won't fail to match.*

    *   Else if `M` is not a subtype of `T` then an implicit coercion or cast is
        inserted before the pattern binds the value, tests the value's type,
        destructures the value, or invokes a function with the value as a target
        or argument.

        *Each pattern that requires a certain type can be thought of as an
        "assignment point" where an implicit coercion may happen when a value
        flows in during matching. Examples:*

        ```dart
        var record = (x: 1 as dynamic);
        var (x: String _) = record;
        ```

        *Here no coercion is performed on the record pattern since `(x:
        dynamic)` is a subtype of `(x: Object?)` (the record pattern's required
        type). But an implicit cast from `dynamic` is inserted when the
        destructured `x` field flows into the inner `String _` pattern since
        `dynamic` is not a subtype of `String`. In this example, the cast will
        fail and throw an exception.*

        ```dart
        T id<T>(T t) => t;
        var record = (x: id);
        var (x: int Function(int) _) = record;
        ```

        *Here, again no coercion is applied to the record flowing in to the
        record pattern, but a generic instantiation is inserted when the
        destructured field `x` field flows into the inner `int Function(int) _`
        pattern.*

        *We only insert coercions in irrefutable contexts:*

        ```dart
        dynamic d = 1;
        if (d case String s) print('then') else print('else');
        ```

        *This prints "else" instead of throwing an exception because we don't
        insert a _cast_ from `dynamic` to `String` and instead let the `String
        s` pattern _test_ the value's type, which then fails to match.*

It is a compile-time error if the type of an expression in a guard clause is not
assignable to `bool`.

### Pattern uses

It is a compile-time error if the expression in a guard clause in a switch case
or if-case statement is not assignable to `bool`.

The static type of a switch expression is the least upper bound of the static
types of all of the case expressions.

### Variables and scope

Patterns often exist to bind new variables. The language must ensure that the
variables bound by a pattern can only be used when the pattern has matched,
which means variables bound by refutable patterns must only be in scope in code
that can't be reached when the match fails.

Also, logical-or patterns and switch case fallthrough add some complexity.

#### Pattern variable sets

A *pattern variable set* specifies the set of variables declared by a pattern
and its subpatterns when not in an assignment context. Each variable in the set
has a unique name, a static type (the declared or inferred type, but not its
promoted type), and whether it is final or not. The pattern variable set for a
pattern is:

*   **Logical-or**: The pattern variable set of either branch. It is a
    compile-time error if the two branches do not have equal pattern variable
    sets. Two pattern variable sets are equal if they have the same set of names
    and each corresponding pair of variables have the same finality and their
    types are structurally equivalent after `NORM()`.

    *Since only one branch will match and we don't know which, for the pattern
    to have a stable set of variables with known types, the two branches must
    define the same variables. This way, uses of the variables later will have
    a known type and finality regardless of which branch matched.*

*   **Logical-and**, **cast**, **null-check**, **null-assert**,
    **parenthesized**, **list**, **map**, **record**, or **extractor**: The
    union of the pattern variable sets of all of the subpatterns.

    The union of a series of pattern variable sets is the union of their
    corresponding sets of variable names. Each variable in the resulting set is
    mapped to the corresponding variable's type and finality.

    It is a compile-time error if any two sets being unioned have a variable
    with the same name. *A pattern can't declare the same variable more than
    once.*

*   **Relational** or **constant**: The empty set.

*   **Variable**:

    1.  If the variable's identifier is `_` then the empty set.

    2.  Else a set containing a single variable whose name is the pattern's
        identifier and whose type is the pattern's required type (which may have
        been inferred). In a declaration context, the variable is final if the
        surrounding `patternVariableDeclaration` has a `final` modifier. In a
        matching context, the variable is final if the variable pattern is
        marked `final` and is not otherwise.

#### Scope

The variables defined by a pattern and its subpatterns (its pattern variable
set, defined above), are introduced into a scope based on where the pattern
appears:

*   **Pattern variable declaration**: The scope enclosing the variable
    declaration statement. *This will be either a function body scope or a block
    scope.*

    The *initializing expression* for every variable in the pattern is the
    pattern variable declaration's initializer. *This means all variables
    defined by a pattern are in scope beginning at the top of the surrounding
    block or function body, but it is a compile-time error to refer to them
    until after the pattern variable declaration's initializer:*

    ```dart
    const c = 1;

    f() {
      print(c);
      //    ^ Error: Refers to C declared below:

      var [c] = c;
      //        ^ Error: Not initialized yet.

      print(c);
      //    ^ OK.
    }
    ```

*   **Pattern-for statement**: Scoping follows the normal for and for-in
    statement scoping rules where the variable (now variables) are bound in a
    new scope for each loop iteration. All pattern variables are in the same
    scope. They are considered initialized after the for loop initializer
    expression.

*   **Pattern assignment**: An assignment only assigns to existing variables
    and does not bind any new ones.

*   **Switch statement**, **switch expression**, **if-case statement**: Each
    `caseHead` introduces a new *case scope* which is where the variables
    defined by that case's pattern are bound.

    There is no *initializing expression* for the variables in a case pattern,
    but they are considered initialized after the entire case pattern, before
    the guard expression if there is one. *However, all pattern variables are
    in scope in the entire pattern:*

    ```dart
    const c = 1;
    switch (1) {
      case [var c, == c]
        //            ^ Error: In scope but not initialized.
        //              (Also an error because `c` is not a constant.)
            when c == 2:
        //       ^ OK.
        print(c);
        //    ^ OK.
    }
    ```

    The guard expression is evaluated in its case's case scope.

    If the body of a switch statement or expression is reached through only a
    single case, then it is executed in a new scope whose enclosing scope is the
    case scope of that case. Otherwise, the body is executed in a new scope
    whose enclosing scope is the shared case scope, defined below.

    The then statement of an if-case statement is executed in a new scope whose
    enclosing scope is the case's case scope.

#### Shared case scope

In a switch statement, multiple cases may share the same body. This introduces
complexity when those cases declare variables which may or may not overlap and
which may be used in the body or guards. For example:

```dart
switch (obj) {
  case [int a, int n] when n > 0:
  case {"a": int a}:
    print(a.abs()); // OK.
}
```

Here, both patterns declare a variable named `a` which is used in the body.
Somehow, in the body, `a` refers to *both* of those pattern variables.
Conversely, only the first case declares `n` which is used in that case's guard
but not the body.

We specify how this behaves by creating a new *shared case scope* that contains
all variables from all of the cases and then report errors from invalid uses of
them. The shared case scope `s` of a body used by a set of cases with pattern
variable sets `vs` (where default cases and labels have empty pattern variable
sets) is:

1.  Create a new empty scope `s` whose enclosing scope is the scope surrounding
    the switch statement or expression.

2.  For each name `n` appearing as a variable name in any of the pattern
    variable sets in `vs`:

    1.  If `n` is defined in every pattern variable set in `vs` and has the same
        type and finality, then introduce `n` into `s` with the same type and
        finality. This is a *shared variable* and is available for use in the
        body.

        If any of the corresponding variables in `vs` are promoted, calculate
        the promoted type of the variable in `s` based on all of the promoted
        types of `n` in the cases in the same way that promotions are merged at
        join points.

        *We declare a new variable because the enclosing scope of the body is
        not any of the case scopes. The fact that this is a new variable and not
        one of the variables declared by the cases is user-visible if a user
        captures a case variable in a closure in the guard:*

        ```dart
        Function captured;

        bool capture(Function closure) {
          captured = closure;
          return true;
        }

        switch (['before']) {
          case [String a] when capture(() => print(a)):
          case [_, String a]:
            a = 'after';
            captured();
        }
        ```

        *This prints "before", not "after". In practice, users will rarely
        notice this, the same way they rarely notice that an initializing formal
        introduces a variable in the initializer list distinct from the
        initialized field.*

        *Note that we only create a shared case scope with its own variables
        when there are multiple cases sharing a body. If there is only a single
        case, the body uses that case's scope as the enclosing scope directly.
        If you delete the second case in the above example, it prints "after".*

    2.  Else `n` is not consistently defined by all cases and thus isn't safe to
        use in the body. Introduce a new variable `n` into `s` with unspecified
        type and finality.

3.  Compile the body in `s`. It is a compile-time error if any identifier in the
    body resolves to a variable in `s` that isn't shared. *In other words, a
    variable declared by any of the case patterns shadows an outer variable, but
    only the shared ones can actually be used:*

    ```dart
    var c = 'outer';
    switch ('not int') {
      case int c:
      case _:
        print(c);
    }
    ```

    *This has a compile-time error instead of printing "outer" because `c` in
    the body resolves to a non-shared variable declared by one of the cases.*

*Note that it is not a compile-time error for there to _be_ non-shared defined
variables between cases. It's only an error to _use_ them in the body. This
enables patterns to define non-shared variables that are only used by their
respective guards:*

```dart
switch (obj) {
  case [var a, int n] when n > 1:
  case [var a, double n] when n > 1.0:
  case [var a, String s] when s.isNotEmpty:
    print(a);
}
```

*This example has no errors because the only variable used in the body, `a`, is
defined consistently by all cases.*

It is a compile-time error to assign to a variable declared by a case in that
case's guard expression. *This helps avoid users running into the confusing
behavior where the body sees a different variable than the guard when cases
share a body. We make this an error even when the body only has a single case to
keep the rule simpler for users to understand. This is similar to the
restriction that you can't assign to the variable introduced by an initializing
formal inside the initializer list.*

At runtime, we initialize all of the shared variables in the body of the case
with the values of the corresponding case variables from the matched case.

### Type promotion

**TODO: Specify how pattern matching may show that existing variables have some
type.**

### Exhaustiveness and reachability

A switch is *exhaustive* if all possible values of the matched value's static
type will definitely match at least one case, or there is a default case. Dart
currently shows a warning if a switch statement on an enum type does not have
cases for all enum values (or a default). This is helpful for code maintainance:
when you add a new value to an enum type, the language shows you every switch
statement that may need a new case to handle it.

This checking is even more important with this proposal. Exhaustiveness checking
is a key part of maintaining code written in an algebraic datatype style. It's
the functional equivalent of the error reported when a concrete class fails to
implement an abstract method.

Exhaustiveness checking over arbitrarily deeply nested record and extractor
patterns is complex, so the proposal to define how it works is in a [separate
document][exhaustiveness]. That tells us if the cases in a switch statement
or expression are exhaustive or not.

We don't want to require *all* switches to be exhaustive. The language currently
does not require switch statements on, say, strings to be exhaustive, and
requiring that would likely lead to many pointless empty default cases for
little value. We define an *exhaustive type* to be:

*   `bool`
*   `Null`
*   A enum type
*   A type whose declaration is marked sealed
*   `T?` where `T` is exhaustive
*   `FutureOr<T>` for some type `T` that is exhaustive
*   A record type whose fields are all exhaustive types

**TODO: Finalize the syntax for marking a class as a sealed family.**

All other types are not exhaustive. Then:

*   It is a compile-time error if the cases in a switch expression are not
    exhaustive. *Since an expression must yield a value, the only other option
    is to throw an error and most Dart users prefer to catch those kinds of
    mistakes at compile time.*

*   It is a compile-time error if the cases in a switch statement are not
    exhaustive and the static type of the matched value is an exhaustive type.

[exhaustiveness]: https://github.com/dart-lang/language/blob/master/working/0546-patterns/exhaustiveness.md

**Breaking change:** Currently, a non-exhaustive switch on an enum type is only
a warning. This promotes it to an error. Also, switches on `bool` do not have to
be exhaustive. In practice, many users already treat warnings as errors, and
switches on `bool` are rare and unidiomatic. This breaking change would only
apply to code that has opted into the language version where this ships.

## Runtime semantics

### Execution

Most of the runtime behavior is defined in the "matching" section below, but
the constructs where patterns appear have their own (hopefully obvious)
behavior.

#### Pattern variable declaration

1.  Evaluate the initializer expression producing a value `v`.

2.  Match `v` against the declaration's pattern.

#### Pattern assignment

1.  Evaluate the right-hand side expression to a value `v`.

2.  Match `v` against the pattern on the left. When matching a variable pattern
    against a value `o`, record that `o` will be the new value for the
    corresponding variable, but do not store the variable.

3.  Once all destructuring and matching is done, store all of the assigned
    variables with their corresponding values.

*In other words, it's as if every variable pattern in an assignment expression
is a new variable declaration with a hidden name. Then after the assignment
expression and matching completes, those temporary variables are all written to
the corresponding real variables. We defer the storage until matching has
completed so that users never see a partial assignment if matching happens to
fail in some way.*

#### Switch statement

1.  Evaluate the switch value producing `v`.

2.  For each case:

    1.  Match the case's pattern against `v`. If the match fails then continue
        to the next case (or default clause or exit the switch if there are no
        other cases).

    2.  If there is a guard clause, evaluate it. If it does not evaluate to a
        Boolean, throw a runtime error. *This can happen if the guard
        expression's type is `dynamic`.* If it evaluates to `false`, continue to
        the next case (or default or exit).

    3.  Find the nearest non-empty case body at or following this case. *You're
        allowed to have multiple empty cases where all preceding ones share the
        same body with the last case.*

    4.  If the enclosing scope for the body is a shared case scope, then
        initialize all shared variables the values of the corresponding
        variables from the case scope. *There will be no shared case scope and
        nothing to copy if the body is only used by a single case.*

    5.  Execute the body statement.

    6.  If execution of the body statement continues with a label, and that
        label is labeling a switch case of this switch, go to step 3 and
        continue from that label.

    7.  Otherwise the switch statement completes normally. *An explicit `break`
        is no longer required.*

3.  If no case pattern matched and there is a default clause, execute the
    statements after it.

4.  If no case matches and there is no default clause, throw a runtime
    error. *This can only occur when `null` or a legacy typed value flows
    into this switch statement from another library that hasn't migrated to
    [null safety][]. In fully migrated programs, exhaustiveness checking is
    sound and it isn't possible to reach this runtime error.*

[null safety]: https://dart.dev/null-safety

#### Switch expression

1.  Evaluate the switch value producing `v`.

2.  For each case:

    1.  Match the case's pattern against `v`. If the match fails then continue
        to the next case (or default clause if there are no other cases).

    2.  If there is a guard clause, evaluate it. If it does not evaluate to a
        Boolean, throw a runtime error. If it evaluates to `false`, continue to
        the next case (or default clause).

    3.  Evaluate the expression after the case and yield that as the result of
        the entire switch expression.

3.  If no case pattern matched and there is a default clause, execute the
    expression after it and yield that as the result of the entire switch
    expression.

4.  If no case matches and there is no default clause, throw a runtime error.
    *This can only occur when `null` or a legacy typed value flows into this
    switch expression from another library that hasn't migrated to [null
    safety][]. In fully migrated programs, exhaustiveness checking is sound and
    it isn't possible to reach this runtime error.*

#### Pattern-for statement

A statement of the form:

```dart
for (<patternVariableDeclaration>; <condition>; <increment>) <statement>
```

Is executed similar to a traditional for loop except that multiple variables may
be declared by the pattern instead of just one. As with a normal for loop, those
variables are freshly bound to new values at each iteration so that if a
function closes over a variable, it captures the value at the current iteration
and is not affected by later iteration.

The increment clause is evaluated in a scope where all variables declared in the
pattern are freshly bound to new variables holding the current iteration's
values. If the increment clause assigns to any of the variables declared by the
pattern, those become the values bound to those variables in the next iteration.
For example:

```dart
var fns = <Function()>[];
for (var (a, b) = (0, 1); a <= 13; (a, b) = (b, a + b)) {
  fns.add(() {
    print(a);
  });
}

for (var fn in fns) {
  fn();
}
```

This prints `0`, `1`, `1`, `2`, `3`, `5`, `8`, `13`.

#### Pattern-for-in statement

A statement of the form:

```dart
for (<keyword> <pattern> in <expression>) <statement>
```

Where `<keyword>` is `var` or `final` is treated like so:

1.  Let `I` be the type of `<expression>`.

2.  Calculate the element type of `I`:

    1.  If `I` implements `Iterable<T>` for some `T` then `E` is `T`.

    2.  Else if `I` is `dynamic` then `E` is `dynamic`.

    3.  Else it is a compile-time error.

3.  Type check `<pattern>` with matched value type `E`.

4.  If there are no compile-time errors, then execution proceeds as the
    following code, where `id1` and `id2` are fresh identifiers:

    ```
    var id1 = <expression>;
    var id2 = id1.iterator;
    while (id2.moveNext()) {
      <keyword> <pattern> = id2.current;
      { <statement> }
    }
    ```

#### If-case statement

1.  Evaluate the `expression` producing `v`.

2.  Match the `pattern` in the `caseHead` against `v`.

3.  If the match succeeds:

    1.  If there is a guard clause:

        1.  Evaluate it. If it does not evaluate to a Boolean, throw a runtime
            error. *This can happen if the guard expression's type is
            `dynamic`.*

        1.  If the guard evaluates to `true`, execute the then `statement`.

        2.  Else, execute the else `statement` if there is one.

    2.  Else there is no guard clause. Execute the then `statement`.

4.  Else the match failed. Execute the else `statement` if there is one.

### Matching (refuting and destructuring)

At runtime, a pattern is matched against a value. This determines whether or not
the match *fails* and the pattern *refutes* the value. If the match succeeds,
the pattern may also *destructure* data from the object or *bind* variables.

Refutable patterns usually occur in a context where match refutation causes
execution to skip over the body of code where any variables bound by the pattern
are in scope. If a pattern match failure occurs in irrefutable context, a
runtime error is thrown. *This can happen when matching against a value of type
`dynamic`, or when a list pattern in a variable declaration is matched against a
list of a different length.*

To match a pattern `p` against a value `v`:

*   **Logical-or**:

    1.  Match the left subpattern against `v`. If it matches, the logical-or
        match succeeds.

    2.  Otherwise, match the right subpattern against `v` and succeed if it
        matches.

*   **Logical-and**:

    1.  Match the left subpattern against `v`. If the match fails, the
        logical-and match fails.

    2.  Otherwise, match the right subpattern against `v` and succeed if it
        matches.

*   **Relational**:

    1.  Evaluate the right-hand constant expression to `c`.

    2.  If the operator is `==`:

        1.  Let `r` be the result of `v == c`.

        2.  The pattern matches if `r` is true and fails otherwise. *This takes
            into account the built-in semantics that `null` is only equal to
            `null`. The result will always be a Boolean since operator `==` on
            Object is declared to return `bool`.*

    2.  Else if the operator is `!=`:

        1.  Let `r` be the result of `v == c`.

        2.  If `r` is not a Boolean then throw a runtime error. *This can
            happen if operator `==` on `v`'s type returns `dynamic`.*

        3.  The pattern matches if `r` is false and fails otherwise. *This takes
            into account the built-in semantics that `null` is only equal to
            `null`.*

    3.  Else the operator is a comparison operator `op`:

        1.  Let `r` be the result of calling `op` on `v` with argument `c`.

        2.  If `r` is not a Boolean then throw a runtime error. *This can happen
            if the operator on `v`'s type returns `dynamic`.*

        3.  The pattern matches if `r` is true and fails otherwise.

*   **Cast**:

    1.  If the runtime type of `v` is not a subtype of the cast type of `p` then
        throw a runtime error. *Note that we throw even if this appears in a
        matching context. The intent of this pattern is to assert that a value
        *must* have some type.*

    2.  Otherwise, match the inner pattern against `v`.

*   **Null-check**:

    1.  If `v` is null then the match fails.

    2.  Otherwise, match the inner pattern against `v`.

*   **Null-assert**:

    1.  If `v` is null then throw a runtime error. *Note that we throw even if
        this appears in a matching context. The intent of this pattern is to
        assert that a value *must* not be null.*

    2.  Otherwise, match the inner pattern against `v`.

*   **Constant**:

    1.  Evaluate the pattern's value to `c`.

    2.  The pattern matches if `c == v` evaluates to `true`. *This is opposite
        the operand order that relational patterns use. This is deliberate to
        preserve compatibility with existing switch cases and continue to enable
        compilers to determine exactly which concrete `==` method is called in a
        constant pattern for optimization purposes.*

*   **Variable**:

    1.  Let `T` be the static type of the variable `p` declares or assigns to.

    2.  If the runtime type of `v` is not a subtype of `T` then the match fails.

    3.  Otherwise, store `v` in `p`'s variable and the match succeeds.

*   **Parenthesized**: Match the subpattern against `v` and succeed if it
    matches.

*   **List**:

    1.  If the runtime type of `v` is not a subtype of the required type of `p`
        then the match fails. *The list pattern's type will be `List<T>` for
        some `T` determined either by the pattern's explicit type argument or
        inferred from the matched value type.*

    2.  Let `l` be the length of the list determined by calling `length` on `v`.

    3.  Let `h` be the number of non-rest element subpatterns preceding the rest
        element if there is one, or the number of subpatterns if there is no
        rest element.

    4.  Let `t` be the number of non-rest element subpatterns following the rest
        element if there is one, or zero otherwise.

    3.  If `p` has no rest element and `l` is not equal to `h` then the match
        fails. If `p` has a rest element and `l` is less than `h + t` then the
        match fails. *These match failures become runtime exceptions if the list
        pattern is in an irrefutable context.*

    4.  Match the head elements. For `i` from `0` to `h - 1`, inclusive:

        1.  Extract the element value `e` by calling `[]` on `v` with index `i`.

        2.  Match the `i`th element subpattern against `e`.

    5.  If there is a rest element and it has a subpattern:

        1.  Let `r` be the result of calling `sublist()` on `v` with arguments
            `h`, and `l - t`.

        2.  Match the rest element subpattern against `r`.

        *If there is a rest element but it has no subpattern, the unneeded list
        elements are completely skipped and we don't even call `sublist()` to
        access them.*

    6.  Match the tail elements. If `t` is greater than zero, then for `i` from
        `0` to `t - 1`, inclusive:

        1.  Extract the element value `e` by calling `[]` on `v` with index
            `l - t + i`.

        2.  Match the subpattern `i` elements after the rest element against
            `e`.

    7.  The match succeeds if all subpatterns match.

*   **Map**:

    1.  If the runtime type of `v` is not a subtype of the required type of `p`
        then the match fails. *The map pattern's type will be `Map<K, V>` for
        some `K` and `V` determined either by the pattern's explicit type
        arguments or inferred from the matched value type.*

    2.  Let `l` be the length of the map determined by calling `length` on `v`.

    3.  If `p` has no rest element and `l` is not equal to the number of
        subpatterns then the match fails. If `p` has a rest element and `l` is
        less than the number of non-rest entry subpatterns, then the match
        fails. *These match failures become runtime exceptions if the map
        pattern is in an irrefutable context.*

    4.  Otherwise, for each (non-rest) entry in `p`, in source order:

        1.  Evaluate the key `expression` to `k` and call `containsKey()` on the
            value. If this returns `false`, the map does not match.

        2.  Otherwise, evaluate `v[k]` and match the resulting value against
            this entry's value subpattern. If it does not match, the map does
            not match.

    5.  The match succeeds if all entry subpatterns match.

*   **Record**:

    1.  If the runtime type of `v` is not a subtype of the required type of `p`,
        then the match fails.

    2.  For each field `f` in `p`, in source order:

        1.  Access the corresponding field in record `v` as `r`.

        2.  Match the subpattern of `f` against `r`. If the match fails, the
            record match fails.

    3.  The match succeeds if all field subpatterns match.

*   **Extractor**:

    1.  If the runtime type of `v` is not a subtype of the required type of `p`
        then the match fails.

    2.  Otherwise, for each field `f` in `p`, in source order:

        1.  Call the getter with the same name as `f` on `v`, and let the result
            be `r`. The getter may be an in-scope extension member.

        2.  Match the subpattern of `f` against `r`. If the match fails, the
            extractor match fails.

    3.  The match succeeds if all field subpatterns match.

### Side effects and exhaustiveness

You might expect this to be soundly exhaustive:

```dart
var n = switch (something) {
  case Bitbox(b: true): 1;
  case Bitbox(b: false): 2;
}
```

However, Bitbox could be defined like:

```dart
class Bitbox {
  bool get b => Random().nextBool();
}
```

Pattern matching in other languages is often restricted to values that are known
by the compiler to be fully immutable, but we want to allow users to use pattern
matching in Dart for the kinds of objects they already use, including mutable
lists and maps and instances of user-defined classes whose getters can't be
proven to be pure and side-effect free. At the same time, we also want to ensure
that exhaustiveness checking is correct and sound.

To balance those, pattern matching operates on an *immutable snapshot of the
properties of the matched value that are seen by the patterns*. The way this
works is that whenever a member is invoked on the matched value or an object
returned by some previous destructuring, the result is cached. Whenever the same
member is invoked by a later pattern (either a subsequent subpattern, or a
pattern in a later case), we don't invoke the member again and instead use the
previously returned value. This way, all subpatterns and cases see the exact
same portions of the object and from the perspective of the surrounding switch
statement or other construct, the object appears to be immutable.

For example, consider:

```dart
main() {
  var list = [1, 2];
  switch (list) {
    case [1, _] & [_, < 4]: print('first');
    case [int(isEven: true), var a]: print('second $a');
  }
}
```

As written, there appear to be multiple redundant method calls on `list` and the
elements extracted from it. But the actual execution semantics are roughly like:

```dart
main() {
  var list = [1, 2];

  late final $match = list;
  late final $match_length = $match.length;
  late final $match_length_eq2 = $match_length == 2;
  late final $match_0 = $match[0];
  late final $match_1 = $match[1];
  late final $match_0_eq1 = $match_0 == 1;
  late final $match_1_lt4 = $match_1 < 4;
  late final $match_0_isEven = $match_1.isEven;
  late final $match_0_isEven_eqtrue = $match_0_isEven == true;

  if ($match_length_eq2 &&
      $match_0_eq1 &&
      $match_length_eq2 &&
      $match_1_lt4) {
    print('first');
  } else if ($match_length_eq2 &&
      $match_0_isEven_eqtrue) {
    var a = $match_1;
    print('second $a');
  }
}
```

Note that every method call is encapsulated in a `late` variable ensuring that
it only gets invoked once even when used by multiple patterns.

It works like this:

1.  At compile time, after type checking has completed, we associate an
    *invocation key* with every member call or record field access potentially
    made by each pattern.

2.  At runtime, whenever the runtime semantics say to call a member or access a
    record field, if a previous call or access with that same invocation key has
    already been evaluated, we reuse the result.

3.  Otherwise, we invoke the member or field access now and associate the result
    with that invocation key for future calls.

Let an *invocation key* comprise:

*   A possibly absent parent invocation key.
*   A possibly absent extension and list of type arguments. If the invocation
    represents an extension member call, this tracks the extension declaration
    the call was resolved to, and the type arguments for it.
*   A member name.
*   A possibly empty list of argument constant values.

Two invocation keys are equivalent if and only if all of these are true:

*   They both have parent invocation keys and the keys are equivalent or
    neither of them have parent invocation keys.
*   The extension types refer to the same type or are both absent.
*   The member names are the same.
*   The argument lists have the same length and all corresponding pairs of
    argument constant values are identical.

*In other words, they're equal if all of their fields are equal in the obvious
ways.*

The notation `parent : (name, args)` creates an invocation key with parent
`parent`, no extension, member name `name`, and argument list `args`. The
notation `parent : extension(name, args)` creates an invocation key with parent
`parent`, extension `extension` (with its type arguments), member name `name`,
and argument list `args`.

Given a set of patterns `s` matching a value expression `v`, we bind an
invocation key to each member invocation and record field access in `s` like so:

1.  Let `i` be an invocation key with no parent, no extension type, named
    `this`, with an empty argument list. *This is the root node of the
    invocation key tree and represents the matched value itself.*

2.  For each pattern `p` in `s` with parent invocation `i`, bind invocation keys
    to it and its subpatterns using the following procedure:

To bind invocation keys in a pattern `p` using parent invocation `i`:

*   **Logical-or** or **logical-and**:

    1.  Bind invocations in the left and right subpatterns using parent `i`.

*   **Relational**:

    1.  If the matched value type is `dynamic`, is `Never`, or declares the
        operator, then bind `i : (op, [arg])` to the operator method invocation
        where `op` is the name of the operator and `arg` is the right operand
        value.

    2.  Else perform extension method resolution and infer the extension's type
        arguments. Bind `i : extension(op, [arg])` to the operator method
        invocation where `extension` is the resolved extension and its type
        arguments, `op` is the name of the operator and `arg` is the right
        operand value.

*   **Cast**, **null-check**, **null-assert**, or **parenthesized**:

    1.  Bind invocations in the subpattern using parent `i`.

*   **Constant**:

    1.  Bind `i : ("constant==", [arg])` to the `==` method invocation where
        `arg` is the constant value. *The odd `constant==` name is because
        constant patterns call `constant == value` while relational `==`
        patterns call `value == constant`. Those can be different methods so we
        need to cache them separately.*

*   **Variable**:

    1.  Nothing to do.

*   **List**:

    1.  Bind `i : ("length", [])` to the `length` getter invocation.

    2.  For each element subpattern `s`:

        1.  If `s` is a rest element:

            1.  Let `e` be `i : ("sublist()", [h, t])` where `h` is the number
                of elements preceding `s` and `t` is the number of elements
                following it.

                *Note that the actual end argument passed to `sublist()` is
                `length - t`, but we just use `t` for the invocation key here
                since the length of the list isn't a syntactically known
                property. Since the list and its length are cached too, using
                `t` is sufficient to distinguish calls to `sublist()` that are
                different, like `[...] & [..., a]` while caching calls that are
                the same as in `[..., a] & [..., b]`.*

            2.  Bind `e` to the `sublist()` invocation for `s`.

        2.  Else if `s` precedes a rest element (or there is no rest element):

            1.  Let `e` be `i : ("[]", [index])` where `index` is the zero-based
                index of this element subpattern.

            2.  Bind `e` to the `[]` invocation for `s`.

        3.  Else `s` is a non-rest element after the rest element:

            1.  Let `e` be `i : ("tail[]", [index])` where `index` is the
                zero-based index of this element subpattern.

                *Note the "tail" in the invocation key name. This is to
                distinguish elements after a rest element at some position from
                elements at the same position but not following a rest element,
                as in:*

                ```dart
                switch (list) {
                  case [var a, ..., var c]: ...
                  case [var a, _,   var d]: ...
                }
                ```

                *Here, `c` and `d` may have different values and `d` should not
                use the previously cached value of `c` even though they are both
                the third element of the same list. So we use an invocation key
                of "[]" for `c` and "tail[]" for `d`.*

            2.  Bind `e` to the `[]` invocation for `s`.

        3.  Bind invocations in the element subpattern using parent `e`.

*   **Map**:

    1.  Bind `i : ("length", [])` to the `length` getter invocation.

    2.  For each entry in `p`:

        1.  Bind `i : ("containsKey()", [key])` to the `containsKey()`
            invocation where `key` is entry's key constant value.

        2.  Let `e` be `i : ("[]", [key])` where `key` is entry's key constant
            value.

        3.  Bind `e` to the `[]` invocation for this entry.

        4.  Bind invocations in the entry value subpattern using parent `e`.

*   **Record**:

    1.  For each field `f` in `p`:

        1.  Let `f` be `i : (field, [])` where `field` is the corresponding
            getter name for the field.

        2.  Bind `e` to the field accessor for this field.

        3.  Bind invocations in the field subpattern using parent `e`.

*   **Extractor**:

    1.  For each field in `p`:

        1.  If the matched value type is `dynamic`, is `Never`, or declares a
            getter with the same name as the field, then let `f` be `i : (field,
            [])` where `field` is the name of the getter.

        2.  Else perform extension method resolution and infer the extension's
            type arguments. Let `f` be `i : extension(field, [])` where
            `extension` is the resolved extension and its type arguments and
            `field` is the name of the getter.

        3.  Bind `f` to the getter for this field.

        4.  Bind invocations in the field subpattern using parent `f`.

## Severability

This proposal, along with the records and exhaustiveness documents it depends
on, is a lot of new language work. There is new syntax to parse, new type
checking and inference features (including quite complex exhaustiveness
checking), a new kind of object that needs a runtime representation and runtime
type, and new imperative behavior.

It might be too much to fit into a single Dart release. However, it isn't
necessary to ship every corner of these proposals all at once. If needed for
scheduling reasons, we could stage it across several releases.

Here is one way it could be broken down into separate pieces:

*   **Records and destructuring.** Record expressions and record types are one
    of the most-desired aspects of this proposal. Currently, there is no
    expression syntax for accessing positional fields from a record. That means
    we need destructuring. So, at a minimum:

    *   Record expressions and types
    *   Pattern variable declarations
    *   Record patterns
    *   Variable patterns

    This would not include any refutable patterns, so doesn't need the changes
    to allow patterns in switches.

*   **Collection destructuring.** A minor extension of the above is to also
    allow destructuring the other built-in aggregate types:

    *   List patterns
    *   Map patterns

*   **Extractors.** I don't want patterns to feel like we're duct taping a
    functional feature onto an object-oriented language. To integrate it more
    gracefully means destructuring user-defined types too, so adding:

    *   Extractor patterns

*   **Refutable patterns.** The next big step is patterns that don't just
    destructure but *match*. The bare minimum refutable patterns and features
    are:

    *   Patterns in switch statement cases
    *   Switch case guards
    *   Exhaustiveness checking
    *   Constant patterns
    *   Relational patterns (at least `==`)

    The only critical relational pattern is `==` because once we allow patterns
    in switch cases, we lose the ability to have a bare identifier constant in
    a switch case.

*   **Type testing patterns.** The other type-based patterns aren't critical but
    do make patterns more convenient and useful:

    *   Null-check patterns
    *   Null-assert patterns
    *   Cast patterns

*   **Control flow.** Switch statements are heavyweight. If we want to make
    refutable patterns more useful, we eventually want:

    *   Switch expressions
    *   Pattern-if statements

*   **Logical patterns.** If we're going to add `==` patterns, we may as well
    support other Boolean infix operators. And if we're going to support the
    comparison operators, then `&` is useful for numeric ranges. It's weird to
    have `&` without `|` so we may as well do that too (and it's useful for
    switch expressions). Once we have infix patterns precedence comes into play,
    so we need parentheses to control it:

    *   Relational patterns (other than `==`)
    *   Logical-or patterns
    *   Logical-and patterns
    *   Parenthesized patterns

## Changelog

<<<<<<< HEAD
### 2.11

-   Refine variable and scoping rules in cases that share a body (#2553).
=======
### 2.12

-   Add `...` rest patterns in list and map patterns (#2453).

-   Change context type schema to consistently use `?` in patterns where the
    type isn't known instead of `?` for unannotated variable patterns and
    `Object?` for other patterns.

### 2.11

-   Clarify implicit coercions and casts (#2488).
>>>>>>> 40cbee5e

### 2.10

-   Tweak the rules for type checking List/Map patterns, so that explicit
    type arguments in the pattern are used as the type the elements are
    type checked against.

### 2.9

-   Clarify scoping rules and loosen restrictions on variables in cases with a
    shared body (#2473, #2485, #2533).

### 2.8

-   Upgrade non-exhaustive switch statements on enums from a warning to an
    error (#2474).

### 2.7

-   Clarify that relational and extractor patterns can call extension members
    (#2457).

-   Non-boolean results throw in relational patterns instead of failing the
    match (#2461).

-   Specify that map and extractor subpatterns are evaluated in source order
    (#2466).

-   Specify non-exhaustive switch errors and warnings (#2474).

-   Allow `final` before type annotated variable patterns (#2486).

-   Rename some grammars to align with Analyzer AST names (#2491).

-   Propagate `dynamic` into fields when type checking a record pattern against
    a matched value of type `dynamic`.

### 2.6

-   Change logical-or and logical-and patterns to be left-associative.

### 2.5

-   Move back to a syntax where variable declarations are explicit in cases but
    not in pattern declarations (but otherwise keep the unified grammar). Allow
    simple identifier constant patterns in cases.

-   Allow cast patterns to take a subpattern instead of just a variable name.

-   Only allow pattern assignments to assign to locals.

-   Don't allow unary patterns to nest.

-   Merge literal and constant patterns into a single kind of pattern and
    extend them to allow const constructor calls and `const` followed by a
    primary expression.

-   Replace pattern-if with if-case statements. Allow guard clauses.

-   Use the pattern context type schema for assignments but not if-case.

-   Disallow `nullCheckPattern` in `outerPattern`. Now that if-case no longer
    uses `outerPattern`, there's no point in allowing it.

### 2.4

-   Add destructuring assignment (#2438).

-   Specify the context type for empty list and map patterns (#2441).

-   Define a grammar rule for the outermost patterns in a declaration (#2446).

-   Rename "grouping" patterns to "parenthesized" patterns (#2447).

-   Specify behavior of patterns in for loops (#2448).

-   Make logical-or and null-check patterns always refutable.

### 2.3

-   Specify that switches throw a runtime error if values from legacy libraries
    flow in and break exhaustiveness checking (#2123).

-   Allow empty list, map, and record patterns (#2441).

-   Clarify ambiguity between grouping and record patterns.

### 2.2

-   Make map patterns check length like list patterns do (#2415).

-   Clarify that variables in cases are not final (#2416).

### 2.1

Minor tweaks:

-   Define the static type of switch expressions (#2380).

-   Clarify semantics of runtime type tests (#2385).

-   Allow relational operators whose return type is `dynamic`.

### 2.0

Major redesign of the syntax and minor redesign of the semantics.

-   Unify binder and matcher patterns into a single grammar. Refutable patterns
    are still prohibited outside of contexts where failure can be handled using
    control flow, but the grammar is unified and more patterns can be used in
    the other context. For example, null-assert patterns can be used in switch
    cases.

-   Always treat simple identifiers as variables in patterns, even in switch
    cases.

-   Change the `if (expr case pattern)` syntax to `if (var pattern = expr)`.

-   Change the guard syntax to `when expr`.

-   Record patterns match only record objects. Extractor patterns (which can
    now be used in variable declarations) are the only way to call getters on
    abitrary objects.

-   New patterns for relational operators, `|`, `&`, and `(...)`. Set up a
    precedence hierarchy for patterns.

-   Get rid of explicit wildcard patterns since they're redundant with untyped
    variable patterns named `_`.

-   Don't allow extractor patterns to match enum values. (It doesn't seem that
    well motivated and could be added later if useful.)

-   Remove support for `late` pattern variable declarations, patterns in
    top-level variables, and patterns in fields. The semantics get pretty weird
    and it's not clear that they're worth it.

-   Change the static typing rules significantly in a number of ways.

-   Remove type patterns. They aren't fully baked, are pretty complex, and don't
    seem critical right now. We can always add them as a later extension.

### 1.8

-   Remove declaration matcher from the proposal. It's only a syntactic sugar
    convenience and seems to cause enough confusion that it's not clear if it
    carries its weight. Removing it simplifies the feature some and we can
    always add it in a future version.

-   Remove the `Destructure_n_` interface. Positional record fields can only be
    used to destructure positional fields from actual record objects. (We may
    extend this later.)

-   Revise and clarify how types work in record and extractor patterns.

### 1.7

-   Fix object destructuring examples and clarify that extract matchers support
    the named field destructuring shorthand too ([#2193][]).

[#2193]: https://github.com/dart-lang/language/issues/2193

### 1.6

-   Change syntax of if-case statement ([#2181][]).

[#2181]: https://github.com/dart-lang/language/issues/2181

### 1.5

-   Introduce and clarify type inference.

-   The context type schema for a variable matcher is always `Object?`, since
    it's intent is to *match* a type and *cause* the expression to have some
    type.

### 1.4

-   Link to [exhaustiveness][] proposal.

### 1.3

-   Avoid unbounded lookahead with switch expression in an expression statement
    ([#2138][]).

-   Re-introduce rule that `_` is non-binding in all patterns, not just
    wildcards.

[#2138]: https://github.com/dart-lang/language/issues/2138

### 1.2

-   Add a shorthand for destructuring a named record field to a variable with
    the same name.

-   Add if-case statement.

-   Allow extractor patterns to match enum values.

-   Add null-assert binder `!` and null-check `?` matcher patterns.

### 1.1

-   Copy editing and clean up.

-   Add `nullLiteral` to literal patterns.

-   Add wildcard binder patterns. Remove exception that variable patterns named
    `_` don't bind.<|MERGE_RESOLUTION|>--- conflicted
+++ resolved
@@ -4,11 +4,7 @@
 
 Status: In progress
 
-<<<<<<< HEAD
-Version 2.11 (see [CHANGELOG](#CHANGELOG) at end)
-=======
-Version 2.12 (see [CHANGELOG](#CHANGELOG) at end)
->>>>>>> 40cbee5e
+Version 2.13 (see [CHANGELOG](#CHANGELOG) at end)
 
 Note: This proposal is broken into a couple of separate documents. See also
 [records][] and [exhaustiveness][].
@@ -2955,11 +2951,10 @@
 
 ## Changelog
 
-<<<<<<< HEAD
-### 2.11
+### 2.13
 
 -   Refine variable and scoping rules in cases that share a body (#2553).
-=======
+
 ### 2.12
 
 -   Add `...` rest patterns in list and map patterns (#2453).
@@ -2971,7 +2966,6 @@
 ### 2.11
 
 -   Clarify implicit coercions and casts (#2488).
->>>>>>> 40cbee5e
 
 ### 2.10
 

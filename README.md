<<<<<<< HEAD
# Dart language evolution

[![Build Status](https://travis-ci.org/dart-lang/language.svg?branch=master)](https://travis-ci.org/dart-lang/language)

This repository is a place for the Dart language team to work on
language changes and features, and to solicit and accept feedback and requests.

Issues and feature requests relevant to the language and the specification may
be filed [here](https://github.com/dart-lang/language/issues).

# Organization

We follow [this
process](https://github.com/dart-lang/language/blob/master/doc/life_of_a_language_feature.md)
for planning and rolling out language changes.

Features currently being worked on are listed in the
[language funnel](https://github.com/dart-lang/language/projects/1).

Notes from language design meetings can be
found [here](https://github.com/dart-lang/language/blob/master/minutes/).

# Dart Language

[Dart][website] is an open-source, scalable programming language, with robust
libraries and runtimes, for building web, server, and mobile apps.

This repository tracks the Dart language specification
and changes to the Dart language.

## Contributing

Anyone can participate in the discussion about language changes
by participating on the dart language mailing list,
by replying to issues in this repository,
and by uploading documents, tests or other resources.

When commenting on issues in this repository, keep in mind:

-   :+1: reactions are more useful than comments to show support.
-   Motivating examples help us understand why you want new features more than
    pointers to other languages which have them. We love hearing feedback about
    your experiences with other languages, but we also want to know why they are
    right for Dart in particular.

## License & patents

See [LICENSE][license] and [PATENTS][patents].

[website]: https://www.dartlang.org
[license]: https://github.com/dart-lang/language/blob/master/LICENSE
[patents]: https://github.com/dart-lang/language/blob/master/PATENTS

=======
# Dart language evolution

[![Build Status](https://travis-ci.org/dart-lang/language.svg?branch=master)](https://travis-ci.org/dart-lang/language)

This repository is a place for the Dart language team to work on
language changes and features, and to solicit and accept feedback and requests.

Issues and feature requests relevant to the language and the specification may
be filed [here](https://github.com/dart-lang/language/issues).

# Organization

We follow [this
process](https://github.com/dart-lang/language/blob/master/doc/life_of_a_language_feature.md)
for planning and rolling out language changes.

Features currently being worked on are listed in the
[language funnel](https://github.com/dart-lang/language/projects/1).

Notes from language design meetings can be
found [here](https://github.com/dart-lang/language/blob/master/minutes/).

# Dart Language

[Dart][website] is an open-source, scalable programming language, with robust
libraries and runtimes, for building web, server, and mobile apps.

This repository tracks the Dart language specification
and changes to the Dart language.

## Contributing

Anyone can participate in the discussion about language changes
by participating on the dart language mailing list,
by replying to issues in this repository,
and by uploading documents, tests or other resources.

## License & patents

See [LICENSE][license] and [PATENTS][patents].

[website]: https://www.dartlang.org
[license]: https://github.com/dart-lang/language/blob/master/LICENSE
[patents]: https://github.com/dart-lang/language/blob/master/PATENTS
>>>>>>> 4ad86773
<|MERGE_RESOLUTION|>--- conflicted
+++ resolved
@@ -1,4 +1,3 @@
-<<<<<<< HEAD
 # Dart language evolution
 
 [![Build Status](https://travis-ci.org/dart-lang/language.svg?branch=master)](https://travis-ci.org/dart-lang/language)
@@ -44,51 +43,6 @@
     your experiences with other languages, but we also want to know why they are
     right for Dart in particular.
 
-## License & patents
-
-See [LICENSE][license] and [PATENTS][patents].
-
-[website]: https://www.dartlang.org
-[license]: https://github.com/dart-lang/language/blob/master/LICENSE
-[patents]: https://github.com/dart-lang/language/blob/master/PATENTS
-
-=======
-# Dart language evolution
-
-[![Build Status](https://travis-ci.org/dart-lang/language.svg?branch=master)](https://travis-ci.org/dart-lang/language)
-
-This repository is a place for the Dart language team to work on
-language changes and features, and to solicit and accept feedback and requests.
-
-Issues and feature requests relevant to the language and the specification may
-be filed [here](https://github.com/dart-lang/language/issues).
-
-# Organization
-
-We follow [this
-process](https://github.com/dart-lang/language/blob/master/doc/life_of_a_language_feature.md)
-for planning and rolling out language changes.
-
-Features currently being worked on are listed in the
-[language funnel](https://github.com/dart-lang/language/projects/1).
-
-Notes from language design meetings can be
-found [here](https://github.com/dart-lang/language/blob/master/minutes/).
-
-# Dart Language
-
-[Dart][website] is an open-source, scalable programming language, with robust
-libraries and runtimes, for building web, server, and mobile apps.
-
-This repository tracks the Dart language specification
-and changes to the Dart language.
-
-## Contributing
-
-Anyone can participate in the discussion about language changes
-by participating on the dart language mailing list,
-by replying to issues in this repository,
-and by uploading documents, tests or other resources.
 
 ## License & patents
 
@@ -96,5 +50,4 @@
 
 [website]: https://www.dartlang.org
 [license]: https://github.com/dart-lang/language/blob/master/LICENSE
-[patents]: https://github.com/dart-lang/language/blob/master/PATENTS
->>>>>>> 4ad86773
+[patents]: https://github.com/dart-lang/language/blob/master/PATENTS
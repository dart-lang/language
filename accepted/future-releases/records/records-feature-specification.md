# Records Feature Specification

Author: Bob Nystrom

Status: Accepted

Version 1.13 (see [CHANGELOG](#CHANGELOG) at end)

## Motivation

When you want to bundle multiple objects into a single value, Dart gives you a
couple of options. You can define a class with fields for the values. This works
well when you also have meaningful behavior to attach to the data. But it's
quite verbose and it means any other code using this bundle of data is now also
coupled to that particular class definition.

You can wrap them in a collection like a list, map, or set. This is lightweight
and avoids bringing in any coupling other than the Dart core library. But it
does not work well with the static type system. If you want to bundle a number
and a string together, the best you can do is a `List<Object>` and then the type
system has lost track of how many elements there are and what their individual
types are.

You've probably noticed this if you've ever used `Future.wait()` to wait on a
couple of futures of different types. You end up having to cast the results back
out since the type system no longer knows which element in the returned list has
which type.

This proposal, part of the larger "tuples, records, and pattern matching" family
of features, adds **records** to Dart. Records are an anonymous immutable
aggregate type. Like lists and maps, they let you combine several values into a
single new object. Unlike other collection types, records are fixed-sized,
heterogeneous, and typed. Each element in a record may have a different type and
the static type system tracks them separately.

Unlike classes, records are *structurally* typed. You do not have to declare a
record type and give it a name. If two unrelated libraries create records with
the same set of fields, the type system understands that those records are the
same type even though the libraries are not coupled to each other.

## Introduction

Many languages, especially those with a static functional heritage, have
**[tuple][]** or **product** types:

[tuple]: https://en.wikipedia.org/wiki/Product_type

```dart
var tuple = ("first", 2, true);
```

A tuple is an ordered list of unnamed positional fields. These languages also
often have **record** types. In a record, the fields are unordered and
identified by name instead:

```dart
var record = (number: 123, name: "Main", type: "Street");
```

In Dart, we merge both of these into a single construct, called a **record**. A
record has a series of fields, which may be named or positional.

```dart
var record = (1, a: 2, 3, b: 4);
```

The expression syntax looks much like an argument list to a function call. A
record expression like the above examples produces a record value. This is a
first-class object, literally a subtype of Object. Its fields cannot be
modified, but may contain references to mutable objects. It implements
`hashCode` and `==` structurally based on its fields to provide value-type
semantics.

A record may have only positional fields, only named fields, both, or none at
all.

Once a record has been created, its fields can be accessed using getters.
Every named field exposes a getter with the same name, and positional fields
expose getters named `$0`, `$1`, etc.:

```dart
var record = (1, a: 2, 3, b: 4);
print(record.$0); // Prints "1".
print(record.a);  // Prints "2".
print(record.$1); // Prints "3".
print(record.b);  // Prints "4".
```

## Core library

These primitive types are added to `dart:core`:

### The `Record` class

The type `Record` refers to a built-in class defined in `dart:core`. It has no
instance members except those inherited from `Object` and exposes no
constructors. It can't be constructed, extended, mixed in, or implemented by
user-defined classes.

All record types are a subtype of this class. *This is similar to how the
`Function` class is the superclass for all function types.*

## Syntax

### Record expressions

A record is created using a record expression, like the examples above. The
grammar is:

```
literal      ::= record
               | // Existing literal productions...
record       ::= 'const'? '(' recordField ( ',' recordField )* ','? ')'
recordField  ::= (identifier ':' )? expression
```

This is identical to the grammar for a function call argument list (with an
optional `const` at the beginning). There are a couple of syntactic restrictions
not captured by the grammar. It is a compile-time error if a record has any of:

*   The same field name more than once.

*   Only one positional field and no trailing comma.

*   No fields and a trailing comma. *The expression `(,)` isn't allowed.*

*   A field named `hashCode`, `runtimeType`, `noSuchMethod`, or `toString`.

*   A field name that starts with an underscore.

*   A field name that collides with the synthesized getter name of a positional
    field. *For example: `('pos', $0: 'named')` since the named field '$0'
    collides with the getter for the first positional field.*

In order to avoid ambiguity with parenthesized expressions, a record with
only a single positional field must have a trailing comma:

```dart
var number = (1);  // The number 1.
var record = (1,); // A record containing the number 1.
```

The expression `()` refers to the constant empty record with no fields.

### Record type annotations

In the type system, each record has a corresponding record type. A record type
looks similar to a function type's parameter list. The type is surrounded by
parentheses and may contain comma-separated positional fields:

```dart
(int, String name, bool) triple;
```

Each field is a type annotation and an optional name which isn't meaningful but
is useful for documentation purposes.

Named fields go inside a brace-delimited section of type and name pairs:

```dart
({int n, String s}) pair;
```

A record type may have both positional and named fields:

```dart
(bool, num, {int n, String s}) quad;
```

The grammar is:

```
// Existing rules:
typeNotFunction        ::= 'void'                 // Existing production.
                         | recordType '?'?        // New production.
                         | typeNotVoidNotFunction // Existing production.

typeNotVoid            ::= functionType '?'?      // Existing production.
                         | recordType '?'?        // New production.
                         | typeNotVoidNotFunction // Existing production.

// New rules:
recordType             ::= '(' recordTypeFields ',' recordTypeNamedFields ')'
                         | '(' recordTypeFields ','? ')'
                         | '(' recordTypeNamedFields? ')'

recordTypeFields       ::= recordTypeField ( ',' recordTypeField )*
recordTypeField        ::= metadata type identifier?

recordTypeNamedFields  ::= '{' recordTypeNamedField
                           ( ',' recordTypeNamedField )* ','? '}'
recordTypeNamedField   ::= metadata type identifier
```

*The grammar is exactly the same as `parameterTypeList` in function types but
without `required`, and optional positional parameters since those don't apply
to record types.*

The type `()` is the type of an empty record with no fields.

It is a compile-time error if a record type has any of:

*   The same field name more than once. *This is true even if one or both of the
    colliding fields is positional. We could permit collisions with positional
    field names since they are only used for documentation, but we disallow it
    because it's confusing and not useful.*

*   Only one positional field and no trailing comma. *This isn't ambiguous,
    since there are no parenthesized type expressions in Dart. But prohibiting
    this is symmetric with record expressions and leaves the potential for
    later support for parentheses for grouping in type expressions.*

*   A named field named `hashCode`, `runtimeType`, `noSuchMethod`, or
    `toString`.

*   A field name that starts with an underscore.

*   A field name that collides with the synthesized getter name of a positional
    field. *For example: `(int, $0: int)` since the named field '$0' collides
    with the getter for the first positional field.*

### No record type literals

There is no record type literal syntax that can be used as an expression, since
it would be ambiguous with other existing syntax:

```dart
var t = (int, String);
```

This is a record expression containing two type literals, `int` and `String`,
not a type literal for a record type.

### Ambiguity with `on` clauses

Consider:

```dart
void foo() {
  try {
    ;
  } on Bar {
    ;
  }
  on(a, b) {;} // <--
}
```

Before, the marked line could only be declaring a local function named `on`.
With record types, it could be a second `on` clause for the `try` statement
whose matched type is the record type `(a, b)`. When presented with this
ambiguity, we disambiguate by treating `on` as a clause for `try` and not a
local function. This is technically a breaking change, but is unlikely to affect
any code in the wild.

### Ambiguity with metadata annotations

A metadata annotation may or may not have an argument list following it. A
variable declaration may omit a preceding type annotation. Likewise, a function
declaration may omit a preceding return type. This combination of syntax where
an optional trailing element is followed by syntax with an optional preceding
element can lead to ambiguity. In particular:

```dart
@metadata (a, b) function() {}
```

This could be a metadata annotation `@metadata(a, b)` associated with a function
declaration with no return type. Or it could be a metadata annotation
`@metadata` associated with a function whose return type is the record type `(a,
b)`.

In practice, idiomatically written code is clear thanks to whitespace:

```dart
@metadata(a, b) function() {}

@metadata (a, b) function() {}
```

The former applies `(a, b)` to the metadata annotation and the latter is a
return type. We disambiguate in the same way, by making whitespace after a
metadata annotation name significant. Change the grammar to:

```
metadatum ::= identifier                                    // Existing rule.
            | qualifiedName                                 // Existing rule.
            | constructorDesignation NO_SPACE arguments  // Changed.
```

The `NO_SPACE` lexical rule matches when there are no whitespace characters or
comments (according to the existing `WHITESPACE` and `COMMENT` lexical rules)
between the `constructorDesignation` and `arguments`. In other words, for an
argument list to be part of the metadata annotation, the `(` must occur
immediately after the last character in the `constructorDesignation`. The last
character in `constructorDesignation` may be an identifier or the `>` in a
type argument list.

```dart
// These are parsed as argument lists to the annotation:
@metadata(x, y) a;

@metadata<T>(x, y) a;

@metadata <T>(x, y) a;

// These are parsed as record variable types:
@metadata (x, y) a;

@metadata
(x, y) a;

@metadata/* comment */(x, y) a;

@metadata // Comment.
(x,) a;
```

Note that the `NO_SPACE` rule is applied unconditionally, even when the metadata
annotation appears in a context where no ambiguity with record types is
possible, as in:

```dart
@metadata (x, y)
class C {}
```

This example has a syntax error because the `(x, y)` is not parsed as arguments
to the metadata and can't be parsed as anything else either.

Another interesting case is:

```dart
@metadata<T> (x, y) a;
```

This is a syntax error because the `<T>` means there *must* be an argument list
after it, but the `NO_SPACE` in `metadatum` prevents it from being parsed as
such and the result is an error. *We could ignore whitespace after the `>` by
tweaking the grammar, but we choose to require `NO_SPACE` even here since
`@metadata<T>` appears to be a generic instantiation and could potentially be
valid syntax in the future.*

**Breaking change:** Existing metadata annotations with whitespace before their
argument lists will no longer parse correctly. In a corpus of 18,672,247 lines
of code containing 409,825 metadata annotations, 46,245 had argument lists and
none of those had whitespace before the argument list. Note that this analysis
only captures code that has been committed. Code being written may be less well
formatted, but we expect problems from this to be rare.

## Static semantics

We define **shape** to mean the number of positional fields (the record's
**arity**) and the set of names of its named fields. Record types are
structural, not nominal. Records produced in unrelated libraries have the exact
same static type if they have the same shape and their corresponding fields have
the same types.

The order of named fields is not significant. The record types `{int a, int b}`
and `{int b, int a}` are identical to the type system and the runtime. (Tools
may or may not display them to users in a canonical form similar to how they
handle function typedefs.)

*Positional fields are not merely syntactic sugar for fields named `$0`, `$1`,
etc. The records `(1, 2)` and `($0: 1, $1: 2)` expose the same *members*, but
have different shapes according to the type system.*

### Members

A record type declares all of the members defined on `Object`. It also exposes
getters for each named field where the name of the getter is the field's name
and the getter's type is the field's type. For each positional field, it exposes
a getter whose name is `$` followed by the number of preceding positional fields
and whose type is the type of the field.

For example, the record expression `(1.2, name: 's', true, count: 3)` has a
record type whose signature is like:

```dart
class extends Record {
  double get $0;
  String get name;
  bool get $1;
  int get count;
}
```

### Subtyping

The class `Record` is a subtype of `Object` and `dynamic` and a supertype of
`Never`. All record types are subtypes of `Record`, and supertypes of `Never`.

A record type `A` is a subtype of record type `B` iff they have same shape and
the types of all fields of `A` are subtypes of the corresponding field types of
`B`. *In type system lingo, this means record types are "covariant" or have
"depth subtyping". Record types with different shapes are not subtypes. There is
no "row polymorphism" or "width subtyping".*

### Upper and lower bounds

If two record types have the same shape, their least upper bound is a new
record type of the same shape where each field's type is the least upper bound
of the corresponding field in the original types.

```dart
(num, String) a = (1.2, "s");
(int, Object) b = (2, true);
var c = cond ? a : b; // c has type `(num, Object)`.
```

Likewise, the greatest lower bound of two record types with the same shape is
the greatest lower bound of their component fields:

```dart
a((num, String) record) {}
b((int, Object) record) {}
var c = cond ? a : b; // c has type `Function((int, String))`.
```

The least upper bound of two record types with different shapes is `Record`.

```dart
(num, String) a = (1.2, "s");
(num, String, bool) b = (2, "s", true);
var c = cond ? a : b; // c has type `Record`.
```

The greatest lower bound of records with different shapes is `Never`.

### Type inference and promotion

Type inference and promotion flows through records in much the same way it does
for instances of generic classes (which are covariant in Dart just like record
fields are) and collection literals.

**TODO: Specify this more precisely.**

### Constants

Record expressions can be constant and potentially constant expressions. A
record expression is a compile-time constant expression if and only if all of
its field expressions are compile-time constant expressions.

*This is true whether the expression occurs in a constant context or not, which
means that a record expression can be used directly as a parameter default value
if its record field expressions are constant expressions, as in:

```dart
void someFunction({(int, int) x = (1, 2)}) => ...`
```

A record expression is a potentially constant expression if and only if all its
field expressions are potentially constant or constant expressions. *This means
that a record expression can be used in the initializer list of a constant
non-redirecting generative constructor, and can depend on constructor
parameters.*

*Constant object instantiations (i.e. const constructor calls and const
collection literals) create deeply immutable and canonicalized objects. Records
are always unmodifiable. If a record's field values are also deeply immutable
(which all constant values are), then the record is also deeply immutable. It's
meaningless to consider whether record constants are canonicalized, since
records do not have a persistent identity.*

*Therefore, there is no need for a `const (1, 2)` syntax to force a record to be
a constant like there is for constructor calls. Any record expression with field
values that are constant is indistinguishable from a similar expression created
in a constant context, since identity cannot be used as a distinguishing trait.*

#### Canonicalization

The current specification relies on `identical()` to decide when to canonicalize
constant object creation expressions. Since `identical()` is not useful for
records (see below), we update that:

Define two Dart values, *a* and *b*, to be *structurally equivalent* as follows:

*   If *a* and *b* are both records, and they have the same shape, and for each
    field *f* of that shape, the records' values of that field,
    *a*<sub>*f*</sub> and *b*<sub>*f*</sub> are structurally equivalent, then
    *a* and *b* are structurally equivalent.

*   If *a* and *b* are non-record object references, and they refer to the same
    object, then *a* and *b* are structurally equivalent. *So structural
    equivalence agrees with `identical()` for non-records.*

* Otherwise *a* and *b* are not structurally equivalent.

With that definition, the rules for object and collection canonicalization is
changed from requiring that instance variable, list/set element and map
key/value values are `identical()` between the instances, to them being
*structurally equivalent*.

*This change allows a class like:*

```dart
class C {
  final (int, int) pair;
  const C(int x, int y) : pair = (x, y);
}
```

*to be properly canonicalized for objects with the same effective state,
independently of whether `identical()` returns `true` or `false` on the `pair`
value. Notice that if the `identical()` returns `true` on two records, they must
be structurally equivalent, but unlike for non-records, the `identical()`
function can also return `false` for structurally equivalent records.*

### Uses

It is a compile-time error if a record type or a type alias that resolves to a
record type is used in:

*   An `extends` clause.
*   An `implements` clause.
*   A `with` clause.
*   An `on` clause on a mixin declaration. *A record type can be used as the
    `on` type in an extension declaration.*

## Runtime semantics

The fields in a record expression are evaluated left to right. *This is true
even if an implementation chooses to reorder the named fields in order to
canonicalize records with the same set of named fields. For example:*

```dart
int say(int i) {
  print(i);
  return i;
}

var x = (a: say(1), b: say(2));
var y = (b: say(3), a: say(4));
```

*This program *must* print "1", "2", "3", "4", even though `x` and `y` are
records with the same shape.*

### Field getters

Each field in the record's shape exposes a corresponding getter. Invoking that
getter returns the value provided for that field when the record was created.
Record fields are immutable and do not have setters.

### `toString()`

In debug builds, the `toString()` method converts each field to a string by
calling `toString()` on its value and prepending it with the field name followed
by `: ` if the field is named. It concatenates these with `, ` as a separator
and returns the resulted surrounded by parentheses. For example:

```dart
print((1, 2, 3).toString()); // "(1, 2, 3)".
print((a: 'str', 'int').toString()); // "(a: str, int)".
```

The order that named fields appear and how they are interleaved with positional
fields is unspecified. Positional fields must appear in position order. *This
gives implementations freedom to choose a canonical order for named fields
independent of the order that the record was created with.*

In a release or optimized build, the behavior of `toString()` is unspecified.
*This gives implementations freedom to discard the full names of named fields in
order to reduce code size.* Users should only use `toString()` on records for
debugging purposes. They are strongly discouraged from parsing the results of
calling `toString()` or relying on it for end-user visible output.

### Equality

Records have value equality, which means two records are equal if they have the
same shape and the corresponding fields are equal. Since named field order is
*not* part of a record's shape, that implies that the order of named fields
does not affect equality:

```dart
var a = (x: 1, 2);
var b = (2, x: 1);
print(a == b); // true.
```

More precisely, the `==` method on record `r` with right operand `o` is defined
as:

1.  If `o` is not a record with the same shape as `r` then `false`.

1.  For each pair of corresponding fields `rf` and `of` in unspecified order:

    1.  If `rf == of` is `false` then `false`.

1.  Else, `true`.

*The order that fields are iterated is potentially user-visible since
user-defined `==` methods can have side effects. Most well-behaved `==`
implementations are pure. The order that fields are visited is deliberately left
unspecified so that implementations are free to reorder the field comparisons
for performance.*

The implementation of `hashCode` follows this. The hash code returned should
depend on the field values such that two records that compare equal must have
the same hash code.

### Primitive equality

A record object has a primitive `==` operator if all of its field have primitive
`==` operators.

*Note that this is a dynamic property of a record object, not a property of its
static type. Since primitive equality only comes into play in constants, the
compiler can see the actual field values for a relevant record at compile time
because it has the actual constant record value with all of its constant fields.
This means a record can be used in a constant set or as a constant map key, but
only when its field values could be as well.*

### Identity

We expect records to often be used for multiple return values. In that case, and
in others, we would like compilers to be able to easily optimize away the heap
allocation and initialization of the record object. If we require each record
to have a persistent identity that is tied to its creation and user visible
through calls to `identical()`, then optimizing away the creation of these
objects is harder.

Semantically, we do not want records to have unique identities distinct from
their contents. A record *is* its contents in the same way that every value 3 in
a program is the "same" 3 whether it came from the number literal `3` or the
result of `1 + 2`. This is why `==` for records is defined in terms of their
shape and fields. Two records with the same shape and equal fields are equal
values.

At the same time, we want `identical()` to be fast because one of its primary
uses is as a fast-path check for equality. An `identical()` that is obliged to
iterate over the record's fields (transitively in the case where some fields
are themselves records) might nullify the benefits of using `identical()` as a
fast-path check before calling `==`.

To balance those opposing goals, `identical()` on records is defined to only
offer loose guarantees. Calling `identical()` with a record argument returns:

*   `false`, if the other argument is not a record.
*   `false`, if the records do not have the same shape. *Since named field
    order is not part of a record's shape, this implies that named field order
    does not affect identity either. `identical((a: 1, b: 2), (b: 2, a: 1))` is
    not required to return false.*
*   `false`, if any pair of corresponding fields are not identical.
*   Otherwise it *may* return `true`, but is not required to.

*If an implementation can easily determine that two record arguments to
`identical()` have the same shape and identical fields, then it should return
`true`. Typically, this is because the two arguments to `identical()` are
pointers with the same address to the same heap-allocated record object. But if
an implementation would have to do a slower field-wise comparison to determine
identity, it's probably better to return `false` quickly.*

*In other words, if `identical()` returns `true`, then the records are
definitely indistinguishable. But if it returns `false`, they may or may not
be.*

### Expandos

Like numbers, records do not have a well-defined persistent identity. That means
[Expandos][] can not be attached to them.

[expandos]: https://api.dart.dev/stable/2.10.4/dart-core/Expando-class.html

### Runtime type

The runtime type of a record is determined from the runtime types of
its fields. There is no notion of a separate, explicitly reified type. So, here:

```dart
(num, Object) pair = (1, 2.3);
print(pair is (int, double)); // "true".
```

The runtime type of `pair` is `(int, double)`, not `(num, Object)`, However, the
variable declaration is still valid and sound because records are naturally
covariant in their field types.

## CHANGELOG

### 1.13

<<<<<<< HEAD
- Disambiguate record types following metadata annotations (#2469).
=======
- Introduce `()` syntax for empty record expressions and remove `Record.empty`.
>>>>>>> 33240320

### 1.12

- Include record types in `typeNotVoid`. This allows them to appear in `is` and
  `as` expressions (which was always intended).

- Clarify that record types cannot be used as supertypes or superinterfaces.

### 1.11

- Revert back to disallowing private field names in records.

### 1.10

- Allow private named fields in records (#2387).

- Allow positional fields in record types named `hashCode`, `runtimeType`,
  `noSuchMethod`, or `toString`.

### 1.9

- Specify that a record has a primitive `==` when its fields all do.

### 1.8

- Move to `accepted/`.

### 1.7

- Clarify what kind of type `Record` is and where it's defined (#2442).

### 1.6

- Support constant records (#2337).

- Support empty and one-positional-field records (#2386).

- Re-add support for positional field getters (#2388).

- Specify the behavior of `toString()` (#2389).

- Disambiguate record types in `on` clauses (#2406).

- Clarify the order that fields are evaluated in record expressions.

- Clarify the iteration order of fields in `==`.

### 1.5

- Make the grammar for record types closer to function type parameter lists.
  Allow metadata before fields and optional names for positional fields.

- Weave `recordType` into the grammar better. Don't allow it in inheritance
  clauses, but do allow it as the return type of function types.

- Remove shorthand syntax that elides parentheses when there are no positional
  fields since that's ambiguous inside a function type (#2302).

- Clarify that there is no record type literal syntax (#2304).

### 1.4

- Remove the reflective static members on `Record`. Like other reflective
  features, supporting these operations may incur a global cost in generated
  code size for unknown benefit (#1275, #1277).

- Remove support for single positional element records. They don't have any
  current use and are a syntactic wart. If we later add support for spreading
  argument lists and single element positional records become useful, we can
  re-add them then.

- Remove synthesized getters for positional fields. This avoids problems if a
  positional field's synthesized getter collides with an explicit named field
  (#1291).

### 1.3

- Remove the `Destructure_n_` interfaces.

### 1.2

- Remove the static methods on `Record` (#2127).

### 1.1

- Minor copy editing and clean up.<|MERGE_RESOLUTION|>--- conflicted
+++ resolved
@@ -4,7 +4,7 @@
 
 Status: Accepted
 
-Version 1.13 (see [CHANGELOG](#CHANGELOG) at end)
+Version 1.14 (see [CHANGELOG](#CHANGELOG) at end)
 
 ## Motivation
 
@@ -678,13 +678,13 @@
 
 ## CHANGELOG
 
+### 1.14
+
+- Disambiguate record types following metadata annotations (#2469).
+
 ### 1.13
 
-<<<<<<< HEAD
-- Disambiguate record types following metadata annotations (#2469).
-=======
 - Introduce `()` syntax for empty record expressions and remove `Record.empty`.
->>>>>>> 33240320
 
 ### 1.12
 

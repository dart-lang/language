--- conflicted
+++ resolved
@@ -616,13 +616,13 @@
 
 ## CHANGELOG
 
+### 1.10
+
+- Specify type inference, add static semantics to resources/type-system
+
 ### 1.9
 
-<<<<<<< HEAD
-- Specify type inference, add static semantics to resources/type-system
-=======
 - Specify that a record has a primitive `==` when its fields all do.
->>>>>>> 94028f39
 
 ### 1.8
 

--- conflicted
+++ resolved
@@ -4,11 +4,7 @@
 
 Status: Accepted
 
-<<<<<<< HEAD
-Version 1.14 (see [CHANGELOG](#CHANGELOG) at end)
-=======
-Version 1.15 (see [CHANGELOG](#CHANGELOG) at end)
->>>>>>> 6c28500e
+Version 1.16 (see [CHANGELOG](#CHANGELOG) at end)
 
 ## Motivation
 
@@ -821,11 +817,10 @@
 
 ## CHANGELOG
 
-<<<<<<< HEAD
-### 1.14
+### 1.16
 
 - Disambiguate record types following metadata annotations (#2469).
-=======
+
 ### 1.15
 
 - Specify the interaction between libraries with a language version that
@@ -833,8 +828,7 @@
 
 ### 1.14
 
-- Specify type inference, add static semantics to resources/type-system
->>>>>>> 6c28500e
+- Specify type inference, add static semantics to resources/type-system.
 
 ### 1.13
 

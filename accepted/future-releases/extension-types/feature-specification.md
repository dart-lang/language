--- conflicted
+++ resolved
@@ -15,18 +15,16 @@
 [1]: https://github.com/dart-lang/language/blob/master/working/1426-extension-types/feature-specification-views.md
 [2]: https://github.com/dart-lang/language/blob/master/working/extension_structs/overview.md
 
-<<<<<<< HEAD
-2023.10.17
+2023.10.25
   - Allow an extension type to have `implements T` where `T` is a
     supertype of the representation type (the old rule only allows
     it when the representation type of `T` is a supertype).
-=======
+
 2023.10.18
   - Add error for non-covariant occurrence of a type variable in a
     superinterface.
   - Specify how to promote the representation variable of an extension
     type.
->>>>>>> 9d08cab4
 
 2023.10.16
   - Add error for `implements ... T ... T ...`, like the corresponding

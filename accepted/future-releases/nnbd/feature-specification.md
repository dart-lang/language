--- conflicted
+++ resolved
@@ -6,12 +6,11 @@
 
 ## CHANGELOG
 
+2020.04.08
+  - **CHANGE** `NNBD_TOP_MERGE` resolves all conflicting top types to `Object?`.
+
 2020.04.07
-<<<<<<< HEAD
-  - **CHANGE** `NNBD_TOP_MERGE` resolves all conflicting top types to `Object?`.
-=======
   - Clarify semantics of boolean conditional checks in strong and weak mode.
->>>>>>> 8299f41a
 
 2020.04.02
   - Clarify that legacy class override checks are done with respect to the

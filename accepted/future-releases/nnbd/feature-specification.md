# Null safety: Sound non-nullable types by default with incremental migration

Author: leafp@google.com

Status: Draft

## CHANGELOG

<<<<<<< HEAD
2020.08.19
  - Include selector `!` among the null-shorting constructs.
=======
2020.10.12
  - Clarify that operators not mentioned explicitly in the rules
    do not participate in the null-shorting transformation.

2020.10.09
  - Clarify that `main` cannot be a getter.

2020.10.05
  - Specify that a null-aware static member access (e.g., `C?.staticMethod()`)
    is a warning.

2020.09.21
  - Specify that when a variable inferred from an initializer with intersection
    type is immediately promoted, the intersection type is a type of interest.

2020.09.10
  - Specify updates to super-bounded type rules for null safety.

2020.08.12
  - Specify constraints on the `main` function.
>>>>>>> bcb99bfe

2020.08.06
  - Specify error for uninitialized final instance variable in class
    with no generative constructors.

2020.07.09
  - Specify combined member signature and spread element typing
    with null safety.

2020.06.02
  - Fix the diff to the spec for potentially constant instance checks
  - Specify that extensions do not apply to values of type `Never`
  - Specify the treatment of typedefs from legacy libraries

2020.05.20
  - Turn new references to `CastError` into being dynamic type errors.

2020.07.21
  - **CHANGE** Changes to definite assignment for local variables.

2020.05.14
  - **CHANGE** Strong mode is auto-opted in when the "main" file is opted in.
  - **CHANGE** Specify weak mode/strong mode flag.
  - **CHANGE** Specify that it is an error to run in strong mode if any library
    is opted out.
  - **CHANGE** Weak mode does not demote static errors to warnings.

2020.04.30
  - **CHANGE** (by overriding rules in the language specification): Change
    static rules for return statements, and dynamic semantics of return in
    asynchronous non-generators.
  - Add rule that the use of expressions of type `void*` is restricted in
    the same way as the use of expressions of type `void`.

2020.04.30
  - Specify static analysis of `e1 == e2`.

2020.04.20
  - **CHANGE** (by adding a rule that overrides an existing rule in the language
    specification). Specify that it is a compile-time error to await an
    expression whose static type is `void`.

2020.04.13
  - **CHANGE** The default type of the error variable in a catch clause is
    `Object`.

2020.04.08
  - **CHANGE** `NNBD_TOP_MERGE` resolves all conflicting top types to `Object?`.

2020.04.07
  - Clarify semantics of boolean conditional checks in strong and weak mode.

2020.04.02
  - Clarify that legacy class override checks are done with respect to the
    direct super-interfaces.

2020.04.01
  - Adjust mixed-mode inheritance rules to express a consolidated model
    where legacy types prevail in some additional cases; also state
    that mitigated interfaces are used for dynamic instance checks as
    well as for static subtype checks.

2020.03.05
  - Update grammar for null aware subscript.
  - Fix reversed subtype order in assignability.
  - Fix inconsistent uses of `null` and `Null` in instance checks.

2020.02.28
  - Specify that a `covariant late final x;` is an allowed instance variable which
    introduces a setter.

2020.01.31
  - Specify that mixins must not have uninitialized potentially non-nullable
    non-late fields, and nor must classes with no generative constructors.
  - Remove reference to `CastError`. A failed `!` check is just a
    "dynamic type error" like the `as` check in the current language specification.

2020.01.29
  - **CHANGE** Relax the exhaustiveness check on switches.
  - Specify the type of throw expressions.
  - Specify the override inference exception for operator==.
  - **CHANGE** Specify that instantiate to bounds uses `Never` instead of `Null`.
  - **CHANGE** Specify that least and greatest closure uses `Never` instead of
    `Null`.
  - Specify that type variable elimination is performed on constants using least
    closure.
  - Clarify extension method resolution on nullable types.
  - **CHANGE** Add missing cases to `NNBD_TOP_MERGE` and specify its behavior
    on `covariant` parameters.
  - Fix the definition of `NORM` for un-promoted type variables
  - Change the notion of type equality for generic function bounds to mutual
    subtyping.
  - **CHANGE** Specify that debug assertions are added to methods in strong
    mode.

2020.01.27
  - **CHANGE** Change to specification of weak and strong mode instance checks
    to make them behave uniformly across legacy and opted-in libraries.

2020.01.21
  - Clarify that method inheritance checking is done relative to the
    consolidated super-interface signature.

2019.12.27
  - Update errors for switch statements.
  - Make it an error entirely to use the default `List` constructor in opted-in
    code.
  - Clarify that setter/getter assignability uses subtyping instead of
    assignability.

2019.12.17
  - Specify errors around definitely (un)assigned late variables.

2019.12.08
  - Allow elision of default value in abstract methods
  - **CHANGE** Allow operations on `Never` and specify the typing
  - Specify the type signature for calling Object methods on nullable types
  - Specify implicit conversion behavior
  - Allow potentially constant type variables in instance checks and casts
  - Specify the error thrown by the null check operator
  - Specify `fromEnvironment` and `Iterator.current` library breaking changes
  - Fix definition of strictly non-nullable

2019.12.03:
  - Change warnings around null aware operators to account for legacy types.

2019.11.25:
  - Specified implicitly induced getters/setters for late variables.

2019.11.22
  - Additional errors and warnings around late variables

2019.11.21
  - Clarify runtime instance checks and casts.

2019.10.08
  - Warning to call null check operator on non-nullable expression
  - Factory constructors may not return null
  - Fix discussion of legacy `is` check
  - Specify flatten

2019.04.23:
  - Added specification of short-circuiting null
  - Added `e1?.[e2]` operator syntax

## Summary

This is the proposed specification for [sound non-nullable by default types](http://github.com/dart-lang/language/issues/110).
Discussion of this proposal should take place in [Issue 110](http://github.com/dart-lang/language/issues/110).

Discussion issues on specific topics related to this proposal are [here](https://github.com/dart-lang/language/issues?utf8=%E2%9C%93&q=is%3Aissue+label%3Annbd+)

The motivations for the feature along with the migration plan and strategy are
discussed in more detail in
the
[roadmap](https://github.com/dart-lang/language/blob/master/accepted/future-releases/nnbd/roadmap.md).

This proposal draws on the proposal that Patrice Chalin wrote
up [here](https://github.com/dart-archive/dart_enhancement_proposals/issues/30),
and on the proposal that Bob Nystrom wrote
up
[here](https://github.com/dart-lang/language/blob/master/resources/old-non-nullable-types.md).


## Syntax

The precise changes to the syntax are given in an accompanying set of
modifications to the grammar in the formal specification.  This section
summarizes in prose the grammar changes associated with this feature.

The grammar of types is extended to allow any type to be suffixed with a `?`
(e.g. `int?`) indicating the nullable version of that type.

A new primitive type `Never`.  This type is denoted by the built-in type
declaration `Never` declared in `dart:core`.

The grammar of expressions is extended to allow any expression to be suffixed
with a `!`.

The modifier `late` is added as a built-in identifier.  The grammar of top level
variables, static fields, instance fields, and local variables is extended to
allow any declaration to include the modifer `late`.

The modifier `required` is added as a built-in identifier.  The grammar of
function types is extended to allow any named parameter declaration to be
prefixed by the `required` modifier (e.g. `int Function(int, {int?  y, required
int z})`.

The grammar of selectors is extended to allow null-aware subscripting using the
syntax `e1?[e2]` which evaluates to `null` if `e1` evaluates to `null` and
otherwise evaluates as `e1[e2]`.

The grammar of cascade sequences is extended to allow the first cascade of a
sequence to be written as `?..` indicating that the cascade is null-shorting.

All of the syntax changes for this feature have been incorporated into
the
[formal grammar](https://github.com/dart-lang/language/blob/master/specification/dartLangSpec.tex),
which serves as the canonical reference for the grammatical changes.

### Grammatical ambiguities and clarifications.

#### Nested nullable types

The grammar for types does not allow multiple successive `?` operators on a
type.  That is, the grammar for types is nominally equivalent to:

```
type' ::= functionType
          | qualified typeArguments?

type ::= type' `?`?
```

#### Conditional expression ambiguities

Conditional expressions inside of braces are ambiguous between sets and maps.
That is, `{ a as bool ? - 3 : 3 }` can be parsed as a set literal `{ (a as bool)
? - 3 : 3 }` or as a map literal `{ (a as bool ?) - 3 : 3 }`.  Parsers will
prefer the former parse over the latter.

The same is true for `{ a is int ? - 3 : 3 }`.

The same is true for `{ int ? - 3 : 3 }` if we allow this.

#### Null aware subscript

Certain uses of null aware subscripts in conditional expressions are ambiguous.
For example, `{ a?[b]:c }` can be parsed either as a set literal or a map
literal, depending on whether the `?` is interpreted as part of a null aware
subscript or as part of a conditional expression.  Whenever there is a sequence
of tokens which may be parsed either as a conditional expression or as two
expressions separated by a colon, the first of which is a a null aware
subscript, parsers shall choose to parse as a conditional expression.


## Static semantics

### Legacy types

The internal representation of types is extended with a type `T*` for every type
`T` to represent legacy pre-NNBD types.  This is discussed further in the legacy
library section below.

### Subtyping

We modify the subtyping rules to account for nullability and legacy types as
specified
[here](https://github.com/dart-lang/language/blob/master/resources/type-system/subtyping.md).
We write `S <: T` to mean that the type `S` is a subtype of `T` according to the
rules specified there.


We define `LEGACY_SUBTYPE(S, T)` to be true iff `S` would be a subtype of `T`
in a modification of the rules above in which all `?` on types were ignored, `*`
was added to each type, and `required` parameters were treated as optional.
This has the effect of treating `Never` as equivalent to `Null`, restoring
`Null` to the bottom of the type hierarchy, treating `Object` as nullable, and
ignoring `required` on named parameters.  This is intended to provide the same
subtyping results as pre-nnbd Dart.

Where potentially ambiguous, we sometimes write `NNBD_SUBTYPE(S, T)` to mean
the full subtyping relation without the legacy exceptions defined in the
previous paragraph.

### Upper and lower bounds

We modify the upper and lower bound rules to account for nullability and legacy
types as
specified
[here](https://github.com/dart-lang/language/blob/master/resources/type-system/upper-lower-bounds.md).

### Type normalization

We define a normalization procedure on types which defines a canonical
representation for otherwise equivalent
types
[here](https://github.com/dart-lang/language/blob/master/resources/type-system/normalization.md).
This defines a procedure **NORM(`T`)** such that **NORM(`T`)** is syntactically
equal to **NORM(`S`)** modulo replacement of primitive top types iff `S <: T`
and `T <: S`.

### Future flattening

The **flatten** function is modified as follows:

**flatten**(`T`) is defined by cases on `T`:
  - if `T` is `S?` then **flatten**(`T`) = **flatten**(`S`)`?`
  - otherwise if `T` is `S*` then **flatten**(`T`) = **flatten**(`S`)`*`
  - otherwise if `T` is `FutureOr<S>` then **flatten**(`T`) = `S`
  - otherwise if `T <: Future` then let `S` be a type such that `T <: Future<S>`
and for all `R`, if `T <: Future<R>` then `S <: R`; then **flatten**(`T`) = `S`
  - otherwise **flatten**(`T`) = `T`

### The future value type of an asynchronous non-generator function

_We specify a concept which corresponds to the static type of objects which may
be contained in the Future object returned by an async function with a given
declared return type._

Let _f_ be an asynchronous non-generator function with declared return type
`T`. Then the **future value type** of _f_ is **futureValueType**(`T`).
The function **futureValueType** is defined as follows:

- **futureValueType**(`S?`) = **futureValueType**(`S`), for all `S`.
- **futureValueType**(`S*`) = **futureValueType**(`S`), for all `S`.
- **futureValueType**(`Future<S>`) = `S`, for all `S`.
- **futureValueType**(`FutureOr<S>`) = `S`, for all `S`.
- **futureValueType**(`void`) = `void`.
- **futureValueType**(`dynamic`) = `dynamic`.
- Otherwise, for all `S`, **futureValueType**(`S`) = `Object?`.

_Note that it is a compile-time error unless the return type of an asynchronous
non-generator function is a supertype of `Future<Never>`, which means that
the last case will only be applied when `S` is `Object` or a top type._

### Return statements

The static analysis of return statements is changed in the following
way, where `$T$` is the declared return type and `$S$` is the static type of
the expression `e`.

At [this location](https://github.com/dart-lang/language/blob/65b8267be0ebb9b3f0849e2061e6132021a4827d/specification/dartLangSpec.tex#L15477)
about synchronous non-generator functions, the text is changed as follows:

```
It is a compile-time error if $s$ is \code{\RETURN{} $e$;},
$T$ is neither \VOID{} nor \DYNAMIC,
and $S$ is \VOID.
```

_Comparing to Dart before null-safety, this means that it is no longer allowed
to return a void expression in a regular function if the return type is
`Null`._

At [this location](https://github.com/dart-lang/language/blob/65b8267be0ebb9b3f0849e2061e6132021a4827d/specification/dartLangSpec.tex#L15507)
about an asynchronous non-generator function with future value type `$T_v$`,
the text is changed as follows:

```
It is a compile-time error if $s$ is \code{\RETURN{};},
unless $T_v$
is \VOID, \DYNAMIC, or \code{Null}.
%
It is a compile-time error if $s$ is \code{\RETURN{} $e$;},
$T_v$ is \VOID,
and \flatten{S} is neither \VOID, \DYNAMIC, \code{Null}.
%
It is a compile-time error if $s$ is \code{\RETURN{} $e$;},
$T_v$ is neither \VOID{} nor \DYNAMIC,
and \flatten{S} is \VOID.
%
It is a compile-time error if $s$ is \code{\RETURN{} $e$;},
\flatten{S} is not \VOID,
$S$ is not assignable to $T_v$,
and flatten{S} is not a subtype of $T_v$.
```

_Comparing to Dart before null-safety, this means that it is no longer allowed
to return an expression whose flattened static type is `void` in an `async`
function with future value type `Null`; nor is it allowed, in an `async`
function with future value type `void`, to return an expression whose flattened
static type is not `void`, `void*`, `dynamic`, or `Null`. Conversely, it is
allowed to return a future when the future value type is a suitable future;
for instance, we can have `return Future<int>.value(42)` in an `async` function
with declared return type `Future<Future<int>>`. Finally, let `S` be
`Future<dynamic>` or `FutureOr<dynamic>`; it is then no longer allowed to
return an expression with static type `S`, unless the future value type is a
supertype of `S`. This differs from Dart before null-safety in that it was
allowed to return an expression of these types with a declared return type
of the form `Future<T>` for any `T`._

The dynamic semantics specified at
[this location](https://github.com/dart-lang/language/blob/65b8267be0ebb9b3f0849e2061e6132021a4827d/specification/dartLangSpec.tex#L15597)
is changed as follows, where `$f$` is the enclosing function with declared
return type `$T$`, and `$e$` is the returned expression:

```
When $f$ is a synchronous non-generator, evaluation proceeds as follows:
The expression $e$ is evaluated to an object $o$.
A dynamic error occurs unless the dynamic type of $o$ is a subtype of
the actual return type of $f$
(\ref{actualTypes}).
Then the return statement $s$ completes returning $o$
(\ref{statementCompletion}).

\commentary{%
The case where the evaluation of $e$ throws is covered by the general rule
which propagates the throwing completion from $e$ to $s$ to the function body.%
}

When $f$ is an asynchronous non-generator with future value type $T_v$
(\ref{functions}), evaluation proceeds as follows:
The expression $e$ is evaluated to an object $o$.
If the run-time type of $o$ is a subtype of \code{Future<$T_v$>},
let \code{v} be a fresh variable bound to $o$ and
evaluate \code{\AWAIT{} v} to an object $r$;
otherwise let $r$ be $o$.
A dynamic error occurs unless the dynamic type of $r$
is a subtype of the actual value of $T_v$
(\ref{actualTypes}).
Then the return statement $s$ completes returning $r$
(\ref{statementCompletion}).

\commentary{%
The cases where $f$ is a generator cannot occur,
because in that case $s$ is a compile-time error.%
}
```

### Static errors
#### Nullability definitions

We say that a type `T` is **nullable** if `Null <: T` and not `T <: Object`.
This is equivalent to the syntactic criterion that `T` is any of:
  - `Null`
  - `S?` for some `S`
  - `S*` for some `S` where `S` is nullable
  - `FutureOr<S>` for some `S` where `S` is nullable
  - `dynamic`
  - `void`

Nullable types are types which are definitively known to be nullable, regardless
of instantiation of type variables, and regardless of any choice of replacement
for the `*` positions (with `?` or nothing).

We say that a type `T` is **non-nullable** if `T <: Object`.
This is equivalent to the syntactic criterion that `T` is any of:
  - `Never`
  - Any function type (including `Function`)
  - Any interface type except `Null`.
  - `S*` for some `S` where `S` is non-nullable
  - `FutureOr<S>` where `S` is non-nullable
  - `X extends S` where `S` is non-nullable
  - `X & S` where `S` is non-nullable

Non-nullable types are types which are either definitively known to be
non-nullable regardless of instantiation of type variables, or for which
replacing the `*` positions with nothing will result in a non-nullable type.

Note that there are types which are neither nullable nor non-nullable.  For
example `X extends T` where `T` is nullable is neither nullable nor
non-nullable.

We say that a type `T` is **strictly non-nullable** if `T <: Object` and not
`Null <: T`.  This is equivalent to the syntactic criterion that `T` is any of:
  - `Never`
  - Any function type (including `Function`)
  - Any interface type except `Null`.
  - `FutureOr<S>` where `S` is strictly non-nullable
  - `X extends S` where `S` is strictly non-nullable
  - `X & S` where `S` is strictly non-nullable

We say that a type `T` is **potentially nullable** if `T` is not non-nullable.
Note that this is different from saying that `T` is nullable.  For example, a
type variable `X extends Object?` is a type which is potentially nullable but
not nullable.  Note that `T*` is potentially nullable by this definition if `T`
is potentially nullable - so `int*` is not potentially nullable, but `X*` where
`X extends int?` is.  The potentially nullable types include all of the types
which are either definitely nullable, potentially instantiable to a nullable
type, or for which any migration results in a potentially nullable type.

We say that a type `T` is **potentially non-nullable** if `T` is not nullable.
Note that this is different from saying that `T` is non-nullable.  For example,
a type variable `X extends Object?` is a type which is potentially non-nullable
but not non-nullable.  Note that `T*` is potentially non-nullable by this
definition if `T` is potentially non-nullable.


#### Reachability

A number of errors and warnings are updated to take reachability of statements
into account.  Computation of code reachability
is
[specified separately](https://github.com/dart-lang/language/blob/master/resources/type-system/flow-analysis.md).

We say that a statement **may complete normally** if the specified control flow
analysis determines that any control flow path may reach the end of the
statement without returning, throwing an exception not caught within the
statement, breaking to a location outside of the statement, or continuing to a
location outside of the statement.

#### Errors and Warnings

It is an error to call a method, setter, getter or operator on an expression
whose type is potentially nullable and not `dynamic`, except for the methods,
setters, getters, and operators on `Object`.

It is an error to read a field or tear off a method from an expression whose
type is potentially nullable and not `dynamic`, except for the methods and
fields on `Object`.

It is an error to call an expression whose type is potentially nullable and not
`dynamic`.

It is an error if a top level variable or static variable with a non-nullable
type has no initializer expression unless the variable is marked with a `late`
or `external` modifier.

It is an error if a class declaration declares an instance variable with a
potentially non-nullable type and no initializer expression, and the class has a
generative constructor where the variable is not initialized via an initializing
formal or an initializer list entry, unless the variable is marked with a
`late`, `abstract`, or `external` modifier.

It is an error if a mixin declaration or a class declaration with no generative
constructors declares an instance variable without an initializing expression
which is final or whose type is potentially non-nullable, unless the variable is
marked with a `late`, `abstract`, or `external` modifier.

It is an error to derive a mixin from a class declaration which contains an
instance variable with a potentially non-nullable type and no initializer
expression unless the variable is marked with the `late` modifier.

It is an error if the body of a method, function, getter, or function expression
with a potentially non-nullable return type **may complete normally**.

It is an error if an optional parameter (named or otherwise) with no default
value has a potentially non-nullable type **except** in the parameter list of an
abstract method declaration.

It is an error if a required named parameter has a default value.

It is an error if a required named parameter is not bound to an argument at a
call site.

It is an error to call the default `List` constructor.

For the purposes of errors and warnings, the null aware operators `?.`, `?..`,
and `?[]` are checked as if the receiver of the operator had non-nullable type.
More specifically, if the type of the receiver of a null aware operator is `T`,
then the operator is checked as if the receiver had type **NonNull**(`T`) (see
definition below).

It is an error for a class to extend, implement, or mixin a type of the form
`T?` for any `T`.

It is an error for a class to extend, implement, or mixin the type `Never`.

It is not an error to call or tear-off a method, setter, or getter, or to read
or write a field, on a receiver of static type `Never`.  Implementations that
provide feedback about dead or unreachable code are encouraged to indicate that
any arguments to the invocation are unreachable.

It is not an error to apply an expression of type `Never` in the function
position of a function call. Implementations that provide feedback about dead or
unreachable code are encouraged to indicate that any arguments to the call are
unreachable.

It is an error if the static type of `e` in the expression `throw e` is not
assignable to `Object`.

It is not an error for the body of a `late` field to reference `this`.

It is an error for a variable to be declared as `late` in any of the following
positions: in a formal parameter list of any kind; in a catch clause; in the
variable binding section of a c-style `for` loop, a `for in` loop, an `await
for` loop, or a `for element` in a collection literal.

It is an error for the initializer expression of a `late` local variable to use
a prefix `await` expression that is not nested inside of another function
expression.

It is an error for a class with a `const` constructor to have a `late final`
instance variable.

It is not a compile time error to write to a `final` non-local or instance
variable if that variable is declared `late` and does not have an initializer.
For local variables, see the section below.

It is an error if the object being iterated over by a `for-in` loop has a static
type which is not `dynamic`, and is not a subtype of `Iterable<dynamic>`.

It is an error if the type of the value returned from a factory constructor is
not a subtype of the class type associated with the class in which it is defined
(specifically, it is an error to return a nullable type from a factory
constructor for any class other than `Null`).

It is an error if any case of a switch statement except the last case (the
default case if present) **may complete normally**.  The previous syntactic
restriction requiring the last statement of each case to be one of an enumerated
list of statements (break, continue, return, throw, or rethrow) is removed.

Given a switch statement which switches over an expression `e` of type `T`,
where the cases are dispatched based on expressions `e0`...`ek`:
  - It is no longer required that the `ei` evaluate to instances of the same
    class.
  - It is an error if any of the `ei` evaluate to a value whose static type is
    not a subtype of `T`.
  - It is an error if any of the `ei` evaluate to constants for which equality
    is not primitive.
  - If `T` is an enum type, it is a warning if the switch does not handle all
    enum cases, either explicitly or via a default.
  - If `T` is `Q?` where `Q` is an enum type, it is a warning if the switch does
    not handle all enum cases and `null`, either explicitly or via a default.

It is an error if a class has a setter and a getter with the same basename where
the return type of the getter is not a subtype of the argument type of the
setter.  Note that this error specifically requires subtyping and not
assignability and hence makes no exception for `dynamic`.

If the static type of `e` is `void`, the expression `await e` is a compile-time
error. *This implies that
[this](https://github.com/dart-lang/language/blob/780cd5a8be92e88e8c2c74ed282785a2e8eda393/specification/dartLangSpec.tex#L18281)
list item will be removed from the language specification.*

A compile-time error occurs if an expression has static type `void*`, and it
does not occur in any of the ways specified in
[this list](https://github.com/dart-lang/language/blob/780cd5a8be92e88e8c2c74ed282785a2e8eda393/specification/dartLangSpec.tex#L18238).
*This implies that `void*` is treated the same as `void`.*

Let `C` be a type literal denoting a class, mixin, or extension. It is a warning
to use a null aware member access with receiver `C`. *E.g., `C?.staticMethod()` 
is a warning.*

It is a warning to use a null aware operator (`?.`, `?[]`, `?..`, `??`, `??=`, or
`...?`) on an expression of type `T` if `T` is **strictly non-nullable**.

It is a warning to use the null check operator (`!`) on an expression of type
`T` if `T` is **strictly non-nullable** .

### Local variables and definite (un)assignment.

As part of the null safety release, errors for local variables are specified to
take into account **definite assignment** and **definite unassignment** (see the
section on Definite Assignment below).  We say that a variable is **potentially
assigned** if it is not **definitely unassigned**, and that a variable is
**potentially unassigned** if it is not **definitely assigned**.

In all cases in this section, errors that are described as occurring on reads of
a variable are intended to apply to all form of reads, including indirectly as
part of compound assignment operators, as well as via pre and post-fix
operators.  Similarly, errors that are described as occurring on writes of a
variable are intended to apply to all form of writes.

It is a compile time error to assign a value to a `final`, non-`late` local
variable which is **potentially assigned**.  Thus, it is *not* a compile time
error to assign to a **definitely unassigned** `final` local variable.

It is a compile time error to assign a value to a `final`, `late` local variable
if it is **definitely assigned**. Thus, it is *not* a compile time error to
assign to a **potentially unassigned** `final`, `late` local variable.

*Note that a variable is always considered **definitely assigned** and not
**definitely unassigned** if it has an explicit initializer, or an implicit
initializer as part of a larger construct (e.g. the loop variable in a `for in`
construct).*

It is a compile time error to read a local variable when the variable is
**definitely unassigned** unless the variable is non-`final`, and non-`late`,
and has nullable type.

It is a compile time error to read a local variable when the variable is
**potentially unassigned** unless the variable is non-`final` and has nullable
type, or is `late`.

The errors specified above are summarized in the following table, where `int` is
used as an example of an arbitrary **potentially non-nullable** type, `int?` is
used as an example of an arbitrary **nullable** type, and `T` is used to stand
for a type of any nullability.  A variable which has an initializer (explicit or
implicit) is always considered definitely assigned, and is never considered
definitely unassigned.


Read Behavior:

| Declaration form  | Def. Assigned | Neither           | Def. Unassigned |
| ----------------- | ------------- | ----------------- | --------------- |
| var x;            | Ok            | Ok                | Ok              |
| final x;          | Ok            | Error             | Error           |
| int x;            | Ok            | Error             | Error           |
| int? x;           | Ok            | Ok                | Ok              |
| final T x;        | Ok            | Error             | Error           |
| late var x;       | Ok            | Ok                | Error           |
| late final x;     | Ok            | Ok                | Error           |
| late T x;         | Ok            | Ok                | Error           |
| late final T x;   | Ok            | Ok                | Error           |

Write Behavior:

| Declaration form  | Def. Assigned | Neither             | Def. Unassigned |
| ----------------- | ------------- | ------------------- | --------------- |
| var x;            | Ok            | Ok                  | Ok              |
| final x;          | Error         | Error               | Ok              |
| int x;            | Ok            | Ok                  | Ok              |
| int? x;           | Ok            | Ok                  | Ok              |
| final T x;        | Error         | Error               | Ok              |
| late var x;       | Ok            | Ok                  | Ok              |
| late final x;     | Error         | Ok                  | Ok              |
| late T x;         | Ok            | Ok                  | Ok              |
| late final T x;   | Error         | Ok                  | Ok              |

### Local variables and inference

Local variables with explicitly written types are given the declared types as
written.  The declared type of the variable is considered a "type of interest"
in the sense defined in the flow analysis specification.  If the variable has an
initializer (explicit or implicit) and is not `final`, then the declaration is
treated as an assignment for the purposes of promotion.

*Treating the declared type of the variable as a "type of interest" implies that
if the variable has a nullable type, then the non-nullable version of that type
is also a type of interest.  Treating the initialization as an assignment for
the purposes of promotion means that initializing a mutable variable declared at
type `T?` with a value of non-nullable type `T` immediately promotes the
variable to the non-nullable type.*

```dart
void test() {
  int? x = 3; // x is declared at `int?`
  x.isEven; // Valid, x has been promoted to `int`
  x = null; // Valid, demotes to the declared type.
}
```

Local variables with no explicitly written type but with an initializer are
given an inferred type equal to the type of their initializer, unless that type
is `Null`, in which case the inferred type of the variable shall be `dynamic`.
The inferred type of the variable is considered a "type of interest" in the
sense defined in the flow analysis specification.  In the case that the type of
the initializer is a promoted type variable `X & T`, the inferred type of the
variable shall be `X`, but `X & T` shall be considered as a type of interest and
the initialization treated as an assignment for the purposes of promotion.
Consequently, such a variable shall be treated as immediately promoted to `X &
T`.

### Expression typing

It is permitted to invoke or tear-off a method, setter, getter, or operator that
is defined on `Object` on potentially nullable type.  The type used for static
analysis of such an invocation or tear-off shall be the type declared on the
relevant member on `Object`.  For example, given a receiver `o` of type `T?`,
invoking an `Object` member on `o` shall use the type of the member as declared
on `Object`, regardless of the type of the member as declared on `T` (note that
the type as declared on `T` must be a subtype of the type on `Object`, and so
choosing the `Object` type is a sound choice.  The opposite choice is not
sound).

_Note that evaluation of an expression `e` of the form `e1 == e2` is not an
invocation of `operator ==`, it includes special treatment of null. The
precise rules are specified later in this section._

Calling a method (including an operator) or getter on a receiver of static type
`Never` is treated by static analysis as producing a result of type `Never`.
Tearing off a method from a receiver of static type `Never` produces a value of
type `Never`.  Applying an expression of type `Never` in the function position
of a function call produces a result of type `Never`.

The static type of a `throw e` expression is `Never`.

Consider an expression `e` of the form `e1 == e2` where the static type of
`e1` is `T1` and the static type of `e2` is `T2`. Let `S` be the type of the
formal parameter of `operator ==` in the interface of **NonNull**(`T1`).
It is a compile-time error unless `T2` is assignable to `S?`.

Similarly, consider an expression `e` of the form `super == e2` that occurs in a
class whose superclass is `C`, where the static type of `e2` is `T2`. Let `S` be
the formal parameter type of the concrete declaration of `operator ==` found by
method lookup in `C` (_if that search succeeds, otherwise it is a compile-time
error_).  It is a compile-time error unless `T2` is assignable to `S?`.

_Even if the static type of `e1` is potentially nullable, the parameter type
of the `operator ==` of the corresponding non-null type is taken into account,
because that instance method will not be invoked when `e1` is null. Similarly,
it is not a compile-time error for the static type of `e2` to be potentially
nullable, even when the parameter type of said `operator ==` is non-nullable.
This is again safe, because the instance method will not be invoked when `e2`
is null._

In legacy mode, an override of `operator ==` with no explicit parameter type
inherits the parameter type of the overridden method if any override of
`operator ==` between the overriding method and `Object.==` has an explicit
parameter type.  Otherwise, the parameter type of the overriding method is
`dynamic`.

Top level variable and local function inference is performed
as
[specified separately](https://github.com/dart-lang/language/blob/master/resources/type-system/inference.md).
Method body inference is not yet specified.

If no type is specified in a catch clause, then the default type of the error
variable is `Object`, instead of `dynamic` as was the case in pre-null safe
Dart.

#### Spread element typing

In a collection literal in Dart before null-safety, the inferred element
type of a spread element of the form `...?e` where `e` has static type
`Null` is `Null`, and so are the inferred key type and value type.

With null-safety, when the static type of `e` is `Null` or a potentially
nullable subtype thereof, the inferred element, key, and value type
of `...?e` is `Never`.

Similarly, when the static type of `e` is a subtype of `Never`,
the element, key, and value type of `...e` and `...?e` is `Never`.

*When the static type _S_ of `e` is strictly non-nullable, such as when _S_
is `Never`, `...?e` is a warning, but it may still occur.*

### Instantiation to bound

The computation of instantiation to bound is changed to substitute `Never` for
type variables appearing in contravariant positions instead of `Null`.

### Super-bounded types

Null safety requires three changes to the section 'Super-Bounded Types' in
the language specification.

The definition of a top type is changed: _T_ is a top type if and only if
`Object?` is a subtype of _T_. Note that the helper predicate **TOP**
provides a syntactic characterization of the same concept.

The definition of a super-bounded type is changed such that occurrences of
`Null` are replaced by types involving `Never`, and `Object` is replaced by
`Object?`. Moreover, top types in invariant positions and in positions that
have no variance (*unused type parameters in a type alias*) are given the
same treatment as top types in covariant positions. This causes one
sentence to change, with the following result:

Let _T'_ be the result of replacing every occurrence in _T_ of a type _S_
in a contravariant position where _S <: Never_ by `Object?`, and every
occurrence in _T_ of a top type in a position which is not contravariant by
`Never`.

### Least and greatest closure

The definitions of least and greatest closure are changed in null safe libraries
to substitute `Never` in positions where previously `Null` would have been
substituted, and `Object?` in positions where previously `Object` or `dynamic`
would have been substituted.

### Const type variable elimination

If performing inference on a const value of a generic class results in
inferred type arguments to the generic class which contain free type variables
from an enclosing generic class or method, the free type variables shall be
eliminated by taking the least closure of the inferred type with respect to the
free type variables.  Note that free type variables which are explicitly used as
type arguments in const generic instances are still considered erroneous.

```dart
class G<T> {
  void foo() {
    const List<T> c = <T>[]; // Error
    const List<T> d = [];    // The list literal is inferred as <Never>[]
  }
}
```

### Extension method resolution

For the purposes of extension method resolution, there is no special treatment
of nullable types with respect to what members are considered accessible.  That
is, the only members of a nullable type that are considered accessible
(and hence which take precedence over extensions) are the members on `Object`.

For the purposes of extension method resolution, the type `Never` is considered
to implement all members, and hence no extension may apply to an expression of
type `Never`.

### Assignability

The definition of assignability is changed as follows.

A type `T` is **assignable** to a type `S` if `T` is `dynamic`, or if `T` is a
subtype of `S`.

### Generics

The default bound of generic type parameters is treated as `Object?`.

### Combined member signatures

[This section](https://github.com/dart-lang/language/blob/9e12517922c1f0021aead2af163c3b502497f312/specification/dartLangSpec.tex#L4241)
in the language specification defines the notion of a _combined member
signature_. In Dart before null-safety it is based on the textually first
superinterface that has a most specific signature. With null-safety it
is changed such that the all the most specific signatures are merged.

This is achieved by changing
[this paragraph](https://github.com/dart-lang/language/blob/9e12517922c1f0021aead2af163c3b502497f312/specification/dartLangSpec.tex#L4373)
to the following:

"Let _m<sub>all</sub>_ be the result of applying `NNBD_TOP_MERGE` to
the elements in _M<sub>all</sub>_, ordered according to the interface
_I<sub>1</sub> .. I<sub>k</sub>_ that each signature came from."

Moreover, the occurrence of _m<sub>i</sub>_ in the next paragraph is
changed to _m<sub>all</sub>_.

### Implicit conversions

The implicit conversion of integer literals to double literals is performed when
the context type is `double` or `double?`.

The implicit tear-off conversion which converts uses of instances of classes
with call methods to the tear-off of their `.call` method is performed when the
context type is a function type, or the nullable version of a function type.

Implicit tear-off conversion is *not* performed on objects of nullable type,
regardless of the context type.  For example:

```dart
class C {
  int call() {}
}
void main() {
  int Function()? c0 = new C(); // Ok
  int Function()? c0 = (null as C?); // static error
  int Function()  c1 = (null as C?); // static error
}
```

### Const objects

The definition of potentially constant expressions is extended to include type
casts and instance checks on potentially constant types, as follows.

We change the following specification text:

```
\item An expression of the form \code{$e$\,\,as\,\,$T$} is potentially constant
  if $e$ is a potentially constant expression
  and $T$ is a constant type expression,
  and it is further constant if $e$ is constant.
```

to

```
\item An expression of the form \code{$e$\,\,as\,\,$T$} or
  \code{$e$\,\,is\,\,$T$} is potentially constant
  if $e$ is a potentially constant expression
  and $T$ is a potentially constant type expression,
  and it is further constant if $e$ is constant.
```

where the definition of a "potentially constant type expression" is the same as
the current definition for a "constant type expression" with the addition that a
type variable is allowed as a "potentially constant type expression".

This is motivated by the requirement to make downcasts explicit as part of the
NNBD release.  Current constant evaluation is permitted to evaluate implicit
downcasts involving type variables.  Without this change, it is difficult to
change such implicit downcasts to an explicit form.  For example this class is
currently valid Dart code, but is invalid after the NNBD restriction on implicit
downcasts because of the implied downcast on the initialization of `w`:


```dart
const num three = 3;

class ConstantClass<T extends num> {
  final T w;
  const ConstantClass() : w = three /* as T */;
}

void main() {
  print(const ConstantClass<int>());
}
```

With this change, the following is a valid migration of this code:

```dart
const num three = 3;

class ConstantClass<T extends num> {
  final T w;
  const ConstantClass() : w = three as T;
}

void main() {
  print(const ConstantClass<int>());
}
```

### Null promotion

The machinery of type promotion is extended to promote the type of variables
based on nullability checks subject to the same set of restrictions as normal
promotion.  The relevant checks and the types they are considered to promote to
are as follows.

A check of the form `e == null` or of the form `e is Null` where `e` has static
type `T` promotes the type of `e` to `Null` in the `true` continuation, and to
**NonNull**(`T`) in the
`false` continuation.

A check of the form `e != null` or of the form `e is T` where `e` has static
type `T?` promotes the type of `e` to `T` in the `true` continuation, and to
`Null` in the `false` continuation.

The static type of an expression `e!` is **NonNull**(`T`) where `T` is the
static type of `e`.

The **NonNull** function defines the null-promoted version of a type, and is
defined as follows.

- **NonNull**(Null) = Never
- **NonNull**(_C_<_T_<sub>1</sub>, ... , _T_<sub>_n_</sub>>) = _C_<_T_<sub>1</sub>, ... , _T_<sub>_n_</sub>>  for class *C* other than Null (including Object).
- **NonNull**(FutureOr<_T_>) = FutureOr<_T_>
- **NonNull**(_T_<sub>0</sub> Function(...)) = _T_<sub>0</sub> Function(...)
- **NonNull**(Function) = Function
- **NonNull**(Never) = Never
- **NonNull**(dynamic) = dynamic
- **NonNull**(void) = void
- **NonNull**(_X_) = X & **NonNull**(B), where B is the bound of X.
- **NonNull**(_X_ & T) = X & **NonNull**(T)
- **NonNull**(_T_?) = **NonNull**(_T_)
- **NonNull**(_T_\*) = **NonNull**(_T_)

#### Extended Type promotion, Definite Assignment, and Reachability

These are extended as
per
[separate proposal](https://github.com/dart-lang/language/blob/master/resources/type-system/flow-analysis.md).

## Helper predicates

The following helper predicates are used to classify types. They are syntactic
in nature such that termination is obvious. In particular, they do not rely on
subtyping.

The **TOP** predicate is true for any type which is in the equivalence class of
top types.

- **TOP**(`T?`) is true iff **TOP**(`T`) or **OBJECT**(`T`)
- **TOP**(`T*`) is true iff **TOP**(`T`) or **OBJECT**(`T`)
- **TOP**(`dynamic`) is true
- **TOP**(`void`) is true
- **TOP**(`FutureOr<T>`) is **TOP**(T)
- **TOP**(T) is false otherwise

**TOP**(`T`) is true if and only if `T` is a supertype of `Object?`.

The **OBJECT** predicate is true for any type which is in the equivalence class
of `Object`.

- **OBJECT**(`Object`) is true
- **OBJECT**(`FutureOr<T>`) is **OBJECT**(T)
- **OBJECT**(`T`) is false otherwise

**OBJECT**(`T`) is true if and only if `T` is a subtype and a supertype of
`Object`.

The **BOTTOM** predicate is true for things in the equivalence class of `Never`.

- **BOTTOM**(`Never`) is true
- **BOTTOM**(`X&T`) is true iff **BOTTOM**(`T`)
- **BOTTOM**(`X extends T`) is true iff **BOTTOM**(`T`)
- **BOTTOM**(`T`) is false otherwise

**BOTTOM**(`T`) is true if and only if `T` is a subtype of `Never`.

The **NULL** predicate is true for things in the equivalence class of `Null`

- **NULL**(`Null`) is true
- **NULL**(`T?`) is true iff **NULL**(`T`) or **BOTTOM**(`T`)
- **NULL**(`T*`) is true iff **NULL**(`T`) or **BOTTOM**(`T`)
- **NULL**(`T`) is false otherwise

**NULL**(`T`) is true if and only if `T` is a subtype and a supertype of `Null`.

The **MORETOP** predicate defines a total order on top and `Object` types.

- **MORETOP**(`void`, `T`) = true
- **MORETOP**(`T`, `void`) = false
- **MORETOP**(`dynamic`, `T`) = true
- **MORETOP**(`T`, `dynamic`) = false
- **MORETOP**(`Object`, `T`) = true
- **MORETOP**(`T`, `Object`) = false
- **MORETOP**(`T*`, `S*`) = **MORETOP**(`T`, `S`)
- **MORETOP**(`T`, `S*`) = true
- **MORETOP**(`T*`, `S`) = false
- **MORETOP**(`T?`, `S?`) = **MORETOP**(`T`, `S`)
- **MORETOP**(`T`, `S?`) = true
- **MORETOP**(`T?`, `S`) = false
- **MORETOP**(`FutureOr<T>`, `FutureOr<S>`) = **MORETOP**(T, S)

The **MOREBOTTOM** predicate defines an (almost) total order on bottom and
`Null` types.  This does not currently consistently order two different type
variables with the same bound.

- **MOREBOTTOM**(`Never`, `T`) = true
- **MOREBOTTOM**(`T`, `Never`) = false
- **MOREBOTTOM**(`Null`, `T`) = true
- **MOREBOTTOM**(`T`, `Null`) = false
- **MOREBOTTOM**(`T?`, `S?`) = **MOREBOTTOM**(`T`, `S`)
- **MOREBOTTOM**(`T`, `S?`) = true
- **MOREBOTTOM**(`T?`, `S`) = false
- **MOREBOTTOM**(`T*`, `S*`) = **MOREBOTTOM**(`T`, `S`)
- **MOREBOTTOM**(`T`, `S*`) = true
- **MOREBOTTOM**(`T*`, `S`) = false
- **MOREBOTTOM**(`X&T`, `Y&S`) = **MOREBOTTOM**(`T`, `S`)
- **MOREBOTTOM**(`X&T`, `S`) = true
- **MOREBOTTOM**(`S`, `X&T`) = false
- **MOREBOTTOM**(`X extends T`, `Y extends S`) = **MOREBOTTOM**(`T`, `S`)

### The main function

The section 'Scripts' in the language specification is replaced by the
following:

Let _L_ be a library that exports a declaration _D_ named `main`.  It is a
compile-time error unless _D_ is a non-getter function declaration.  It is a
compile-time error if _D_ declares more than two required positional
parameters, or if there are any required named parameters.  It is a
compile-time error if _D_ declares at least one positional parameter, and
the first positional parameter has a type which is not a supertype of
`List<String>`.

Implementations are free to impose any additional restrictions on the
signature of `main`.

A _script_ is a library that exports a declaration named `main`.
A script _L_ is executed as follows:

First, _L_ is compiled as a library as specified above.
Then, the top-level function defined by `main`
in the exported namespace of _L_ is invoked as follows:

If `main` can be called with with two positional arguments,
it is invoked with the following two actual arguments:

- An object whose run-time type implements `List<String>`.
- An object specified when the current isolate _i_ was created,
  for example through the invocation of `Isolate.spawnUri` that spawned _i_,
  or the null object if no such object was supplied.
  A dynamic error occurs if the run-time type of this object is not a
  subtype of the declared type of the corresponding parameter of `main`.

If `main` cannot be called with two positional arguments, but it can be
called with one positional argument, it is invoked with an object whose
run-time type implements `List<String>` as the only argument.

If `main` cannot be called with one or two positional arguments, it is
invoked with no arguments.

In each of the above three cases, an implementation is free to provide
additional arguments allowed by the signature of `main` (*the above rules
ensure that the corresponding parameters are optional*).  But the
implementation must ensure that a dynamic error occurs if an actual
argument does not have a run-time type which is a subtype of the declared
type of the parameter.

A Dart program will typically be executed by executing a script.  The
procedure whereby this script is chosen is implementation specific.

## Runtime semantics

### Weak and strong semantics

To allow the null safety feature to be rolled out incrementally, we define two
modes of compilation and execution.

**Weak checking** mode largely ignores the nullability of types at runtime, as
defined below.  Unmigrated programs or programs consisting of a mix of migrated
and unmigrated code are expected to run without encountering new nullability
related errors at runtime.  **This mode is unsound** in the sense that variables
marked as non-nullable may still be null at runtime.

**Strong checking** mode respects the nullability of types at runtime in casts
and instance checks, as defined below.  Unmigrated programs or programs
consisting of a mix of migrated and unmigrated code may not be compiled or run
with strong checking enabled, and it is a compile time error if unmigrated code
is attempted to be compiled with strong checking enabled.

Weak vs strong runtime checking can be controlled at runtime via the
`--[no-]sound-null-safety` flag, where the negated version of the flag implies
weak mode and the unnegated version implies strong mode.

In the absence of an explicit value for the flag, the mode of execution depends
on migrated status of the program entry point.  If the entry point of the
program (`main`) is in an opted-in library, then the program is compiled and run
as if `--sound-null-safety` were specified on the command line.  Otherwise,
the program is run as if `--no-sound-null-safety` were specified on the
command line.

Compilers may (and are encouraged to) print a warning indicating that strong
checking has been disabled when compiling a program that contains migrated
libraries in weak mode.

### Runtime type equality operator

Two objects `T1` and `T2` which are instances of `Type` (that is, runtime type
objects) are considered equal if and only if the runtime type objects `T1` and
`T2` corresponds to the types `S1` and `S2` respectively, and the normal forms
**NORM(`S1`)** and **NORM(`S2`)** are syntactically equal up to equivalence of
bound variables and **ignoring `*` modifiers on types**.  So for example, the
runtime type objects corresponding to `List<int>` and `List<int*>` are
considered equal.  Note that we do not equate primitive top types.  `List<void>`
and `List<dynamic>` are still considered distinct runtime type objects.  Note
that we also do not equate `Never` and `Null`, and we do not equate function
types which differ in the placement of `required` on parameter types.  Because
of this, the equality described here is not equivalent to syntactic equality on
the `LEGACY_ERASURE` of the types.


### Const evaluation and canonicalization

In weak checking mode, all generic const constructors and generic const literals
are treated as if all type arguments passed to them were legacy types (both at
the top level, and recursively over the structure of the types), regardless of
whether the constructed class is defined in a legacy library or not, and
regardless of whether the constructor invocation or literal occurs in a legacy
library or not.  This ensures that const objects continue to canonicalize
consistently across legacy and opted-in libraries.

In strong checking mode, all generic const constructors and generic const
literals are evaluated using the actual type arguments provided, whether legacy
or non-legacy.  This ensures that in strong checking mode, the final consistent
semantics are obeyed.

### Null check operator

When evaluating an expression of the form `e!`,
where `e` evaluates to a value `v`,
a dynamic type error occurs if `v` is `null`,
and otherwise the expression evaluates to `v`.

### Null aware operator

The semantics of the null aware operator `?.` are defined via a source to source
translation of expressions into Dart code extended with a let binding construct.
The translation is defined using meta-level functions over syntax.  We use the
notation `fn[x : Exp] : Exp => E` to define a meta-level function of type `Exp
-> Exp` (that is, a function from expressions to expressions), and similarly
`fn[k : Exp -> Exp] : Exp => E` to define a meta-level function of type `Exp ->
Exp -> Exp`.  Where obvious from context, we elide the parameter and return
types on the meta-level functions.  The meta-variables `F` and `G` are used to
range over meta-level functions.  Application of a meta-level function is
written as `F[p]` where `p` is the argument.

The null-shorting translation of an expression `e` is meta-level function `F` of
type `(Exp -> Exp) -> Exp` which takes as an argument the continuation of `e` and
produces an expression semantically equivalent to `e` with all occurrences of
`?.` eliminated in favor of explicit sequencing using a `let` construct.

Let `ID` be the identity function `fn[x : Exp] : Exp => x`.

The expression translation of an expression `e` is the result of applying the
null-shorting translation of `e` to `ID`.  That is, if `e` translates to `F`,
then `F[ID]` is the expression translation of `e`.

We use `EXP(e)` as a shorthand for the expression translation of `e`.  That is,
if the null-shorting translation of `e` is `F`, then `EXP(e)` is `F[ID]`.

We extend the expression translation to argument lists in the obvious way, using
`ARGS(args)` to denote the result of applying the expression translation
pointwise to the arguments in the argument list `args`.

We use three combinators to express the translation.

The null-aware shorting combinator `SHORT` is defined as:
```
  SHORT = fn[r : Exp, c : Exp -> Exp] =>
              fn[k : Exp -> Exp] : Exp =>
                let x = r in x == null ? null : k[c[x]]
```

where `x` is a fresh object level variable.  The `SHORT` combinator is used to
give semantics to uses of the `?.` operator.  It is parameterized over the
receiver of the conditional property access (`r`) and a meta-level function
(`c`) which given an object-level variable (`x`) bound to the result of
evaluating the receiver, produces the final expression.  The result is
parameterized over the continuation of the expression being translated.  The
continuation is only called in the case that the result of evaluating the
receiver is non-null.

The shorting propagation combinator `PASSTHRU` is defined as:
```
  PASSTHRU = fn[F : (Exp -> Exp) -> Exp, c : Exp -> Exp] =>
               fn[k : Exp -> Exp] : Exp => F[fn[x] => k[c[x]]]
```

The `PASSTHRU` combinator is used to give semantics to expression forms which
propagate null-shorting behavior.  It is parameterized over the translation `F`
of the potentially null-shorting expression, and over a meta-level function `c`
which given an expression which denotes the value of the translated
null-shorting expression produces the final expression being translated.  The
result is parameterized over the continuation of the expression being
translated, which is called unconditionally.

The null-shorting termination combinator TERM is defined as:
```
  TERM = fn[r : Exp] => fn[k : Exp -> Exp] : Exp => k[r]
```

The `TERM` combinator is used to give semantics to expressions which neither
short-circuit nor propagate null-shorting behavior.  It is parameterized over
the translated expression, and simply passes on the expression to its
continuation.

- A property access `e?.f` translates to:
  - `SHORT[EXP(e), fn[x] => x.f]`
- If `e` translates to `F` then `e.f` translates to:
  - `PASSTHRU[F, fn[x] => x.f]`
- A null aware method call `e?.m(args)` translates to:
  - `SHORT[EXP(e), fn[x] => x.m(ARGS(args))]`
- If `e` translates to `F` then `e.m(args)` translates to:
  - `PASSTHRU[F, fn[x] => x.m(ARGS(args))]`
- If `e` translates to `F` then `e(args)` translates to:
  - `PASSTHRU[F, fn[x] => x(ARGS(args))]`
- If `e1` translates to `F` then `e1?[e2]` translates to:
  - `SHORT[EXP(e1), fn[x] => x[EXP(e2)]]`
- If `e1` translates to `F` then `e1[e2]` translates to:
  - `PASSTHRU[F, fn[x] => x[EXP(e2)]]`
- If `e` translates to `F` then `e!` translates to:
  - `PASSTHRU[F, fn[x] => x!]`
- The assignment `e1?.f = e2` translates to:
  - `SHORT[EXP(e1), fn[x] => x.f = EXP(e2)]`
- The other assignment operators are handled equivalently.
- If `e1` translates to `F` then `e1.f = e2` translates to:
  - `PASSTHRU[F, fn[x] => x.f = EXP(e2)]`
- The other assignment operators are handled equivalently.
- If `e1` translates to `F` then `e1?[e2] = e3` translates to:
  - `SHORT[EXP(e1), fn[x] => x[EXP(e2)] = EXP(e3)]`
- The other assignment operators are handled equivalently.
- If `e1` translates to `F` then `e1[e2] = e3` translates to:
  - `PASSTHRU[F, fn[x] => x[EXP(e2)] = EXP(e3)]`
- The other assignment operators are handled equivalently.
- A cascade expression `e..s` translates as follows, where `F` is the
    translation of `e` and  `x` and `y` are fresh object level variables:
    ```
        fn[k : Exp -> Exp] : Exp =>
           F[fn[r : Exp] : Exp => let x = r in
                                  let y = EXP(x.s)
                                  in k[x]
           ]
    ```
- A null-shorting cascade expression `e?..s` translates as follows, where `x`
    and `y` are fresh object level variables.
    ```
       fn[k : Exp -> Exp] : Exp =>
           let x = EXP(e) in x == null ? null : let y = EXP(x.s) in k(x)
    ```
- All other expressions are translated compositionally using the `TERM`
  combinator.  Examples:
  - An identifier `x` translates to `TERM[x]`
  - A list literal `[e1, ..., en]` translates to `TERM[ [EXP(e1), ..., EXP(en)] ]`
  - A parenthesized expression `(e)` translates to `TERM[(EXP(e))]`

The language specification specifies that an invocation of any of several
operators is considered equivalent to a member access (this applies to
relational expressions, bitwise expressions, shift expressions, additive
expressions, multiplicative expressions, and unary expressions).

*For example, `a + b` is specified as equivalent to `a.plus(b)`,
where `plus` is assumed to be a method with the same behavior as `+`.
Similarly, `-e` is equivalent to `e.unaryMinus()`.*

This equivalence is not applicable in the above rules, so operators not
mentioned specifically in a rule are handled in the case for 'other'
expressions, not in the case for `e.m(args)`.

*This means that the null-shorting transformation stops at operators. For
instance, `e?.f + b` is a compile-time error because `e?.f` can be null, it is
not an expression where both `.f` and `+ b` will be skipped if `e` is null.
Similarly, both `-a?.f` and `~a?.f` are errors, and do not null-short like
`a?.f.op()`.*

### Late fields and variables

A non-local `late` variable declaration _D_ implicitly induces a getter
into the enclosing scope.  It also induces an implicit setter iff one of the
following conditions is satisfied:

  - _D_ is non-final.
  - _D_ is late, final, and has no initializing expression.

The late final variable declaration with no initializer is permitted, and
introduces a variable which may be assigned to so long as the variable is not
known to be definitely assigned.  The property that the variable is never
mutated after initialization is enforced dynamically rather than statically.

An instance variable declaration may be declared `covariant` iff it introduces
an implicit setter.

A read of a field or variable which is marked as `late` which has not yet been
written to causes the initializer expression of the variable to be evaluated to
a value, assigned to the variable or field, and returned as the value of the
read.
  - If there is no initializer expression, the read causes a runtime error to be
    thrown which is an instance of `LateInitializationError`.
  - Evaluating the initializer expression may validly cause a write to the field
    or variable, assuming that the field or variable is not final.  In this
    case, the variable assumes the written value.  The final value of the
    initializer expression overwrites any intermediate written values.
  - Evaluating the initializer expression may cause an exception to be thrown.
    If the variable was written to before the exception was thrown, the value of
    the variable on subsequent reads is the last written value.  If the variable
    was not written before the exception was thrown, then the next read attempts
    to evaluate the initializer expression again.
  - If a variable or field is read from during the process of evaluating its own
    initializer expression, and no write to the variable has occurred, the read
    is treated as a first read and the initializer expression is evaluated
    again.

Let _D_ be a `late` and `final` non-local variable declaration named `v`
without an initializing expression.  It is a run-time error, throwing an
instance of `LateInitializationError`, to invoke the setter `v=` which is
implicitly induced by _D_ if a value has previously been assigned to `v`
(which could be due to an initializing formal or a constructor initializer
list, or due to an invocation of the setter).

Let _D_ be a `late` and `final` local variable declaration named `v`.  It is a
run-time error, throwing an instance of `LateInitializationError`, to assign a
value to `v` if a value has previously been assigned to `v`.

Note that this includes the implicit initializing writes induced by
evaluating the initializer during a read.  Hence, the following program
terminates with a `LateInitializationError` exception.

```dart
int i = 0;
late final int x = i++ == 0 ? x + 1 : 0;
void main() {
  print(x);
}
```

A toplevel or static variable with an initializer is evaluated as if it
was marked `late`.  Note that this is a change from pre-NNBD semantics in that:
  - Throwing an exception during initializer evaluation no longer sets the
    variable to `null`
  - Reading the variable during initializer evaluation is no longer checked for,
    and does not cause an error.

### Boolean conditional evaluation.

The requirement that the condition in a boolean conditional control expression
(e.g. the a conditional statement, conditional element, `while` loop, etc) be
assignable to `bool` is unchanged from pre null-safe Dart.  The change in
assignability means that the static type of the condition may only be `dynamic`,
`Never`, or `bool`.  In full null-safe Dart, an expression of type `Never` will
always diverge and an expression of type `bool` will never evaluate to a value
other than `true` or `false`, and hence no conversion is required in these
cases.  A conditional expression of type `dynamic` may evaluated to any value,
and hence must be implicitly downcast to `bool`, after which no further check is
required.

In weak mode execution, values of type `Never` and `bool` may evaluate to
`null`, and so a boolean conversion check must be performed in addition to any
implicit downcasts implied.  The full semantics then are given as follows.

Given a boolean conditional expression `e` where `e` has type `S`, it is a
static error if `S` is not assignable to `bool`.  Otherwise:

In NNBD strong mode, evaluation proceeds as follows:
  - First `e` is implicitly cast to `bool` if required.
    - This cast may fail, and if so it is a TypeError.
  - If the cast does not fail, then the result is known to be a non-null
    boolean, and evaluation of the enclosing conditional proceeds as usual.

In NNBD weak mode, evaluation proceeds as follows:
  - First `e` is implicitly cast to `bool` if required (using
    `LEGACY_SUBTYPE(e.runtimeType, bool)`)
    - This cast may fail, and if so it is a TypeError.
  - If the cast does not fail, then the result may still be `null`, and so the
  result must be checked against `null`.
    - If the `null` check fails, it is an AssertionError, otherwise evaluation
      of the enclosing conditional proceeds as usual.


## Core library changes

Certain core libraries APIs will have a change in specified behavior only when
interacting with opted in code.  These changes are as follows.

Calling the `.length` setter on a `List` with element type `E` with an argument
greater than the current length of the list is a runtime error unless `Null <:
E`.

The `Iterator.current` getter is given an non-nullable return type, and is
changed such that the behavior if it is called before calling
`Iterator.moveNext` or after `Iterator.moveNext` has returned `false` is
unspecified and implementation defined.  In most core library implementations,
the implemented behavior will to return `null` if the element type is
`nullable`, and otherwise to throw an error.

### Legacy breaking changes

We will make a small set of minimally breaking changes to the core library APIs
that apply to legacy code as well.  These changes are as follows.

The `String.fromEnvironment` and `int.fromEnvironment` contructors have default
values for their optional parameters.

## Migration features

For migration, we support incremental adoption of non-nullability as described
at a high level in
the
[roadmap](https://github.com/dart-lang/language/blob/master/accepted/future-releases/nnbd/roadmap.md).

### Opted in libraries.

Libraries and packages must opt into the feature as described elsewhere.  An
opted-in library may depend on un-opted-in libraries, and vice versa.

### Errors as warnings

An earlier version of this proposal specified that null safety related static
errors in opted-in code should be demoted to warnings when running in weak mode.
This behavior has been eliminated based on early feedback.  Null safety related
errors in opted-in code behave as usual independently of the compilation mode,
subject to differences in const evaluation and the usual suppression of errors
when interacting with legacy (opted-out) code (see below).

### Legacy libraries

Static checking for a library which has not opted into this feature (a *legacy*
library) is done using the semantics as of the last version of the language
before this feature ships (or the last version to which it has opted in, if that
is different).  All opted-in libraries upstream from the legacy library are
viewed by the legacy library with nullability related features erased from their
APIs.  In particular:
  - All types of the form `T?` in the opted-in API are treated as `T`.
  - All required named parameters are treated as optional named parameters.
  - The type `Never` is treated as the type `Null`

In a legacy library, none of the new syntax introduced by this proposal is
available, and it is a static error if it is used.

### Importing legacy libraries from opted-in libraries

The type system is extended with a notion of a legacy type operator.  For every
type `T`, there is an additional type `T*` which is the legacy version of the
type.  There is no surface syntax for legacy types, and implementations should
display the legacy type `T*` in the same way that they would display the type
`T`, except in so far as it is useful to communicate to programmers for the
purposes of error messages that the type originates in legacy code.

When static checking is done in an opted-in library, types which are imported
from legacy libraries are seen as legacy types.  However, type inference in
the opted-in library "erases" legacy types.  That is, if a missing type
parameter, local variable type, or closure type is inferred to be a type `T`,
all occurrences of `S*` in `T` shall be replaced with `S`.  As a result, legacy
types will never appear as type annotations in opted-in libraries, nor will they
appear in reified positions.

### Typedefs defined in legacy libraries used in opted-in libraries

A typedef which is define in a legacy library and used in an opted-in library is
treated as defining a function type, all of the components of which are
legacy. The function type itself is treated as non-nullable (and not legacy) at
the top level.  Hence given the following program, it is an error to assign a
nullable value to a variable of type `F` in an opted-in library, but any
function which is compatible with a legacy function of type `int*
Function(int*)` may be assigned to such a variable.

```dart
// Opted-out library "opted_out.dart".
typedef F = int Function(int);

// Opted-in library "main.dart"
import "opted_out.dart";

int? f1(int x) => x;

void test() {
    F f = null; // Static error
    f = f1;  // No error
}
```

### Exports

If a legacy library re-exports an opted-in library, the re-exported symbols
retain their opted-in status (that is, downstream migrated libraries will see
their nnbd-aware types).

It is an error for an opted-in library to re-export symbols which are defined in
a legacy library (note that a symbol which is defined in an opted-in library and
then exported from a legacy library is accepted for re-export from a third
opted-in library since the symbol is not **defined** in the legacy library which
first exports it).

### Super-interface and member type computation with legacy types.

A class defined in a legacy library may have in its set of super-interfaces both
legacy and opted-in interfaces, and hence may have members which are derived
from either, or both.  Similarly, a class defined in an opted-in library may
have in its set of super-interfaces both legacy and opted-in interfaces, and
hence may have members which are derived from either, or both.  We define the
super-interface and member signature computation for such classes as follows.

#### Classes defined in legacy libraries

The legacy erasure of a type `T` denoted `LEGACY_ERASURE(T)` is `T` with all
occurrences of `?` removed, `Never` replaced with `Null`, `required` removed
from all parameters, and all types marked as legacy types.

A direct super-interface of a class defined in a legacy library (that is, an
interface which is listed in the `extends`, `implements` or `with` clauses of
the class) has all generic arguments (and all sub-components of the generic
arguments) marked as legacy types.

If a class `C` in a legacy library implements the same generic class `I` more
than once, it is an error if the `LEGACY_ERASURE` of all such super-interfaces
are not all syntactically equal.

When `C` implements `I` once, and also when `C` implements `I` more than once
without error, `C` is considered to implement the canonical signature given by
`LEGACY_ERASURE` of the super-interfaces in question. This determines the
outcome of dynamic instance checks applied to instances of `C`, as well as
static subtype checks on expressions of type `C`.

A member which is defined in a class in a legacy library (whether concrete or
abstract), is given a signature in which every type is a legacy type.  It is an
error if the signature of a member is not a correct override of all members of
the same name in the direct super-interfaces of the class, using the legacy
subtyping rules.

Using the legacy erasure for checking super-interfaces accounts for opted-out
classes which depend on both opted-in and opted-out versions of the same generic
interface. For example:

```dart
//opted in
class I<T> {}

// opted in
class A implements I<int?> {}

// opted out
class B implements I<int> {}

// opted out
class C extends A implements B {}
```

The class `C` is not considered erroneous, despite implementing both `I<int?>`
and `I<int*>`, since legacy erasure makes both of those interfaces equal.  The
interface which `C` is considered to implement is `I<int*>`.


#### Classes defined in legacy libraries as seen from opted-in libraries

Members inherited in a class in an opted-in library, which are inherited via a
class or mixin defined in a legacy library are viewed with their erased legacy
signature, even if they were original defined in an opted-in library.  Note that
if a class which is defined in a legacy library inherits a member with the same
name from multiple super-interfaces, then error checking is done as usual using
the legacy typing rules which ignore nullability.  This means that it is valid
for a legacy class to inherit the same member signature with contradictory
nullability information. For the purposes of member lookup within a legacy
library, nullability information is ignored, and so it is valid to simply erase
the nullability information within the legacy library. When referenced from an
opted-in library, the same erasure is performed, and the member is seen at its
legacy type.

We use legacy subtyping when checking inherited member signature coherence in
classes because opted out libraries may bring together otherwise incompatible
member signatures without causing an error.

```dart
// opted_in.dart
class A {
  int? foo(int? x) {}
}
class B {
  int foo(int x) {}
}
```
```dart
// opted_out.dart
// @dart = 2.6
import 'opted_in.dart';

class C extends A implements B {}
```

The class `C` is accepted, since the versions of `foo` inherited from `A` and
`B` are compatible.

If the class `C` is now used within an opted-in library, we must decide what
signature to ascribe to `foo`.  The `LEGACY_ERASURE` function computes a legacy
signature for `foo` which drops the nullability information producing a single
signature, in this case `int* Function(int*)`.  Consequently, the following code
is accepted:

```dart
//opted in
import 'opted_out.dart';
void test() {
  new C().foo(null).isEven;
}
```

#### Classes defined in opted-in libraries

The `NNBD_TOP_MERGE` of two types `T` and `S` is the unique type `R` defined
as:
 - `NNBD_TOP_MERGE(Object?, Object?)  = Object?`
 - `NNBD_TOP_MERGE(dynamic, dynamic)  = dynamic`
 - `NNBD_TOP_MERGE(void, void)  = void`
 - `NNBD_TOP_MERGE(Object?, void)  = Object?`
   - And the reverse
 - `NNBD_TOP_MERGE(dynamic, void)  = Object?`
   - And the reverse
 - `NNBD_TOP_MERGE(Object?, dynamic)  = Object?`
   - And the reverse
 - `NNBD_TOP_MERGE(Object*, void)  = Object?`
   - And the reverse
 - `NNBD_TOP_MERGE(Object*, dynamic)  = Object?`
   - And the reverse
 - `NNBD_TOP_MERGE(Never*, Null)  = Null`
   - And the reverse
 - `NNBD_TOP_MERGE(T?, S?) = NNBD_TOP_MERGE(T, S)?`
 - `NNBD_TOP_MERGE(T?, S*) = NNBD_TOP_MERGE(T, S)?`
 - `NNBD_TOP_MERGE(T*, S?) = NNBD_TOP_MERGE(T, S)?`
 - `NNBD_TOP_MERGE(T*, S*) = NNBD_TOP_MERGE(T, S)*`
 - `NNBD_TOP_MERGE(T*, S)  = NNBD_TOP_MERGE(T, S)`
 - `NNBD_TOP_MERGE(T, S*)  = NNBD_TOP_MERGE(T, S)`

 - And for all other types, recursively applying the transformation over the
   structure of the type
   - e.g. `NNBD_TOP_MERGE(C<T>, C<S>)  = C<NNBD_TOP_MERGE(T, S)>`

 - When computing the `NNBD_TOP_MERGE` of two method parameters at least one of
   which is marked as covariant, the following algorithm is used to compute the
   canonical parameter type.
   - Given two corresponding parameters of type `T1` and `T2` where at least
      one of the parameters has a `covariant` declaration:
     - if `T1 <: T2` and `T2 <: T1` then the result is `NNBD_TOP_MERGE(T1, T2)`,
     and it is covariant.
     - otherwise, if `T1 <: T2` then the result is `T2` and it is covariant
     - otherwise the result is `T1` and it is covariant

In other words, `NNBD_TOP_MERGE` takes two types which are structurally equal
except for the placement `*` types, and the particular choice of top types, and
finds a single canonical type to represent them by replacing `?` with `*` or
adding `*` as required.. The `NNBD_TOP_MERGE` of two types is not defined for
types which are not otherwise structurally equal.

The `NNBD_TOP_MERGE` of more than two types is defined by taking the
`NNBD_TOP_MERGE` of the first two, and then recursively taking the
`NNBD_TOP_MERGE` of the rest.

A direct super-interface of a class defined in an opted-in library (that is, an
interface which is listed in the `extends`, `implements` or `with` clauses of
the class) has all generic arguments (and all sub-components of the generic
arguments) marked as nullable or non-nullable as written.

If a class `C` in an opted-in library implements the same generic class `I` more
than once as `I0, .., In`, and at least one of the `Ii` is not syntactically
equal to the others, then it is an error if `NNBD_TOP_MERGE(S0, ..., Sn)` is not
defined where `Si` is **NORM(`Ii`)**.  Otherwise, `C` is considered to
implement the canonical interface given by `NNBD_TOP_MERGE(S0, ..., Sn)`.  This
determines the outcome of dynamic instance checks applied to instances of `C`,
as well as static subtype checks on expressions of type `C`.

If a class `C` in an opted-in library overrides a member, it is an error if its
signature is not a subtype of the types of all overriden members from all
direct super-interfaces (whether legacy or opted-in).  This implies that
override checks for a member `m` may succeed due to a legacy member signature
for `m` in a direct super-interface, even in the case where an indirect
super-interface has a member signature for `m` where the override would be a
compile-time error. For example:

```dart
// opted_in.dart
class A {
  int foo(int? x) {}
}
```
```dart
// opted_out.dart
// @dart = 2.6
import 'opted_in.dart';

class B extends A {}
```

```dart
// opted_in.dart
class C extends B {
  // Override checking is done against the legacy signature of B.foo.
  int? foo(int x) {}
}
```

It is difficult to predict the outcome of migrating `B` in such situations, but
lints or hints may be used by tools to communicate to developers that `C` may
need to be changed again when `B` is migrated.

If a class `C` in an opted-in library inherits a member `m` with the same name
from multiple direct super-interfaces (whether legacy or opted-in), let `T0,
..., Tn` be the signatures of the inherited members.  If there is exactly one
`Ti` such that `NNBD_SUBTYPE(Ti, Tk)` for all `k` in `0...n`, then the signature
of `m` is considered to be `Ti`.  If there are more than one such `Ti`, then it
is an error if the `NNBD_TOP_MERGE` of `S0, ..., Sn` does not exist, where `Si`
is **NORM(`Ti`)**.  Otherwise, the signature of `m` for the purposes of member
lookup is the `NNBD_TOP_MERGE` of the `Si`.

Note that when a member `m` is inherited from multiple indirect super-interfaces
**via** a single direct super-interface, override checking is only performed
against the signature of the direct super-interface which mediates the
inheritance as described above.  Hence the following example is not an error,
since the direct super-interface `C` of `D` mediates the conflicting inherited
signatures of `foo` as `C.foo` with signature `int* Function(int*)`.

```dart
// opted_in.dart
class A {
  int? foo(int? x) {}
}
class B {
  int foo(int x) {}
}
```
```dart
// opted_out.dart
// @dart = 2.6
import 'opted_in.dart';

class C extends A implements B {}

```
```dart
//opted in
import 'opted_out.dart';
class D extends C {}
void test() {
  new D().foo(null).isEven;
}
```

### Type reification

All types reified in legacy libraries are reified as legacy types.  Runtime
subtyping checks treat them according to the subtyping rules specified
separately.

### Runtime checks and weak checking

When weak checking is enabled, runtime type tests (including explicit and
implicit casts) shall succeed whenever the runtime type test would have
succeeded if all `?` on types were ignored, `*` was added to each type, and
`required` parameters were treated as optional.  This has the effect of treating
`Never` as equivalent to `Null`, restoring `Null` to the bottom of the type
hierarchy, treating `Object` as nullable, and ignoring `required` on named
parameters.  This is intended to provide the same subtyping results as pre-nnbd
Dart.

Instance checks (`e is T`) and casts (`e as T`) behave differently when run in
strong vs weak checking mode.


We define the weak checking and strong checking mode instance tests as follows:

**In weak checking mode**: if `e` evaluates to a value `v` and `v` has runtime
type `S`, an instance check `e is T` occurring in a **legacy library** or an
**opted-in library** is evaluated as follows:
  - If `v` is `null` and `T` is a legacy type, return `LEGACY_SUBTYPE(T, Null)
    || LEGACY_SUBTYPE(Object, T)`
  - If `v` is `null` and `T` is not a legacy type, return `NNBD_SUBTYPE(Null,
    T)`
  - Otherwise return `LEGACY_SUBTYPE(S, T)`

A type is a legacy type if it is of the form `R*` for some `R` after normalizing
away nested nullability annotations - e.g. `int*` is a legacy type, but `int?*`
is not, since the normal form of the latter is `int?`.

Note that except in the case that `T` is of the form `X` or `X*` for some type
variable `X`, it is statically decidable which of the first two clauses apply in
the case that `v` is `null`.

**In strong checking mode**: if `e` evaluates to a value `v` and `v` has runtime
type `S`, an instance check `e is T` occurring in an **opted-in library** is
evaluated as follows:
  - Return `NNBD_SUBTYPE(S, T)`

Note that it is an error to run a program containing legacy libraries in strong
checking mode.

Note that given the definitions above, the result of an instance check may vary
depending on whether it is run in strong or weak mode.  However, in the specific
case that the value being checked is `null`, instance checks will always return
the same result regardless of mode, and regardless of whether the check occurs
in an opted in or opted out library.

| T            | Any mode |
| -------- | ------------- |
| Never     |  false               |
| Never*     |  true               |
| Never?     |  true               |
| Null         | true                |
| int           | false               |
| int*         | false                |
| int?         | true                |
| Object    | false                 |
| Object*  | true                 |
| Object?  | true                 |
| dynamic | true                 |


We define the weak checking and strong checking mode casts as follows:

**In weak checking mode**: if `e` evaluates to a value `v` and `v` has runtime
type `S`, a cast `e as T` **whether textually occurring in a legacy or opted-in
library** is evaluated as follows:
  - if `LEGACY_SUBTYPE(S, T)` then `e as T` evaluates to `v`.  Otherwise a
    dynamic type error occurs.

**In strong checking mode**: if `e` evaluates to a value `v` and `v` has runtime
type `S`, a cast `e as T` **whether textually occurring in a legacy or opted-in
library** is evaluated as follows:
  - if `NNBD_SUBTYPE(S, T)` then `e as T` evaluates to `v`.  Otherwise a
    dynamic type error occurs.

In weak checking mode, we ensure that opted-in libraries do not break downstream
clients by continuing to evaluate instance checks and casts with the same
semantics as in pre-nnbd Dart.  All runtime subtype checks are done using the
legacy subtyping, and instance checks maintain the pre-nnbd behavior on `null`
instances.  In strong checking mode, we use the specified nnbd subtyping for all
instance checks and casts.

When developers enable strong checking in their tests and applications, new
runtime cast failures may arise.  The process of migrating libraries and
applications will require users to track down these changes in behavior.
Development platforms are encouraged to provide facilities to help users
understand these changes: for example, by providing a debugging option in which
instance checks or casts which would result in a different outcome if run in
strong checking mode vs weak checking mode are flagged for the developer by
logging a warning or breaking to the debugger.

### Automatic debug assertion insertion

When running in weak checking mode, implementations may insert code equivalent
to `assert(x != null)` in the prelude of every method or function defined in an
opted-in library for each parameter `x` which has a non-nullable type.  When
compiling a program in strong checking mode, these assertions will never fire
and should be elided, but during the migration when mixed mode code is being
executed it is possible for opted-out libraries to cause the invariants of the
null safety checking to be violated.<|MERGE_RESOLUTION|>--- conflicted
+++ resolved
@@ -6,10 +6,9 @@
 
 ## CHANGELOG
 
-<<<<<<< HEAD
-2020.08.19
+2020.10.14
   - Include selector `!` among the null-shorting constructs.
-=======
+
 2020.10.12
   - Clarify that operators not mentioned explicitly in the rules
     do not participate in the null-shorting transformation.
@@ -30,7 +29,6 @@
 
 2020.08.12
   - Specify constraints on the `main` function.
->>>>>>> bcb99bfe
 
 2020.08.06
   - Specify error for uninitialized final instance variable in class

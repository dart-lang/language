--- conflicted
+++ resolved
@@ -6,10 +6,9 @@
 
 ## CHANGELOG
 
-<<<<<<< HEAD
-2020.03.20
+2020.04.07
   - **CHANGE** `NNBD_TOP_MERGE` resolves all conflicting top types to `Object?`.
-=======
+
 2020.04.02
   - Clarify that legacy class override checks are done with respect to the
     direct super-interfaces.
@@ -19,7 +18,6 @@
     where legacy types prevail in some additional cases; also state
     that mitigated interfaces are used for dynamic instance checks as
     well as for static subtype checks.
->>>>>>> 75eb5ec5
 
 2020.03.05
   - Update grammar for null aware subscript.

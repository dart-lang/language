--- conflicted
+++ resolved
@@ -500,37 +500,20 @@
 It is an error to call an expression whose type is potentially nullable and not
 `dynamic`.
 
-<<<<<<< HEAD
-It is an error if a top level variable or static variable has a non-nullable
-type and no initializer expression unless the variable is marked with the `late`
-modifier.
+It is an error if a top level variable or static variable with a non-nullable
+type has no initializer expression unless the variable is marked with a `late`
+or `external` modifier.
 
 It is an error if a class declaration declares an instance variable with a
 potentially non-nullable type and no initializer expression, and the class has a
 generative constructor where the variable is not initialized via an initializing
-formal or an initializer list entry, unless the variable is marked with the
-`late` modifier.
-
-It is an error if a mixin declaration or a class declaration with no generative
-constructors declares an instance variable with a potentially non-nullable type
-and no initializer expression unless the variable is marked with the `late`
-modifier.
-=======
-It is an error if a top level variable or static variable with a non-nullable
-type has no initializer expression unless the variable is marked with a
-`late` or `external` modifier.
-
-It is an error if a class declaration declares an instance variable with a
-potentially non-nullable type and no initializer expression, and the class has
-a generative constructor where the variable is not initialized via an
-initializing formal or an initializer list entry, unless the variable is marked
-with a `late`, `abstract`, or `external` modifier.
+formal or an initializer list entry, unless the variable is marked with a
+`late`, `abstract`, or `external` modifier.
 
 It is an error if a mixin declaration or a class declaration with no generative
 constructors declares an instance variable without an initializing expression
-which is final or whose type is potentially non-nullable, unless the variable
-is marked with a `late`, `abstract`, or `external` modifier.
->>>>>>> b9017651
+which is final or whose type is potentially non-nullable, unless the variable is
+marked with a `late`, `abstract`, or `external` modifier.
 
 It is an error to derive a mixin from a class declaration which contains an
 instance variable with a potentially non-nullable type and no initializer

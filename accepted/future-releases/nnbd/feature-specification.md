--- conflicted
+++ resolved
@@ -6,13 +6,12 @@
 
 ## CHANGELOG
 
-2020.10.09
-<<<<<<< HEAD
+2020.10.12
   - Clarify that operators not mentioned explicitly in the rules
     do not participate in the null-shorting transformation.
-=======
+
+2020.10.09
   - Clarify that `main` cannot be a getter.
->>>>>>> 32d14f0d
 
 2020.10.05
   - Specify that a null-aware static member access (e.g., `C?.staticMethod()`)

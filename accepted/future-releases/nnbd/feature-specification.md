# Null safety: Sound non-nullable types by default with incremental migration

Author: leafp@google.com

Status: Draft

## CHANGELOG

2020.10.05
<<<<<<< HEAD
  - Clarify that `main` cannot be a getter.
=======
  - Specify that a null-aware static member access (e.g., `C?.staticMethod()`)
    is a warning.

2020.09.21
  - Specify that when a variable inferred from an initializer with intersection
    type is immediately promoted, the intersection type is a type of interest.
>>>>>>> ae340c7d

2020.09.10
  - Specify updates to super-bounded type rules for null safety.

2020.08.12
  - Specify constraints on the `main` function.

2020.08.06
  - Specify error for uninitialized final instance variable in class
    with no generative constructors.

2020.07.09
  - Specify combined member signature and spread element typing
    with null safety.

2020.06.02
  - Fix the diff to the spec for potentially constant instance checks
  - Specify that extensions do not apply to values of type `Never`
  - Specify the treatment of typedefs from legacy libraries

2020.05.20
  - Turn new references to `CastError` into being dynamic type errors.

2020.07.21
  - **CHANGE** Changes to definite assignment for local variables.

2020.05.14
  - **CHANGE** Strong mode is auto-opted in when the "main" file is opted in.
  - **CHANGE** Specify weak mode/strong mode flag.
  - **CHANGE** Specify that it is an error to run in strong mode if any library
    is opted out.
  - **CHANGE** Weak mode does not demote static errors to warnings.

2020.04.30
  - **CHANGE** (by overriding rules in the language specification): Change
    static rules for return statements, and dynamic semantics of return in
    asynchronous non-generators.
  - Add rule that the use of expressions of type `void*` is restricted in
    the same way as the use of expressions of type `void`.

2020.04.30
  - Specify static analysis of `e1 == e2`.

2020.04.20
  - **CHANGE** (by adding a rule that overrides an existing rule in the language
    specification). Specify that it is a compile-time error to await an
    expression whose static type is `void`.

2020.04.13
  - **CHANGE** The default type of the error variable in a catch clause is
    `Object`.

2020.04.08
  - **CHANGE** `NNBD_TOP_MERGE` resolves all conflicting top types to `Object?`.

2020.04.07
  - Clarify semantics of boolean conditional checks in strong and weak mode.

2020.04.02
  - Clarify that legacy class override checks are done with respect to the
    direct super-interfaces.

2020.04.01
  - Adjust mixed-mode inheritance rules to express a consolidated model
    where legacy types prevail in some additional cases; also state
    that mitigated interfaces are used for dynamic instance checks as
    well as for static subtype checks.

2020.03.05
  - Update grammar for null aware subscript.
  - Fix reversed subtype order in assignability.
  - Fix inconsistent uses of `null` and `Null` in instance checks.

2020.02.28
  - Specify that a `covariant late final x;` is an allowed instance variable which
    introduces a setter.

2020.01.31
  - Specify that mixins must not have uninitialized potentially non-nullable
    non-late fields, and nor must classes with no generative constructors.
  - Remove reference to `CastError`. A failed `!` check is just a
    "dynamic type error" like the `as` check in the current language specification.

2020.01.29
  - **CHANGE** Relax the exhaustiveness check on switches.
  - Specify the type of throw expressions.
  - Specify the override inference exception for operator==.
  - **CHANGE** Specify that instantiate to bounds uses `Never` instead of `Null`.
  - **CHANGE** Specify that least and greatest closure uses `Never` instead of
    `Null`.
  - Specify that type variable elimination is performed on constants using least
    closure.
  - Clarify extension method resolution on nullable types.
  - **CHANGE** Add missing cases to `NNBD_TOP_MERGE` and specify its behavior
    on `covariant` parameters.
  - Fix the definition of `NORM` for un-promoted type variables
  - Change the notion of type equality for generic function bounds to mutual
    subtyping.
  - **CHANGE** Specify that debug assertions are added to methods in strong
    mode.

2020.01.27
  - **CHANGE** Change to specification of weak and strong mode instance checks
    to make them behave uniformly across legacy and opted-in libraries.

2020.01.21
  - Clarify that method inheritance checking is done relative to the
    consolidated super-interface signature.

2019.12.27
  - Update errors for switch statements.
  - Make it an error entirely to use the default `List` constructor in opted-in
    code.
  - Clarify that setter/getter assignability uses subtyping instead of
    assignability.

2019.12.17
  - Specify errors around definitely (un)assigned late variables.

2019.12.08
  - Allow elision of default value in abstract methods
  - **CHANGE** Allow operations on `Never` and specify the typing
  - Specify the type signature for calling Object methods on nullable types
  - Specify implicit conversion behavior
  - Allow potentially constant type variables in instance checks and casts
  - Specify the error thrown by the null check operator
  - Specify `fromEnvironment` and `Iterator.current` library breaking changes
  - Fix definition of strictly non-nullable

2019.12.03:
  - Change warnings around null aware operators to account for legacy types.

2019.11.25:
  - Specified implicitly induced getters/setters for late variables.

2019.11.22
  - Additional errors and warnings around late variables

2019.11.21
  - Clarify runtime instance checks and casts.

2019.10.08
  - Warning to call null check operator on non-nullable expression
  - Factory constructors may not return null
  - Fix discussion of legacy `is` check
  - Specify flatten

2019.04.23:
  - Added specification of short-circuiting null
  - Added `e1?.[e2]` operator syntax

## Summary

This is the proposed specification for [sound non-nullable by default types](http://github.com/dart-lang/language/issues/110).
Discussion of this proposal should take place in [Issue 110](http://github.com/dart-lang/language/issues/110).

Discussion issues on specific topics related to this proposal are [here](https://github.com/dart-lang/language/issues?utf8=%E2%9C%93&q=is%3Aissue+label%3Annbd+)

The motivations for the feature along with the migration plan and strategy are
discussed in more detail in
the
[roadmap](https://github.com/dart-lang/language/blob/master/accepted/future-releases/nnbd/roadmap.md).

This proposal draws on the proposal that Patrice Chalin wrote
up [here](https://github.com/dart-archive/dart_enhancement_proposals/issues/30),
and on the proposal that Bob Nystrom wrote
up
[here](https://github.com/dart-lang/language/blob/master/resources/old-non-nullable-types.md).


## Syntax

The precise changes to the syntax are given in an accompanying set of
modifications to the grammar in the formal specification.  This section
summarizes in prose the grammar changes associated with this feature.

The grammar of types is extended to allow any type to be suffixed with a `?`
(e.g. `int?`) indicating the nullable version of that type.

A new primitive type `Never`.  This type is denoted by the built-in type
declaration `Never` declared in `dart:core`.

The grammar of expressions is extended to allow any expression to be suffixed
with a `!`.

The modifier `late` is added as a built-in identifier.  The grammar of top level
variables, static fields, instance fields, and local variables is extended to
allow any declaration to include the modifer `late`.

The modifier `required` is added as a built-in identifier.  The grammar of
function types is extended to allow any named parameter declaration to be
prefixed by the `required` modifier (e.g. `int Function(int, {int?  y, required
int z})`.

The grammar of selectors is extended to allow null-aware subscripting using the
syntax `e1?[e2]` which evaluates to `null` if `e1` evaluates to `null` and
otherwise evaluates as `e1[e2]`.

The grammar of cascade sequences is extended to allow the first cascade of a
sequence to be written as `?..` indicating that the cascade is null-shorting.

All of the syntax changes for this feature have been incorporated into
the
[formal grammar](https://github.com/dart-lang/language/blob/master/specification/dartLangSpec.tex),
which serves as the canonical reference for the grammatical changes.

### Grammatical ambiguities and clarifications.

#### Nested nullable types

The grammar for types does not allow multiple successive `?` operators on a
type.  That is, the grammar for types is nominally equivalent to:

```
type' ::= functionType
          | qualified typeArguments?

type ::= type' `?`?
```

#### Conditional expression ambiguities

Conditional expressions inside of braces are ambiguous between sets and maps.
That is, `{ a as bool ? - 3 : 3 }` can be parsed as a set literal `{ (a as bool)
? - 3 : 3 }` or as a map literal `{ (a as bool ?) - 3 : 3 }`.  Parsers will
prefer the former parse over the latter.

The same is true for `{ a is int ? - 3 : 3 }`.

The same is true for `{ int ? - 3 : 3 }` if we allow this.

#### Null aware subscript

Certain uses of null aware subscripts in conditional expressions are ambiguous.
For example, `{ a?[b]:c }` can be parsed either as a set literal or a map
literal, depending on whether the `?` is interpreted as part of a null aware
subscript or as part of a conditional expression.  Whenever there is a sequence
of tokens which may be parsed either as a conditional expression or as two
expressions separated by a colon, the first of which is a a null aware
subscript, parsers shall choose to parse as a conditional expression.


## Static semantics

### Legacy types

The internal representation of types is extended with a type `T*` for every type
`T` to represent legacy pre-NNBD types.  This is discussed further in the legacy
library section below.

### Subtyping

We modify the subtyping rules to account for nullability and legacy types as
specified
[here](https://github.com/dart-lang/language/blob/master/resources/type-system/subtyping.md).
We write `S <: T` to mean that the type `S` is a subtype of `T` according to the
rules specified there.


We define `LEGACY_SUBTYPE(S, T)` to be true iff `S` would be a subtype of `T`
in a modification of the rules above in which all `?` on types were ignored, `*`
was added to each type, and `required` parameters were treated as optional.
This has the effect of treating `Never` as equivalent to `Null`, restoring
`Null` to the bottom of the type hierarchy, treating `Object` as nullable, and
ignoring `required` on named parameters.  This is intended to provide the same
subtyping results as pre-nnbd Dart.

Where potentially ambiguous, we sometimes write `NNBD_SUBTYPE(S, T)` to mean
the full subtyping relation without the legacy exceptions defined in the
previous paragraph.

### Upper and lower bounds

We modify the upper and lower bound rules to account for nullability and legacy
types as
specified
[here](https://github.com/dart-lang/language/blob/master/resources/type-system/upper-lower-bounds.md).

### Type normalization

We define a normalization procedure on types which defines a canonical
representation for otherwise equivalent
types
[here](https://github.com/dart-lang/language/blob/master/resources/type-system/normalization.md).
This defines a procedure **NORM(`T`)** such that **NORM(`T`)** is syntactically
equal to **NORM(`S`)** modulo replacement of primitive top types iff `S <: T`
and `T <: S`.

### Future flattening

The **flatten** function is modified as follows:

**flatten**(`T`) is defined by cases on `T`:
  - if `T` is `S?` then **flatten**(`T`) = **flatten**(`S`)`?`
  - otherwise if `T` is `S*` then **flatten**(`T`) = **flatten**(`S`)`*`
  - otherwise if `T` is `FutureOr<S>` then **flatten**(`T`) = `S`
  - otherwise if `T <: Future` then let `S` be a type such that `T <: Future<S>`
and for all `R`, if `T <: Future<R>` then `S <: R`; then **flatten**(`T`) = `S`
  - otherwise **flatten**(`T`) = `T`

### The future value type of an asynchronous non-generator function

_We specify a concept which corresponds to the static type of objects which may
be contained in the Future object returned by an async function with a given
declared return type._

Let _f_ be an asynchronous non-generator function with declared return type
`T`. Then the **future value type** of _f_ is **futureValueType**(`T`).
The function **futureValueType** is defined as follows:

- **futureValueType**(`S?`) = **futureValueType**(`S`), for all `S`.
- **futureValueType**(`S*`) = **futureValueType**(`S`), for all `S`.
- **futureValueType**(`Future<S>`) = `S`, for all `S`.
- **futureValueType**(`FutureOr<S>`) = `S`, for all `S`.
- **futureValueType**(`void`) = `void`.
- **futureValueType**(`dynamic`) = `dynamic`.
- Otherwise, for all `S`, **futureValueType**(`S`) = `Object?`.

_Note that it is a compile-time error unless the return type of an asynchronous
non-generator function is a supertype of `Future<Never>`, which means that
the last case will only be applied when `S` is `Object` or a top type._

### Return statements

The static analysis of return statements is changed in the following
way, where `$T$` is the declared return type and `$S$` is the static type of
the expression `e`.

At [this location](https://github.com/dart-lang/language/blob/65b8267be0ebb9b3f0849e2061e6132021a4827d/specification/dartLangSpec.tex#L15477)
about synchronous non-generator functions, the text is changed as follows:

```
It is a compile-time error if $s$ is \code{\RETURN{} $e$;},
$T$ is neither \VOID{} nor \DYNAMIC,
and $S$ is \VOID.
```

_Comparing to Dart before null-safety, this means that it is no longer allowed
to return a void expression in a regular function if the return type is
`Null`._

At [this location](https://github.com/dart-lang/language/blob/65b8267be0ebb9b3f0849e2061e6132021a4827d/specification/dartLangSpec.tex#L15507)
about an asynchronous non-generator function with future value type `$T_v$`,
the text is changed as follows:

```
It is a compile-time error if $s$ is \code{\RETURN{};},
unless $T_v$
is \VOID, \DYNAMIC, or \code{Null}.
%
It is a compile-time error if $s$ is \code{\RETURN{} $e$;},
$T_v$ is \VOID,
and \flatten{S} is neither \VOID, \DYNAMIC, \code{Null}.
%
It is a compile-time error if $s$ is \code{\RETURN{} $e$;},
$T_v$ is neither \VOID{} nor \DYNAMIC,
and \flatten{S} is \VOID.
%
It is a compile-time error if $s$ is \code{\RETURN{} $e$;},
\flatten{S} is not \VOID,
$S$ is not assignable to $T_v$,
and flatten{S} is not a subtype of $T_v$.
```

_Comparing to Dart before null-safety, this means that it is no longer allowed
to return an expression whose flattened static type is `void` in an `async`
function with future value type `Null`; nor is it allowed, in an `async`
function with future value type `void`, to return an expression whose flattened
static type is not `void`, `void*`, `dynamic`, or `Null`. Conversely, it is
allowed to return a future when the future value type is a suitable future;
for instance, we can have `return Future<int>.value(42)` in an `async` function
with declared return type `Future<Future<int>>`. Finally, let `S` be
`Future<dynamic>` or `FutureOr<dynamic>`; it is then no longer allowed to
return an expression with static type `S`, unless the future value type is a
supertype of `S`. This differs from Dart before null-safety in that it was
allowed to return an expression of these types with a declared return type
of the form `Future<T>` for any `T`._

The dynamic semantics specified at
[this location](https://github.com/dart-lang/language/blob/65b8267be0ebb9b3f0849e2061e6132021a4827d/specification/dartLangSpec.tex#L15597)
is changed as follows, where `$f$` is the enclosing function with declared
return type `$T$`, and `$e$` is the returned expression:

```
When $f$ is a synchronous non-generator, evaluation proceeds as follows:
The expression $e$ is evaluated to an object $o$.
A dynamic error occurs unless the dynamic type of $o$ is a subtype of
the actual return type of $f$
(\ref{actualTypes}).
Then the return statement $s$ completes returning $o$
(\ref{statementCompletion}).

\commentary{%
The case where the evaluation of $e$ throws is covered by the general rule
which propagates the throwing completion from $e$ to $s$ to the function body.%
}

When $f$ is an asynchronous non-generator with future value type $T_v$
(\ref{functions}), evaluation proceeds as follows:
The expression $e$ is evaluated to an object $o$.
If the run-time type of $o$ is a subtype of \code{Future<$T_v$>},
let \code{v} be a fresh variable bound to $o$ and
evaluate \code{\AWAIT{} v} to an object $r$;
otherwise let $r$ be $o$.
A dynamic error occurs unless the dynamic type of $r$
is a subtype of the actual value of $T_v$
(\ref{actualTypes}).
Then the return statement $s$ completes returning $r$
(\ref{statementCompletion}).

\commentary{%
The cases where $f$ is a generator cannot occur,
because in that case $s$ is a compile-time error.%
}
```

### Static errors
#### Nullability definitions

We say that a type `T` is **nullable** if `Null <: T` and not `T <: Object`.
This is equivalent to the syntactic criterion that `T` is any of:
  - `Null`
  - `S?` for some `S`
  - `S*` for some `S` where `S` is nullable
  - `FutureOr<S>` for some `S` where `S` is nullable
  - `dynamic`
  - `void`

Nullable types are types which are definitively known to be nullable, regardless
of instantiation of type variables, and regardless of any choice of replacement
for the `*` positions (with `?` or nothing).

We say that a type `T` is **non-nullable** if `T <: Object`.
This is equivalent to the syntactic criterion that `T` is any of:
  - `Never`
  - Any function type (including `Function`)
  - Any interface type except `Null`.
  - `S*` for some `S` where `S` is non-nullable
  - `FutureOr<S>` where `S` is non-nullable
  - `X extends S` where `S` is non-nullable
  - `X & S` where `S` is non-nullable

Non-nullable types are types which are either definitively known to be
non-nullable regardless of instantiation of type variables, or for which
replacing the `*` positions with nothing will result in a non-nullable type.

Note that there are types which are neither nullable nor non-nullable.  For
example `X extends T` where `T` is nullable is neither nullable nor
non-nullable.

We say that a type `T` is **strictly non-nullable** if `T <: Object` and not
`Null <: T`.  This is equivalent to the syntactic criterion that `T` is any of:
  - `Never`
  - Any function type (including `Function`)
  - Any interface type except `Null`.
  - `FutureOr<S>` where `S` is strictly non-nullable
  - `X extends S` where `S` is strictly non-nullable
  - `X & S` where `S` is strictly non-nullable

We say that a type `T` is **potentially nullable** if `T` is not non-nullable.
Note that this is different from saying that `T` is nullable.  For example, a
type variable `X extends Object?` is a type which is potentially nullable but
not nullable.  Note that `T*` is potentially nullable by this definition if `T`
is potentially nullable - so `int*` is not potentially nullable, but `X*` where
`X extends int?` is.  The potentially nullable types include all of the types
which are either definitely nullable, potentially instantiable to a nullable
type, or for which any migration results in a potentially nullable type.

We say that a type `T` is **potentially non-nullable** if `T` is not nullable.
Note that this is different from saying that `T` is non-nullable.  For example,
a type variable `X extends Object?` is a type which is potentially non-nullable
but not non-nullable.  Note that `T*` is potentially non-nullable by this
definition if `T` is potentially non-nullable.


#### Reachability

A number of errors and warnings are updated to take reachability of statements
into account.  Computation of code reachability
is
[specified separately](https://github.com/dart-lang/language/blob/master/resources/type-system/flow-analysis.md).

We say that a statement **may complete normally** if the specified control flow
analysis determines that any control flow path may reach the end of the
statement without returning, throwing an exception not caught within the
statement, breaking to a location outside of the statement, or continuing to a
location outside of the statement.

#### Errors and Warnings

It is an error to call a method, setter, getter or operator on an expression
whose type is potentially nullable and not `dynamic`, except for the methods,
setters, getters, and operators on `Object`.

It is an error to read a field or tear off a method from an expression whose
type is potentially nullable and not `dynamic`, except for the methods and
fields on `Object`.

It is an error to call an expression whose type is potentially nullable and not
`dynamic`.

It is an error if a top level variable or static variable with a non-nullable
type has no initializer expression unless the variable is marked with a `late`
or `external` modifier.

It is an error if a class declaration declares an instance variable with a
potentially non-nullable type and no initializer expression, and the class has a
generative constructor where the variable is not initialized via an initializing
formal or an initializer list entry, unless the variable is marked with a
`late`, `abstract`, or `external` modifier.

It is an error if a mixin declaration or a class declaration with no generative
constructors declares an instance variable without an initializing expression
which is final or whose type is potentially non-nullable, unless the variable is
marked with a `late`, `abstract`, or `external` modifier.

It is an error to derive a mixin from a class declaration which contains an
instance variable with a potentially non-nullable type and no initializer
expression unless the variable is marked with the `late` modifier.

It is an error if the body of a method, function, getter, or function expression
with a potentially non-nullable return type **may complete normally**.

It is an error if an optional parameter (named or otherwise) with no default
value has a potentially non-nullable type **except** in the parameter list of an
abstract method declaration.

It is an error if a required named parameter has a default value.

It is an error if a required named parameter is not bound to an argument at a
call site.

It is an error to call the default `List` constructor.

For the purposes of errors and warnings, the null aware operators `?.`, `?..`,
and `?[]` are checked as if the receiver of the operator had non-nullable type.
More specifically, if the type of the receiver of a null aware operator is `T`,
then the operator is checked as if the receiver had type **NonNull**(`T`) (see
definition below).

It is an error for a class to extend, implement, or mixin a type of the form
`T?` for any `T`.

It is an error for a class to extend, implement, or mixin the type `Never`.

It is not an error to call or tear-off a method, setter, or getter, or to read
or write a field, on a receiver of static type `Never`.  Implementations that
provide feedback about dead or unreachable code are encouraged to indicate that
any arguments to the invocation are unreachable.

It is not an error to apply an expression of type `Never` in the function
position of a function call. Implementations that provide feedback about dead or
unreachable code are encouraged to indicate that any arguments to the call are
unreachable.

It is an error if the static type of `e` in the expression `throw e` is not
assignable to `Object`.

It is not an error for the body of a `late` field to reference `this`.

It is an error for a variable to be declared as `late` in any of the following
positions: in a formal parameter list of any kind; in a catch clause; in the
variable binding section of a c-style `for` loop, a `for in` loop, an `await
for` loop, or a `for element` in a collection literal.

It is an error for the initializer expression of a `late` local variable to use
a prefix `await` expression that is not nested inside of another function
expression.

It is an error for a class with a `const` constructor to have a `late final`
instance variable.

It is not a compile time error to write to a `final` non-local or instance
variable if that variable is declared `late` and does not have an initializer.
For local variables, see the section below.

It is an error if the object being iterated over by a `for-in` loop has a static
type which is not `dynamic`, and is not a subtype of `Iterable<dynamic>`.

It is an error if the type of the value returned from a factory constructor is
not a subtype of the class type associated with the class in which it is defined
(specifically, it is an error to return a nullable type from a factory
constructor for any class other than `Null`).

It is an error if any case of a switch statement except the last case (the
default case if present) **may complete normally**.  The previous syntactic
restriction requiring the last statement of each case to be one of an enumerated
list of statements (break, continue, return, throw, or rethrow) is removed.

Given a switch statement which switches over an expression `e` of type `T`,
where the cases are dispatched based on expressions `e0`...`ek`:
  - It is no longer required that the `ei` evaluate to instances of the same
    class.
  - It is an error if any of the `ei` evaluate to a value whose static type is
    not a subtype of `T`.
  - It is an error if any of the `ei` evaluate to constants for which equality
    is not primitive.
  - If `T` is an enum type, it is a warning if the switch does not handle all
    enum cases, either explicitly or via a default.
  - If `T` is `Q?` where `Q` is an enum type, it is a warning if the switch does
    not handle all enum cases and `null`, either explicitly or via a default.

It is an error if a class has a setter and a getter with the same basename where
the return type of the getter is not a subtype of the argument type of the
setter.  Note that this error specifically requires subtyping and not
assignability and hence makes no exception for `dynamic`.

If the static type of `e` is `void`, the expression `await e` is a compile-time
error. *This implies that
[this](https://github.com/dart-lang/language/blob/780cd5a8be92e88e8c2c74ed282785a2e8eda393/specification/dartLangSpec.tex#L18281)
list item will be removed from the language specification.*

A compile-time error occurs if an expression has static type `void*`, and it
does not occur in any of the ways specified in
[this list](https://github.com/dart-lang/language/blob/780cd5a8be92e88e8c2c74ed282785a2e8eda393/specification/dartLangSpec.tex#L18238).
*This implies that `void*` is treated the same as `void`.*

Let `C` be a type literal denoting a class, mixin, or extension. It is a warning
to use a null aware member access with receiver `C`. *E.g., `C?.staticMethod()` 
is a warning.*

It is a warning to use a null aware operator (`?.`, `?[]`, `?..`, `??`, `??=`, or
`...?`) on an expression of type `T` if `T` is **strictly non-nullable**.

It is a warning to use the null check operator (`!`) on an expression of type
`T` if `T` is **strictly non-nullable** .

### Local variables and definite (un)assignment.

As part of the null safety release, errors for local variables are specified to
take into account **definite assignment** and **definite unassignment** (see the
section on Definite Assignment below).  We say that a variable is **potentially
assigned** if it is not **definitely unassigned**, and that a variable is
**potentially unassigned** if it is not **definitely assigned**.

In all cases in this section, errors that are described as occurring on reads of
a variable are intended to apply to all form of reads, including indirectly as
part of compound assignment operators, as well as via pre and post-fix
operators.  Similarly, errors that are described as occurring on writes of a
variable are intended to apply to all form of writes.

It is a compile time error to assign a value to a `final`, non-`late` local
variable which is **potentially assigned**.  Thus, it is *not* a compile time
error to assign to a **definitely unassigned** `final` local variable.

It is a compile time error to assign a value to a `final`, `late` local variable
if it is **definitely assigned**. Thus, it is *not* a compile time error to
assign to a **potentially unassigned** `final`, `late` local variable.

*Note that a variable is always considered **definitely assigned** and not
**definitely unassigned** if it has an explicit initializer, or an implicit
initializer as part of a larger construct (e.g. the loop variable in a `for in`
construct).*

It is a compile time error to read a local variable when the variable is
**definitely unassigned** unless the variable is non-`final`, and non-`late`,
and has nullable type.

It is a compile time error to read a local variable when the variable is
**potentially unassigned** unless the variable is non-`final` and has nullable
type, or is `late`.

The errors specified above are summarized in the following table, where `int` is
used as an example of an arbitrary **potentially non-nullable** type, `int?` is
used as an example of an arbitrary **nullable** type, and `T` is used to stand
for a type of any nullability.  A variable which has an initializer (explicit or
implicit) is always considered definitely assigned, and is never considered
definitely unassigned.


Read Behavior:

| Declaration form  | Def. Assigned | Neither           | Def. Unassigned |
| ----------------- | ------------- | ----------------- | --------------- |
| var x;            | Ok            | Ok                | Ok              |
| final x;          | Ok            | Error             | Error           |
| int x;            | Ok            | Error             | Error           |
| int? x;           | Ok            | Ok                | Ok              |
| final T x;        | Ok            | Error             | Error           |
| late var x;       | Ok            | Ok                | Error           |
| late final x;     | Ok            | Ok                | Error           |
| late T x;         | Ok            | Ok                | Error           |
| late final T x;   | Ok            | Ok                | Error           |

Write Behavior:

| Declaration form  | Def. Assigned | Neither             | Def. Unassigned |
| ----------------- | ------------- | ------------------- | --------------- |
| var x;            | Ok            | Ok                  | Ok              |
| final x;          | Error         | Error               | Ok              |
| int x;            | Ok            | Ok                  | Ok              |
| int? x;           | Ok            | Ok                  | Ok              |
| final T x;        | Error         | Error               | Ok              |
| late var x;       | Ok            | Ok                  | Ok              |
| late final x;     | Error         | Ok                  | Ok              |
| late T x;         | Ok            | Ok                  | Ok              |
| late final T x;   | Error         | Ok                  | Ok              |

### Local variables and inference

Local variables with explicitly written types are given the declared types as
written.  The declared type of the variable is considered a "type of interest"
in the sense defined in the flow analysis specification.  If the variable has an
initializer (explicit or implicit) and is not `final`, then the declaration is
treated as an assignment for the purposes of promotion.

*Treating the declared type of the variable as a "type of interest" implies that
if the variable has a nullable type, then the non-nullable version of that type
is also a type of interest.  Treating the initialization as an assignment for
the purposes of promotion means that initializing a mutable variable declared at
type `T?` with a value of non-nullable type `T` immediately promotes the
variable to the non-nullable type.*

```dart
void test() {
  int? x = 3; // x is declared at `int?`
  x.isEven; // Valid, x has been promoted to `int`
  x = null; // Valid, demotes to the declared type.
}
```

Local variables with no explicitly written type but with an initializer are
given an inferred type equal to the type of their initializer, unless that type
is `Null`, in which case the inferred type of the variable shall be `dynamic`.
The inferred type of the variable is considered a "type of interest" in the
sense defined in the flow analysis specification.  In the case that the type of
the initializer is a promoted type variable `X & T`, the inferred type of the
variable shall be `X`, but `X & T` shall be considered as a type of interest and
the initialization treated as an assignment for the purposes of promotion.
Consequently, such a variable shall be treated as immediately promoted to `X &
T`.

### Expression typing

It is permitted to invoke or tear-off a method, setter, getter, or operator that
is defined on `Object` on potentially nullable type.  The type used for static
analysis of such an invocation or tear-off shall be the type declared on the
relevant member on `Object`.  For example, given a receiver `o` of type `T?`,
invoking an `Object` member on `o` shall use the type of the member as declared
on `Object`, regardless of the type of the member as declared on `T` (note that
the type as declared on `T` must be a subtype of the type on `Object`, and so
choosing the `Object` type is a sound choice.  The opposite choice is not
sound).

_Note that evaluation of an expression `e` of the form `e1 == e2` is not an
invocation of `operator ==`, it includes special treatment of null. The
precise rules are specified later in this section._

Calling a method (including an operator) or getter on a receiver of static type
`Never` is treated by static analysis as producing a result of type `Never`.
Tearing off a method from a receiver of static type `Never` produces a value of
type `Never`.  Applying an expression of type `Never` in the function position
of a function call produces a result of type `Never`.

The static type of a `throw e` expression is `Never`.

Consider an expression `e` of the form `e1 == e2` where the static type of
`e1` is `T1` and the static type of `e2` is `T2`. Let `S` be the type of the
formal parameter of `operator ==` in the interface of **NonNull**(`T1`).
It is a compile-time error unless `T2` is assignable to `S?`.

Similarly, consider an expression `e` of the form `super == e2` that occurs in a
class whose superclass is `C`, where the static type of `e2` is `T2`. Let `S` be
the formal parameter type of the concrete declaration of `operator ==` found by
method lookup in `C` (_if that search succeeds, otherwise it is a compile-time
error_).  It is a compile-time error unless `T2` is assignable to `S?`.

_Even if the static type of `e1` is potentially nullable, the parameter type
of the `operator ==` of the corresponding non-null type is taken into account,
because that instance method will not be invoked when `e1` is null. Similarly,
it is not a compile-time error for the static type of `e2` to be potentially
nullable, even when the parameter type of said `operator ==` is non-nullable.
This is again safe, because the instance method will not be invoked when `e2`
is null._

In legacy mode, an override of `operator ==` with no explicit parameter type
inherits the parameter type of the overridden method if any override of
`operator ==` between the overriding method and `Object.==` has an explicit
parameter type.  Otherwise, the parameter type of the overriding method is
`dynamic`.

Top level variable and local function inference is performed
as
[specified separately](https://github.com/dart-lang/language/blob/master/resources/type-system/inference.md).
Method body inference is not yet specified.

If no type is specified in a catch clause, then the default type of the error
variable is `Object`, instead of `dynamic` as was the case in pre-null safe
Dart.

#### Spread element typing

In a collection literal in Dart before null-safety, the inferred element
type of a spread element of the form `...?e` where `e` has static type
`Null` is `Null`, and so are the inferred key type and value type.

With null-safety, when the static type of `e` is `Null` or a potentially
nullable subtype thereof, the inferred element, key, and value type
of `...?e` is `Never`.

Similarly, when the static type of `e` is a subtype of `Never`,
the element, key, and value type of `...e` and `...?e` is `Never`.

*When the static type _S_ of `e` is strictly non-nullable, such as when _S_
is `Never`, `...?e` is a warning, but it may still occur.*

### Instantiation to bound

The computation of instantiation to bound is changed to substitute `Never` for
type variables appearing in contravariant positions instead of `Null`.

### Super-bounded types

Null safety requires three changes to the section 'Super-Bounded Types' in
the language specification.

The definition of a top type is changed: _T_ is a top type if and only if
`Object?` is a subtype of _T_. Note that the helper predicate **TOP**
provides a syntactic characterization of the same concept.

The definition of a super-bounded type is changed such that occurrences of
`Null` are replaced by types involving `Never`, and `Object` is replaced by
`Object?`. Moreover, top types in invariant positions and in positions that
have no variance (*unused type parameters in a type alias*) are given the
same treatment as top types in covariant positions. This causes one
sentence to change, with the following result:

Let _T'_ be the result of replacing every occurrence in _T_ of a type _S_
in a contravariant position where _S <: Never_ by `Object?`, and every
occurrence in _T_ of a top type in a position which is not contravariant by
`Never`.

### Least and greatest closure

The definitions of least and greatest closure are changed in null safe libraries
to substitute `Never` in positions where previously `Null` would have been
substituted, and `Object?` in positions where previously `Object` or `dynamic`
would have been substituted.

### Const type variable elimination

If performing inference on a const value of a generic class results in
inferred type arguments to the generic class which contain free type variables
from an enclosing generic class or method, the free type variables shall be
eliminated by taking the least closure of the inferred type with respect to the
free type variables.  Note that free type variables which are explicitly used as
type arguments in const generic instances are still considered erroneous.

```dart
class G<T> {
  void foo() {
    const List<T> c = <T>[]; // Error
    const List<T> d = [];    // The list literal is inferred as <Never>[]
  }
}
```

### Extension method resolution

For the purposes of extension method resolution, there is no special treatment
of nullable types with respect to what members are considered accessible.  That
is, the only members of a nullable type that are considered accessible
(and hence which take precedence over extensions) are the members on `Object`.

For the purposes of extension method resolution, the type `Never` is considered
to implement all members, and hence no extension may apply to an expression of
type `Never`.

### Assignability

The definition of assignability is changed as follows.

A type `T` is **assignable** to a type `S` if `T` is `dynamic`, or if `T` is a
subtype of `S`.

### Generics

The default bound of generic type parameters is treated as `Object?`.

### Combined member signatures

[This section](https://github.com/dart-lang/language/blob/9e12517922c1f0021aead2af163c3b502497f312/specification/dartLangSpec.tex#L4241)
in the language specification defines the notion of a _combined member
signature_. In Dart before null-safety it is based on the textually first
superinterface that has a most specific signature. With null-safety it
is changed such that the all the most specific signatures are merged.

This is achieved by changing
[this paragraph](https://github.com/dart-lang/language/blob/9e12517922c1f0021aead2af163c3b502497f312/specification/dartLangSpec.tex#L4373)
to the following:

"Let _m<sub>all</sub>_ be the result of applying `NNBD_TOP_MERGE` to
the elements in _M<sub>all</sub>_, ordered according to the interface
_I<sub>1</sub> .. I<sub>k</sub>_ that each signature came from."

Moreover, the occurrence of _m<sub>i</sub>_ in the next paragraph is
changed to _m<sub>all</sub>_.

### Implicit conversions

The implicit conversion of integer literals to double literals is performed when
the context type is `double` or `double?`.

The implicit tear-off conversion which converts uses of instances of classes
with call methods to the tear-off of their `.call` method is performed when the
context type is a function type, or the nullable version of a function type.

Implicit tear-off conversion is *not* performed on objects of nullable type,
regardless of the context type.  For example:

```dart
class C {
  int call() {}
}
void main() {
  int Function()? c0 = new C(); // Ok
  int Function()? c0 = (null as C?); // static error
  int Function()  c1 = (null as C?); // static error
}
```

### Const objects

The definition of potentially constant expressions is extended to include type
casts and instance checks on potentially constant types, as follows.

We change the following specification text:

```
\item An expression of the form \code{$e$\,\,as\,\,$T$} is potentially constant
  if $e$ is a potentially constant expression
  and $T$ is a constant type expression,
  and it is further constant if $e$ is constant.
```

to

```
\item An expression of the form \code{$e$\,\,as\,\,$T$} or
  \code{$e$\,\,is\,\,$T$} is potentially constant
  if $e$ is a potentially constant expression
  and $T$ is a potentially constant type expression,
  and it is further constant if $e$ is constant.
```

where the definition of a "potentially constant type expression" is the same as
the current definition for a "constant type expression" with the addition that a
type variable is allowed as a "potentially constant type expression".

This is motivated by the requirement to make downcasts explicit as part of the
NNBD release.  Current constant evaluation is permitted to evaluate implicit
downcasts involving type variables.  Without this change, it is difficult to
change such implicit downcasts to an explicit form.  For example this class is
currently valid Dart code, but is invalid after the NNBD restriction on implicit
downcasts because of the implied downcast on the initialization of `w`:


```dart
const num three = 3;

class ConstantClass<T extends num> {
  final T w;
  const ConstantClass() : w = three /* as T */;
}

void main() {
  print(const ConstantClass<int>());
}
```

With this change, the following is a valid migration of this code:

```dart
const num three = 3;

class ConstantClass<T extends num> {
  final T w;
  const ConstantClass() : w = three as T;
}

void main() {
  print(const ConstantClass<int>());
}
```

### Null promotion

The machinery of type promotion is extended to promote the type of variables
based on nullability checks subject to the same set of restrictions as normal
promotion.  The relevant checks and the types they are considered to promote to
are as follows.

A check of the form `e == null` or of the form `e is Null` where `e` has static
type `T` promotes the type of `e` to `Null` in the `true` continuation, and to
**NonNull**(`T`) in the
`false` continuation.

A check of the form `e != null` or of the form `e is T` where `e` has static
type `T?` promotes the type of `e` to `T` in the `true` continuation, and to
`Null` in the `false` continuation.

The static type of an expression `e!` is **NonNull**(`T`) where `T` is the
static type of `e`.

The **NonNull** function defines the null-promoted version of a type, and is
defined as follows.

- **NonNull**(Null) = Never
- **NonNull**(_C_<_T_<sub>1</sub>, ... , _T_<sub>_n_</sub>>) = _C_<_T_<sub>1</sub>, ... , _T_<sub>_n_</sub>>  for class *C* other than Null (including Object).
- **NonNull**(FutureOr<_T_>) = FutureOr<_T_>
- **NonNull**(_T_<sub>0</sub> Function(...)) = _T_<sub>0</sub> Function(...)
- **NonNull**(Function) = Function
- **NonNull**(Never) = Never
- **NonNull**(dynamic) = dynamic
- **NonNull**(void) = void
- **NonNull**(_X_) = X & **NonNull**(B), where B is the bound of X.
- **NonNull**(_X_ & T) = X & **NonNull**(T)
- **NonNull**(_T_?) = **NonNull**(_T_)
- **NonNull**(_T_\*) = **NonNull**(_T_)

#### Extended Type promotion, Definite Assignment, and Reachability

These are extended as
per
[separate proposal](https://github.com/dart-lang/language/blob/master/resources/type-system/flow-analysis.md).

## Helper predicates

The following helper predicates are used to classify types. They are syntactic
in nature such that termination is obvious. In particular, they do not rely on
subtyping.

The **TOP** predicate is true for any type which is in the equivalence class of
top types.

- **TOP**(`T?`) is true iff **TOP**(`T`) or **OBJECT**(`T`)
- **TOP**(`T*`) is true iff **TOP**(`T`) or **OBJECT**(`T`)
- **TOP**(`dynamic`) is true
- **TOP**(`void`) is true
- **TOP**(`FutureOr<T>`) is **TOP**(T)
- **TOP**(T) is false otherwise

**TOP**(`T`) is true if and only if `T` is a supertype of `Object?`.

The **OBJECT** predicate is true for any type which is in the equivalence class
of `Object`.

- **OBJECT**(`Object`) is true
- **OBJECT**(`FutureOr<T>`) is **OBJECT**(T)
- **OBJECT**(`T`) is false otherwise

**OBJECT**(`T`) is true if and only if `T` is a subtype and a supertype of
`Object`.

The **BOTTOM** predicate is true for things in the equivalence class of `Never`.

- **BOTTOM**(`Never`) is true
- **BOTTOM**(`X&T`) is true iff **BOTTOM**(`T`)
- **BOTTOM**(`X extends T`) is true iff **BOTTOM**(`T`)
- **BOTTOM**(`T`) is false otherwise

**BOTTOM**(`T`) is true if and only if `T` is a subtype of `Never`.

The **NULL** predicate is true for things in the equivalence class of `Null`

- **NULL**(`Null`) is true
- **NULL**(`T?`) is true iff **NULL**(`T`) or **BOTTOM**(`T`)
- **NULL**(`T*`) is true iff **NULL**(`T`) or **BOTTOM**(`T`)
- **NULL**(`T`) is false otherwise

**NULL**(`T`) is true if and only if `T` is a subtype and a supertype of `Null`.

The **MORETOP** predicate defines a total order on top and `Object` types.

- **MORETOP**(`void`, `T`) = true
- **MORETOP**(`T`, `void`) = false
- **MORETOP**(`dynamic`, `T`) = true
- **MORETOP**(`T`, `dynamic`) = false
- **MORETOP**(`Object`, `T`) = true
- **MORETOP**(`T`, `Object`) = false
- **MORETOP**(`T*`, `S*`) = **MORETOP**(`T`, `S`)
- **MORETOP**(`T`, `S*`) = true
- **MORETOP**(`T*`, `S`) = false
- **MORETOP**(`T?`, `S?`) = **MORETOP**(`T`, `S`)
- **MORETOP**(`T`, `S?`) = true
- **MORETOP**(`T?`, `S`) = false
- **MORETOP**(`FutureOr<T>`, `FutureOr<S>`) = **MORETOP**(T, S)

The **MOREBOTTOM** predicate defines an (almost) total order on bottom and
`Null` types.  This does not currently consistently order two different type
variables with the same bound.

- **MOREBOTTOM**(`Never`, `T`) = true
- **MOREBOTTOM**(`T`, `Never`) = false
- **MOREBOTTOM**(`Null`, `T`) = true
- **MOREBOTTOM**(`T`, `Null`) = false
- **MOREBOTTOM**(`T?`, `S?`) = **MOREBOTTOM**(`T`, `S`)
- **MOREBOTTOM**(`T`, `S?`) = true
- **MOREBOTTOM**(`T?`, `S`) = false
- **MOREBOTTOM**(`T*`, `S*`) = **MOREBOTTOM**(`T`, `S`)
- **MOREBOTTOM**(`T`, `S*`) = true
- **MOREBOTTOM**(`T*`, `S`) = false
- **MOREBOTTOM**(`X&T`, `Y&S`) = **MOREBOTTOM**(`T`, `S`)
- **MOREBOTTOM**(`X&T`, `S`) = true
- **MOREBOTTOM**(`S`, `X&T`) = false
- **MOREBOTTOM**(`X extends T`, `Y extends S`) = **MOREBOTTOM**(`T`, `S`)

### The main function

The section 'Scripts' in the language specification is replaced by the
following:

Let _L_ be a library that exports a declaration _D_ named `main`.  It is a
compile-time error unless _D_ is a non-getter function declaration.  It is a
compile-time error if _D_ declares more than two required positional
parameters, or if there are any required named parameters.  It is a
compile-time error if _D_ declares at least one positional parameter, and
the first positional parameter has a type which is not a supertype of
`List<String>`.

Implementations are free to impose any additional restrictions on the
signature of `main`.

A _script_ is a library that exports a declaration named `main`.
A script _L_ is executed as follows:

First, _L_ is compiled as a library as specified above.
Then, the top-level function defined by `main`
in the exported namespace of _L_ is invoked as follows:

If `main` can be called with with two positional arguments,
it is invoked with the following two actual arguments:

- An object whose run-time type implements `List<String>`.
- An object specified when the current isolate _i_ was created,
  for example through the invocation of `Isolate.spawnUri` that spawned _i_,
  or the null object if no such object was supplied.
  A dynamic error occurs if the run-time type of this object is not a
  subtype of the declared type of the corresponding parameter of `main`.

If `main` cannot be called with two positional arguments, but it can be
called with one positional argument, it is invoked with an object whose
run-time type implements `List<String>` as the only argument.

If `main` cannot be called with one or two positional arguments, it is
invoked with no arguments.

In each of the above three cases, an implementation is free to provide
additional arguments allowed by the signature of `main` (*the above rules
ensure that the corresponding parameters are optional*).  But the
implementation must ensure that a dynamic error occurs if an actual
argument does not have a run-time type which is a subtype of the declared
type of the parameter.

A Dart program will typically be executed by executing a script.  The
procedure whereby this script is chosen is implementation specific.

## Runtime semantics

### Weak and strong semantics

To allow the null safety feature to be rolled out incrementally, we define two
modes of compilation and execution.

**Weak checking** mode largely ignores the nullability of types at runtime, as
defined below.  Unmigrated programs or programs consisting of a mix of migrated
and unmigrated code are expected to run without encountering new nullability
related errors at runtime.  **This mode is unsound** in the sense that variables
marked as non-nullable may still be null at runtime.

**Strong checking** mode respects the nullability of types at runtime in casts
and instance checks, as defined below.  Unmigrated programs or programs
consisting of a mix of migrated and unmigrated code may not be compiled or run
with strong checking enabled, and it is a compile time error if unmigrated code
is attempted to be compiled with strong checking enabled.

Weak vs strong runtime checking can be controlled at runtime via the
`--[no-]sound-null-safety` flag, where the negated version of the flag implies
weak mode and the unnegated version implies strong mode.

In the absence of an explicit value for the flag, the mode of execution depends
on migrated status of the program entry point.  If the entry point of the
program (`main`) is in an opted-in library, then the program is compiled and run
as if `--sound-null-safety` were specified on the command line.  Otherwise,
the program is run as if `--no-sound-null-safety` were specified on the
command line.

Compilers may (and are encouraged to) print a warning indicating that strong
checking has been disabled when compiling a program that contains migrated
libraries in weak mode.

### Runtime type equality operator

Two objects `T1` and `T2` which are instances of `Type` (that is, runtime type
objects) are considered equal if and only if the runtime type objects `T1` and
`T2` corresponds to the types `S1` and `S2` respectively, and the normal forms
**NORM(`S1`)** and **NORM(`S2`)** are syntactically equal up to equivalence of
bound variables and **ignoring `*` modifiers on types**.  So for example, the
runtime type objects corresponding to `List<int>` and `List<int*>` are
considered equal.  Note that we do not equate primitive top types.  `List<void>`
and `List<dynamic>` are still considered distinct runtime type objects.  Note
that we also do not equate `Never` and `Null`, and we do not equate function
types which differ in the placement of `required` on parameter types.  Because
of this, the equality described here is not equivalent to syntactic equality on
the `LEGACY_ERASURE` of the types.


### Const evaluation and canonicalization

In weak checking mode, all generic const constructors and generic const literals
are treated as if all type arguments passed to them were legacy types (both at
the top level, and recursively over the structure of the types), regardless of
whether the constructed class is defined in a legacy library or not, and
regardless of whether the constructor invocation or literal occurs in a legacy
library or not.  This ensures that const objects continue to canonicalize
consistently across legacy and opted-in libraries.

In strong checking mode, all generic const constructors and generic const
literals are evaluated using the actual type arguments provided, whether legacy
or non-legacy.  This ensures that in strong checking mode, the final consistent
semantics are obeyed.

### Null check operator

When evaluating an expression of the form `e!`,
where `e` evaluates to a value `v`,
a dynamic type error occurs if `v` is `null`,
and otherwise the expression evaluates to `v`.

### Null aware operator

The semantics of the null aware operator `?.` are defined via a source to source
translation of expressions into Dart code extended with a let binding construct.
The translation is defined using meta-level functions over syntax.  We use the
notation `fn[x : Exp] : Exp => E` to define a meta-level function of type `Exp
-> Exp` (that is, a function from expressions to expressions), and similarly
`fn[k : Exp -> Exp] : Exp => E` to define a meta-level function of type `Exp ->
Exp -> Exp`.  Where obvious from context, we elide the parameter and return
types on the meta-level functions.  The meta-variables `F` and `G` are used to
range over meta-level functions.  Application of a meta-level function is
written as `F[p]` where `p` is the argument.

The null-shorting translation of an expression `e` is meta-level function `F` of
type `(Exp -> Exp) -> Exp` which takes as an argument the continuation of `e` and
produces an expression semantically equivalent to `e` with all occurrences of
`?.` eliminated in favor of explicit sequencing using a `let` construct.

Let `ID` be the identity function `fn[x : Exp] : Exp => x`.

The expression translation of an expression `e` is the result of applying the
null-shorting translation of `e` to `ID`.  That is, if `e` translates to `F`,
then `F[ID]` is the expression translation of `e`.

We use `EXP(e)` as a shorthand for the expression translation of `e`.  That is,
if the null-shorting translation of `e` is `F`, then `EXP(e)` is `F[ID]`.

We extend the expression translation to argument lists in the obvious way, using
`ARGS(args)` to denote the result of applying the expression translation
pointwise to the arguments in the argument list `args`.

We use three combinators to express the translation.

The null-aware shorting combinator `SHORT` is defined as:
```
  SHORT = fn[r : Exp, c : Exp -> Exp] =>
              fn[k : Exp -> Exp] : Exp =>
                let x = r in x == null ? null : k[c[x]]
```

where `x` is a fresh object level variable.  The `SHORT` combinator is used to
give semantics to uses of the `?.` operator.  It is parameterized over the
receiver of the conditional property access (`r`) and a meta-level function
(`c`) which given an object-level variable (`x`) bound to the result of
evaluating the receiver, produces the final expression.  The result is
parameterized over the continuation of the expression being translated.  The
continuation is only called in the case that the result of evaluating the
receiver is non-null.

The shorting propagation combinator `PASSTHRU` is defined as:
```
  PASSTHRU = fn[F : (Exp -> Exp) -> Exp, c : Exp -> Exp] =>
               fn[k : Exp -> Exp] : Exp => F[fn[x] => k[c[x]]]
```

The `PASSTHRU` combinator is used to give semantics to expression forms which
propagate null-shorting behavior.  It is parameterized over the translation `F`
of the potentially null-shorting expression, and over a meta-level function `c`
which given an expression which denotes the value of the translated
null-shorting expression produces the final expression being translated.  The
result is parameterized over the continuation of the expression being
translated, which is called unconditionally.

The null-shorting termination combinator TERM is defined as:
```
  TERM = fn[r : Exp] => fn[k : Exp -> Exp] : Exp => k[r]
```

The `TERM` combinator is used to give semantics to expressions which neither
short-circuit nor propagate null-shorting behavior.  It is parameterized over
the translated expression, and simply passes on the expression to its
continuation.

- A property access `e?.f` translates to:
  - `SHORT[EXP(e), fn[x] => x.f]`
- If `e` translates to `F` then `e.f` translates to:
  - `PASSTHRU[F, fn[x] => x.f]`
- A null aware method call `e?.m(args)` translates to:
  - `SHORT[EXP(e), fn[x] => x.m(ARGS(args))]`
- If `e` translates to `F` then `e.m(args)` translates to:
  - `PASSTHRU[F, fn[x] => x.m(ARGS(args))]`
- If `e` translates to `F` then `e(args)` translates to:
  - `PASSTHRU[F, fn[x] => x(ARGS(args))]`
- If `e1` translates to `F` then `e1?[e2]` translates to:
  - `SHORT[EXP(e1), fn[x] => x[EXP(e2)]]`
- If `e1` translates to `F` then `e1[e2]` translates to:
  - `PASSTHRU[F, fn[x] => x[EXP(e2)]]`
- The assignment `e1?.f = e2` translates to:
  - `SHORT[EXP(e1), fn[x] => x.f = EXP(e2)]`
- The other assignment operators are handled equivalently.
- If `e1` translates to `F` then `e1.f = e2` translates to:
  - `PASSTHRU[F, fn[x] => x.f = EXP(e2)]`
- The other assignment operators are handled equivalently.
- If `e1` translates to `F` then `e1?[e2] = e3` translates to:
  - `SHORT[EXP(e1), fn[x] => x[EXP(e2)] = EXP(e3)]`
- The other assignment operators are handled equivalently.
- If `e1` translates to `F` then `e1[e2] = e3` translates to:
  - `PASSTHRU[F, fn[x] => x[EXP(e2)] = EXP(e3)]`
- The other assignment operators are handled equivalently.
- A cascade expression `e..s` translates as follows, where `F` is the
    translation of `e` and  `x` and `y` are fresh object level variables:
    ```
        fn[k : Exp -> Exp] : Exp =>
           F[fn[r : Exp] : Exp => let x = r in
                                  let y = EXP(x.s)
                                  in k[x]
           ]
    ```
- A null-shorting cascade expression `e?..s` translates as follows, where `x`
    and `y` are fresh object level variables.
    ```
       fn[k : Exp -> Exp] : Exp =>
           let x = EXP(e) in x == null ? null : let y = EXP(x.s) in k(x)
    ```
- All other expressions are translated compositionally using the `TERM`
  combinator.  Examples:
  - An identifier `x` translates to `TERM[x]`
  - A list literal `[e1, ..., en]` translates to `TERM[ [EXP(e1), ..., EXP(en)] ]`
  - A parenthesized expression `(e)` translates to `TERM[(EXP(e))]`

### Late fields and variables

A non-local `late` variable declaration _D_ implicitly induces a getter
into the enclosing scope.  It also induces an implicit setter iff one of the
following conditions is satisfied:

  - _D_ is non-final.
  - _D_ is late, final, and has no initializing expression.

The late final variable declaration with no initializer is permitted, and
introduces a variable which may be assigned to so long as the variable is not
known to be definitely assigned.  The property that the variable is never
mutated after initialization is enforced dynamically rather than statically.

An instance variable declaration may be declared `covariant` iff it introduces
an implicit setter.

A read of a field or variable which is marked as `late` which has not yet been
written to causes the initializer expression of the variable to be evaluated to
a value, assigned to the variable or field, and returned as the value of the
read.
  - If there is no initializer expression, the read causes a runtime error to be
    thrown which is an instance of `LateInitializationError`.
  - Evaluating the initializer expression may validly cause a write to the field
    or variable, assuming that the field or variable is not final.  In this
    case, the variable assumes the written value.  The final value of the
    initializer expression overwrites any intermediate written values.
  - Evaluating the initializer expression may cause an exception to be thrown.
    If the variable was written to before the exception was thrown, the value of
    the variable on subsequent reads is the last written value.  If the variable
    was not written before the exception was thrown, then the next read attempts
    to evaluate the initializer expression again.
  - If a variable or field is read from during the process of evaluating its own
    initializer expression, and no write to the variable has occurred, the read
    is treated as a first read and the initializer expression is evaluated
    again.

Let _D_ be a `late` and `final` non-local variable declaration named `v`
without an initializing expression.  It is a run-time error, throwing an
instance of `LateInitializationError`, to invoke the setter `v=` which is
implicitly induced by _D_ if a value has previously been assigned to `v`
(which could be due to an initializing formal or a constructor initializer
list, or due to an invocation of the setter).

Let _D_ be a `late` and `final` local variable declaration named `v`.  It is a
run-time error, throwing an instance of `LateInitializationError`, to assign a
value to `v` if a value has previously been assigned to `v`.

Note that this includes the implicit initializing writes induced by
evaluating the initializer during a read.  Hence, the following program
terminates with a `LateInitializationError` exception.

```dart
int i = 0;
late final int x = i++ == 0 ? x + 1 : 0;
void main() {
  print(x);
}
```

A toplevel or static variable with an initializer is evaluated as if it
was marked `late`.  Note that this is a change from pre-NNBD semantics in that:
  - Throwing an exception during initializer evaluation no longer sets the
    variable to `null`
  - Reading the variable during initializer evaluation is no longer checked for,
    and does not cause an error.

### Boolean conditional evaluation.

The requirement that the condition in a boolean conditional control expression
(e.g. the a conditional statement, conditional element, `while` loop, etc) be
assignable to `bool` is unchanged from pre null-safe Dart.  The change in
assignability means that the static type of the condition may only be `dynamic`,
`Never`, or `bool`.  In full null-safe Dart, an expression of type `Never` will
always diverge and an expression of type `bool` will never evaluate to a value
other than `true` or `false`, and hence no conversion is required in these
cases.  A conditional expression of type `dynamic` may evaluated to any value,
and hence must be implicitly downcast to `bool`, after which no further check is
required.

In weak mode execution, values of type `Never` and `bool` may evaluate to
`null`, and so a boolean conversion check must be performed in addition to any
implicit downcasts implied.  The full semantics then are given as follows.

Given a boolean conditional expression `e` where `e` has type `S`, it is a
static error if `S` is not assignable to `bool`.  Otherwise:

In NNBD strong mode, evaluation proceeds as follows:
  - First `e` is implicitly cast to `bool` if required.
    - This cast may fail, and if so it is a TypeError.
  - If the cast does not fail, then the result is known to be a non-null
    boolean, and evaluation of the enclosing conditional proceeds as usual.

In NNBD weak mode, evaluation proceeds as follows:
  - First `e` is implicitly cast to `bool` if required (using
    `LEGACY_SUBTYPE(e.runtimeType, bool)`)
    - This cast may fail, and if so it is a TypeError.
  - If the cast does not fail, then the result may still be `null`, and so the
  result must be checked against `null`.
    - If the `null` check fails, it is an AssertionError, otherwise evaluation
      of the enclosing conditional proceeds as usual.


## Core library changes

Certain core libraries APIs will have a change in specified behavior only when
interacting with opted in code.  These changes are as follows.

Calling the `.length` setter on a `List` with element type `E` with an argument
greater than the current length of the list is a runtime error unless `Null <:
E`.

The `Iterator.current` getter is given an non-nullable return type, and is
changed such that the behavior if it is called before calling
`Iterator.moveNext` or after `Iterator.moveNext` has returned `false` is
unspecified and implementation defined.  In most core library implementations,
the implemented behavior will to return `null` if the element type is
`nullable`, and otherwise to throw an error.

### Legacy breaking changes

We will make a small set of minimally breaking changes to the core library APIs
that apply to legacy code as well.  These changes are as follows.

The `String.fromEnvironment` and `int.fromEnvironment` contructors have default
values for their optional parameters.

## Migration features

For migration, we support incremental adoption of non-nullability as described
at a high level in
the
[roadmap](https://github.com/dart-lang/language/blob/master/accepted/future-releases/nnbd/roadmap.md).

### Opted in libraries.

Libraries and packages must opt into the feature as described elsewhere.  An
opted-in library may depend on un-opted-in libraries, and vice versa.

### Errors as warnings

An earlier version of this proposal specified that null safety related static
errors in opted-in code should be demoted to warnings when running in weak mode.
This behavior has been eliminated based on early feedback.  Null safety related
errors in opted-in code behave as usual independently of the compilation mode,
subject to differences in const evaluation and the usual suppression of errors
when interacting with legacy (opted-out) code (see below).

### Legacy libraries

Static checking for a library which has not opted into this feature (a *legacy*
library) is done using the semantics as of the last version of the language
before this feature ships (or the last version to which it has opted in, if that
is different).  All opted-in libraries upstream from the legacy library are
viewed by the legacy library with nullability related features erased from their
APIs.  In particular:
  - All types of the form `T?` in the opted-in API are treated as `T`.
  - All required named parameters are treated as optional named parameters.
  - The type `Never` is treated as the type `Null`

In a legacy library, none of the new syntax introduced by this proposal is
available, and it is a static error if it is used.

### Importing legacy libraries from opted-in libraries

The type system is extended with a notion of a legacy type operator.  For every
type `T`, there is an additional type `T*` which is the legacy version of the
type.  There is no surface syntax for legacy types, and implementations should
display the legacy type `T*` in the same way that they would display the type
`T`, except in so far as it is useful to communicate to programmers for the
purposes of error messages that the type originates in legacy code.

When static checking is done in an opted-in library, types which are imported
from legacy libraries are seen as legacy types.  However, type inference in
the opted-in library "erases" legacy types.  That is, if a missing type
parameter, local variable type, or closure type is inferred to be a type `T`,
all occurrences of `S*` in `T` shall be replaced with `S`.  As a result, legacy
types will never appear as type annotations in opted-in libraries, nor will they
appear in reified positions.

### Typedefs defined in legacy libraries used in opted-in libraries

A typedef which is define in a legacy library and used in an opted-in library is
treated as defining a function type, all of the components of which are
legacy. The function type itself is treated as non-nullable (and not legacy) at
the top level.  Hence given the following program, it is an error to assign a
nullable value to a variable of type `F` in an opted-in library, but any
function which is compatible with a legacy function of type `int*
Function(int*)` may be assigned to such a variable.

```dart
// Opted-out library "opted_out.dart".
typedef F = int Function(int);

// Opted-in library "main.dart"
import "opted_out.dart";

int? f1(int x) => x;

void test() {
    F f = null; // Static error
    f = f1;  // No error
}
```

### Exports

If a legacy library re-exports an opted-in library, the re-exported symbols
retain their opted-in status (that is, downstream migrated libraries will see
their nnbd-aware types).

It is an error for an opted-in library to re-export symbols which are defined in
a legacy library (note that a symbol which is defined in an opted-in library and
then exported from a legacy library is accepted for re-export from a third
opted-in library since the symbol is not **defined** in the legacy library which
first exports it).

### Super-interface and member type computation with legacy types.

A class defined in a legacy library may have in its set of super-interfaces both
legacy and opted-in interfaces, and hence may have members which are derived
from either, or both.  Similarly, a class defined in an opted-in library may
have in its set of super-interfaces both legacy and opted-in interfaces, and
hence may have members which are derived from either, or both.  We define the
super-interface and member signature computation for such classes as follows.

#### Classes defined in legacy libraries

The legacy erasure of a type `T` denoted `LEGACY_ERASURE(T)` is `T` with all
occurrences of `?` removed, `Never` replaced with `Null`, `required` removed
from all parameters, and all types marked as legacy types.

A direct super-interface of a class defined in a legacy library (that is, an
interface which is listed in the `extends`, `implements` or `with` clauses of
the class) has all generic arguments (and all sub-components of the generic
arguments) marked as legacy types.

If a class `C` in a legacy library implements the same generic class `I` more
than once, it is an error if the `LEGACY_ERASURE` of all such super-interfaces
are not all syntactically equal.

When `C` implements `I` once, and also when `C` implements `I` more than once
without error, `C` is considered to implement the canonical signature given by
`LEGACY_ERASURE` of the super-interfaces in question. This determines the
outcome of dynamic instance checks applied to instances of `C`, as well as
static subtype checks on expressions of type `C`.

A member which is defined in a class in a legacy library (whether concrete or
abstract), is given a signature in which every type is a legacy type.  It is an
error if the signature of a member is not a correct override of all members of
the same name in the direct super-interfaces of the class, using the legacy
subtyping rules.

Using the legacy erasure for checking super-interfaces accounts for opted-out
classes which depend on both opted-in and opted-out versions of the same generic
interface. For example:

```dart
//opted in
class I<T> {}

// opted in
class A implements I<int?> {}

// opted out
class B implements I<int> {}

// opted out
class C extends A implements B {}
```

The class `C` is not considered erroneous, despite implementing both `I<int?>`
and `I<int*>`, since legacy erasure makes both of those interfaces equal.  The
interface which `C` is considered to implement is `I<int*>`.


#### Classes defined in legacy libraries as seen from opted-in libraries

Members inherited in a class in an opted-in library, which are inherited via a
class or mixin defined in a legacy library are viewed with their erased legacy
signature, even if they were original defined in an opted-in library.  Note that
if a class which is defined in a legacy library inherits a member with the same
name from multiple super-interfaces, then error checking is done as usual using
the legacy typing rules which ignore nullability.  This means that it is valid
for a legacy class to inherit the same member signature with contradictory
nullability information. For the purposes of member lookup within a legacy
library, nullability information is ignored, and so it is valid to simply erase
the nullability information within the legacy library. When referenced from an
opted-in library, the same erasure is performed, and the member is seen at its
legacy type.

We use legacy subtyping when checking inherited member signature coherence in
classes because opted out libraries may bring together otherwise incompatible
member signatures without causing an error.

```dart
// opted_in.dart
class A {
  int? foo(int? x) {}
}
class B {
  int foo(int x) {}
}
```
```dart
// opted_out.dart
// @dart = 2.6
import 'opted_in.dart';

class C extends A implements B {}
```

The class `C` is accepted, since the versions of `foo` inherited from `A` and
`B` are compatible.

If the class `C` is now used within an opted-in library, we must decide what
signature to ascribe to `foo`.  The `LEGACY_ERASURE` function computes a legacy
signature for `foo` which drops the nullability information producing a single
signature, in this case `int* Function(int*)`.  Consequently, the following code
is accepted:

```dart
//opted in
import 'opted_out.dart';
void test() {
  new C().foo(null).isEven;
}
```

#### Classes defined in opted-in libraries

The `NNBD_TOP_MERGE` of two types `T` and `S` is the unique type `R` defined
as:
 - `NNBD_TOP_MERGE(Object?, Object?)  = Object?`
 - `NNBD_TOP_MERGE(dynamic, dynamic)  = dynamic`
 - `NNBD_TOP_MERGE(void, void)  = void`
 - `NNBD_TOP_MERGE(Object?, void)  = Object?`
   - And the reverse
 - `NNBD_TOP_MERGE(dynamic, void)  = Object?`
   - And the reverse
 - `NNBD_TOP_MERGE(Object?, dynamic)  = Object?`
   - And the reverse
 - `NNBD_TOP_MERGE(Object*, void)  = Object?`
   - And the reverse
 - `NNBD_TOP_MERGE(Object*, dynamic)  = Object?`
   - And the reverse
 - `NNBD_TOP_MERGE(Never*, Null)  = Null`
   - And the reverse
 - `NNBD_TOP_MERGE(T?, S?) = NNBD_TOP_MERGE(T, S)?`
 - `NNBD_TOP_MERGE(T?, S*) = NNBD_TOP_MERGE(T, S)?`
 - `NNBD_TOP_MERGE(T*, S?) = NNBD_TOP_MERGE(T, S)?`
 - `NNBD_TOP_MERGE(T*, S*) = NNBD_TOP_MERGE(T, S)*`
 - `NNBD_TOP_MERGE(T*, S)  = NNBD_TOP_MERGE(T, S)`
 - `NNBD_TOP_MERGE(T, S*)  = NNBD_TOP_MERGE(T, S)`

 - And for all other types, recursively applying the transformation over the
   structure of the type
   - e.g. `NNBD_TOP_MERGE(C<T>, C<S>)  = C<NNBD_TOP_MERGE(T, S)>`

 - When computing the `NNBD_TOP_MERGE` of two method parameters at least one of
   which is marked as covariant, the following algorithm is used to compute the
   canonical parameter type.
   - Given two corresponding parameters of type `T1` and `T2` where at least
      one of the parameters has a `covariant` declaration:
     - if `T1 <: T2` and `T2 <: T1` then the result is `NNBD_TOP_MERGE(T1, T2)`,
     and it is covariant.
     - otherwise, if `T1 <: T2` then the result is `T2` and it is covariant
     - otherwise the result is `T1` and it is covariant

In other words, `NNBD_TOP_MERGE` takes two types which are structurally equal
except for the placement `*` types, and the particular choice of top types, and
finds a single canonical type to represent them by replacing `?` with `*` or
adding `*` as required.. The `NNBD_TOP_MERGE` of two types is not defined for
types which are not otherwise structurally equal.

The `NNBD_TOP_MERGE` of more than two types is defined by taking the
`NNBD_TOP_MERGE` of the first two, and then recursively taking the
`NNBD_TOP_MERGE` of the rest.

A direct super-interface of a class defined in an opted-in library (that is, an
interface which is listed in the `extends`, `implements` or `with` clauses of
the class) has all generic arguments (and all sub-components of the generic
arguments) marked as nullable or non-nullable as written.

If a class `C` in an opted-in library implements the same generic class `I` more
than once as `I0, .., In`, and at least one of the `Ii` is not syntactically
equal to the others, then it is an error if `NNBD_TOP_MERGE(S0, ..., Sn)` is not
defined where `Si` is **NORM(`Ii`)**.  Otherwise, `C` is considered to
implement the canonical interface given by `NNBD_TOP_MERGE(S0, ..., Sn)`.  This
determines the outcome of dynamic instance checks applied to instances of `C`,
as well as static subtype checks on expressions of type `C`.

If a class `C` in an opted-in library overrides a member, it is an error if its
signature is not a subtype of the types of all overriden members from all
direct super-interfaces (whether legacy or opted-in).  This implies that
override checks for a member `m` may succeed due to a legacy member signature
for `m` in a direct super-interface, even in the case where an indirect
super-interface has a member signature for `m` where the override would be a
compile-time error. For example:

```dart
// opted_in.dart
class A {
  int foo(int? x) {}
}
```
```dart
// opted_out.dart
// @dart = 2.6
import 'opted_in.dart';

class B extends A {}
```

```dart
// opted_in.dart
class C extends B {
  // Override checking is done against the legacy signature of B.foo.
  int? foo(int x) {}
}
```

It is difficult to predict the outcome of migrating `B` in such situations, but
lints or hints may be used by tools to communicate to developers that `C` may
need to be changed again when `B` is migrated.

If a class `C` in an opted-in library inherits a member `m` with the same name
from multiple direct super-interfaces (whether legacy or opted-in), let `T0,
..., Tn` be the signatures of the inherited members.  If there is exactly one
`Ti` such that `NNBD_SUBTYPE(Ti, Tk)` for all `k` in `0...n`, then the signature
of `m` is considered to be `Ti`.  If there are more than one such `Ti`, then it
is an error if the `NNBD_TOP_MERGE` of `S0, ..., Sn` does not exist, where `Si`
is **NORM(`Ti`)**.  Otherwise, the signature of `m` for the purposes of member
lookup is the `NNBD_TOP_MERGE` of the `Si`.

Note that when a member `m` is inherited from multiple indirect super-interfaces
**via** a single direct super-interface, override checking is only performed
against the signature of the direct super-interface which mediates the
inheritance as described above.  Hence the following example is not an error,
since the direct super-interface `C` of `D` mediates the conflicting inherited
signatures of `foo` as `C.foo` with signature `int* Function(int*)`.

```dart
// opted_in.dart
class A {
  int? foo(int? x) {}
}
class B {
  int foo(int x) {}
}
```
```dart
// opted_out.dart
// @dart = 2.6
import 'opted_in.dart';

class C extends A implements B {}

```
```dart
//opted in
import 'opted_out.dart';
class D extends C {}
void test() {
  new D().foo(null).isEven;
}
```

### Type reification

All types reified in legacy libraries are reified as legacy types.  Runtime
subtyping checks treat them according to the subtyping rules specified
separately.

### Runtime checks and weak checking

When weak checking is enabled, runtime type tests (including explicit and
implicit casts) shall succeed whenever the runtime type test would have
succeeded if all `?` on types were ignored, `*` was added to each type, and
`required` parameters were treated as optional.  This has the effect of treating
`Never` as equivalent to `Null`, restoring `Null` to the bottom of the type
hierarchy, treating `Object` as nullable, and ignoring `required` on named
parameters.  This is intended to provide the same subtyping results as pre-nnbd
Dart.

Instance checks (`e is T`) and casts (`e as T`) behave differently when run in
strong vs weak checking mode.


We define the weak checking and strong checking mode instance tests as follows:

**In weak checking mode**: if `e` evaluates to a value `v` and `v` has runtime
type `S`, an instance check `e is T` occurring in a **legacy library** or an
**opted-in library** is evaluated as follows:
  - If `v` is `null` and `T` is a legacy type, return `LEGACY_SUBTYPE(T, Null)
    || LEGACY_SUBTYPE(Object, T)`
  - If `v` is `null` and `T` is not a legacy type, return `NNBD_SUBTYPE(Null,
    T)`
  - Otherwise return `LEGACY_SUBTYPE(S, T)`

A type is a legacy type if it is of the form `R*` for some `R` after normalizing
away nested nullability annotations - e.g. `int*` is a legacy type, but `int?*`
is not, since the normal form of the latter is `int?`.

Note that except in the case that `T` is of the form `X` or `X*` for some type
variable `X`, it is statically decidable which of the first two clauses apply in
the case that `v` is `null`.

**In strong checking mode**: if `e` evaluates to a value `v` and `v` has runtime
type `S`, an instance check `e is T` occurring in an **opted-in library** is
evaluated as follows:
  - Return `NNBD_SUBTYPE(S, T)`

Note that it is an error to run a program containing legacy libraries in strong
checking mode.

Note that given the definitions above, the result of an instance check may vary
depending on whether it is run in strong or weak mode.  However, in the specific
case that the value being checked is `null`, instance checks will always return
the same result regardless of mode, and regardless of whether the check occurs
in an opted in or opted out library.

| T            | Any mode |
| -------- | ------------- |
| Never     |  false               |
| Never*     |  true               |
| Never?     |  true               |
| Null         | true                |
| int           | false               |
| int*         | false                |
| int?         | true                |
| Object    | false                 |
| Object*  | true                 |
| Object?  | true                 |
| dynamic | true                 |


We define the weak checking and strong checking mode casts as follows:

**In weak checking mode**: if `e` evaluates to a value `v` and `v` has runtime
type `S`, a cast `e as T` **whether textually occurring in a legacy or opted-in
library** is evaluated as follows:
  - if `LEGACY_SUBTYPE(S, T)` then `e as T` evaluates to `v`.  Otherwise a
    dynamic type error occurs.

**In strong checking mode**: if `e` evaluates to a value `v` and `v` has runtime
type `S`, a cast `e as T` **whether textually occurring in a legacy or opted-in
library** is evaluated as follows:
  - if `NNBD_SUBTYPE(S, T)` then `e as T` evaluates to `v`.  Otherwise a
    dynamic type error occurs.

In weak checking mode, we ensure that opted-in libraries do not break downstream
clients by continuing to evaluate instance checks and casts with the same
semantics as in pre-nnbd Dart.  All runtime subtype checks are done using the
legacy subtyping, and instance checks maintain the pre-nnbd behavior on `null`
instances.  In strong checking mode, we use the specified nnbd subtyping for all
instance checks and casts.

When developers enable strong checking in their tests and applications, new
runtime cast failures may arise.  The process of migrating libraries and
applications will require users to track down these changes in behavior.
Development platforms are encouraged to provide facilities to help users
understand these changes: for example, by providing a debugging option in which
instance checks or casts which would result in a different outcome if run in
strong checking mode vs weak checking mode are flagged for the developer by
logging a warning or breaking to the debugger.

### Automatic debug assertion insertion

When running in weak checking mode, implementations may insert code equivalent
to `assert(x != null)` in the prelude of every method or function defined in an
opted-in library for each parameter `x` which has a non-nullable type.  When
compiling a program in strong checking mode, these assertions will never fire
and should be elided, but during the migration when mixed mode code is being
executed it is possible for opted-out libraries to cause the invariants of the
null safety checking to be violated.<|MERGE_RESOLUTION|>--- conflicted
+++ resolved
@@ -6,17 +6,16 @@
 
 ## CHANGELOG
 
+2020.10.09
+  - Clarify that `main` cannot be a getter.
+
 2020.10.05
-<<<<<<< HEAD
-  - Clarify that `main` cannot be a getter.
-=======
   - Specify that a null-aware static member access (e.g., `C?.staticMethod()`)
     is a warning.
 
 2020.09.21
   - Specify that when a variable inferred from an initializer with intersection
     type is immediately promoted, the intersection type is a type of interest.
->>>>>>> ae340c7d
 
 2020.09.10
   - Specify updates to super-bounded type rules for null safety.

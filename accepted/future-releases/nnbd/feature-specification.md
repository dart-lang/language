# Null safety: Sound non-nullable types by default with incremental migration

Author: leafp@google.com

Status: Draft

## CHANGELOG

<<<<<<< HEAD
2020.01.14
  - **CHANGE** Strong mode is auto-opted in when the "main" file is opted in.
  -  Specify weak mode/strong mode flag
=======
2020.04.30
  - **CHANGE** (by overriding rules in the language specification): Change
    static rules for return statements, and dynamic semantics of return in
    asynchronous non-generators.
  - Add rule that the use of expressions of type `void*` is restricted in
    the same way as the use of expressions of type `void`.

2020.04.30
  - Specify static analysis of `e1 == e2`.

2020.04.20
  - **CHANGE** (by adding a rule that overrides an existing rule in the language
    specification). Specify that it is a compile-time error to await an
    expression whose static type is `void`.

2020.04.13
  - **CHANGE** The default type of the error variable in a catch clause is
    `Object`.

2020.04.08
  - **CHANGE** `NNBD_TOP_MERGE` resolves all conflicting top types to `Object?`.

2020.04.07
  - Clarify semantics of boolean conditional checks in strong and weak mode.

2020.04.02
  - Clarify that legacy class override checks are done with respect to the
    direct super-interfaces.

2020.04.01
  - Adjust mixed-mode inheritance rules to express a consolidated model
    where legacy types prevail in some additional cases; also state
    that mitigated interfaces are used for dynamic instance checks as
    well as for static subtype checks.

2020.03.05
  - Update grammar for null aware subscript.
  - Fix reversed subtype order in assignability.
  - Fix inconsistent uses of `null` and `Null` in instance checks.

2020.02.28
  - Specify that a `covariant late final x;` is an allowed instance variable which
    introduces a setter.

2020.01.31
  - Specify that mixins must not have uninitialized potentially non-nullable
    non-late fields, and nor must classes with no generative constructors.
  - Remove reference to `CastError`. A failed `!` check is just a
    "dynamic type error" like the `as` check in the current language specification.

2020.01.29
  - **CHANGE** Relax the exhaustiveness check on switches.
  - Specify the type of throw expressions.
  - Specify the override inference exception for operator==.
  - **CHANGE** Specify that instantiate to bounds uses `Never` instead of `Null`.
  - **CHANGE** Specify that least and greatest closure uses `Never` instead of
    `Null`.
  - Specify that type variable elimination is performed on constants using least
    closure.
  - Clarify extension method resolution on nullable types.
  - **CHANGE** Add missing cases to `NNBD_TOP_MERGE` and specify its behavior
    on `covariant` parameters.
  - Fix the definition of `NORM` for un-promoted type variables
  - Change the notion of type equality for generic function bounds to mutual
    subtyping.
  - **CHANGE** Specify that debug assertions are added to methods in strong
    mode.

2020.01.27
  - **CHANGE** Change to specification of weak and strong mode instance checks
    to make them behave uniformly across legacy and opted-in libraries.

2020.01.21
  - Clarify that method inheritance checking is done relative to the
    consolidated super-interface signature.
>>>>>>> 8cb7e46b

2019.12.27
  - Update errors for switch statements.
  - Make it an error entirely to use the default `List` constructor in opted-in
    code.
  - Clarify that setter/getter assignability uses subtyping instead of
    assignability.

2019.12.17
  - Specify errors around definitely (un)assigned late variables.

2019.12.08
  - Allow elision of default value in abstract methods
  - **CHANGE** Allow operations on `Never` and specify the typing
  - Specify the type signature for calling Object methods on nullable types
  - Specify implicit conversion behavior
  - Allow potentially constant type variables in instance checks and casts
  - Specify the error thrown by the null check operator
  - Specify `fromEnvironment` and `Iterator.current` library breaking changes
  - Fix definition of strictly non-nullable

2019.12.03:
  - Change warnings around null aware operators to account for legacy types.

2019.11.25:
  - Specified implicitly induced getters/setters for late variables.

2019.11.22
  - Additional errors and warnings around late variables

2019.11.21
  - Clarify runtime instance checks and casts.

2019.10.08
  - Warning to call null check operator on non-nullable expression
  - Factory constructors may not return null
  - Fix discussion of legacy `is` check
  - Specify flatten

2019.04.23:
  - Added specification of short-circuiting null
  - Added `e1?.[e2]` operator syntax

## Summary

This is the proposed specification for [sound non-nullable by default types](http://github.com/dart-lang/language/issues/110).
Discussion of this proposal should take place in [Issue 110](http://github.com/dart-lang/language/issues/110).

Discussion issues on specific topics related to this proposal are [here](https://github.com/dart-lang/language/issues?utf8=%E2%9C%93&q=is%3Aissue+label%3Annbd+)

The motivations for the feature along with the migration plan and strategy are
discussed in more detail in
the
[roadmap](https://github.com/dart-lang/language/blob/master/working/0110-incremental-sound-nnbd/roadmap.md).

This proposal draws on the proposal that Patrice Chalin wrote
up [here](https://github.com/dart-archive/dart_enhancement_proposals/issues/30),
and on the proposal that Bob Nystrom wrote
up
[here](https://github.com/dart-lang/language/blob/master/resources/old-non-nullable-types.md).


## Syntax

The precise changes to the syntax are given in an accompanying set of
modifications to the grammar in the formal specification.  This section
summarizes in prose the grammar changes associated with this feature.

The grammar of types is extended to allow any type to be suffixed with a `?`
(e.g. `int?`) indicating the nullable version of that type.

A new primitive type `Never`.  This type is denoted by the built-in type
declaration `Never` declared in `dart:core`.

The grammar of expressions is extended to allow any expression to be suffixed
with a `!`.

The modifier `late` is added as a built-in identifier.  The grammar of top level
variables, static fields, instance fields, and local variables is extended to
allow any declaration to include the modifer `late`.

The modifier `required` is added as a built-in identifier.  The grammar of
function types is extended to allow any named parameter declaration to be
prefixed by the `required` modifier (e.g. `int Function(int, {int?  y, required
int z})`.

The grammar of selectors is extended to allow null-aware subscripting using the
syntax `e1?[e2]` which evaluates to `null` if `e1` evaluates to `null` and
otherwise evaluates as `e1[e2]`.

The grammar of cascade sequences is extended to allow the first cascade of a
sequence to be written as `?..` indicating that the cascade is null-shorting.

All of the syntax changes for this feature have been incorporated into
the
[formal grammar](https://github.com/dart-lang/language/blob/master/specification/dartLangSpec.tex),
which serves as the canonical reference for the grammatical changes.

### Grammatical ambiguities and clarifications.

#### Nested nullable types

The grammar for types does not allow multiple successive `?` operators on a
type.  That is, the grammar for types is nominally equivalent to:

```
type' ::= functionType
          | qualified typeArguments?

type ::= type' `?`?
```

#### Conditional expression ambiguities

Conditional expressions inside of braces are ambiguous between sets and maps.
That is, `{ a as bool ? - 3 : 3 }` can be parsed as a set literal `{ (a as bool)
? - 3 : 3 }` or as a map literal `{ (a as bool ?) - 3 : 3 }`.  Parsers will
prefer the former parse over the latter.

The same is true for `{ a is int ? - 3 : 3 }`.

The same is true for `{ int ? - 3 : 3 }` if we allow this.

#### Null aware subscript

Certain uses of null aware subscripts in conditional expressions are ambiguous.
For example, `{ a?[b]:c }` can be parsed either as a set literal or a map
literal, depending on whether the `?` is interpreted as part of a null aware
subscript or as part of a conditional expression.  Whenever there is a sequence
of tokens which may be parsed either as a conditional expression or as two
expressions separated by a colon, the first of which is a a null aware
subscript, parsers shall choose to parse as a conditional expression.


## Static semantics

### Legacy types

The internal representation of types is extended with a type `T*` for every type
`T` to represent legacy pre-NNBD types.  This is discussed further in the legacy
library section below.

### Subtyping

We modify the subtyping rules to account for nullability and legacy types as
specified
[here](https://github.com/dart-lang/language/blob/master/resources/type-system/subtyping.md).
We write `S <: T` to mean that the type `S` is a subtype of `T` according to the
rules specified there.


We define `LEGACY_SUBTYPE(S, T)` to be true iff `S` would be a subtype of `T`
in a modification of the rules above in which all `?` on types were ignored, `*`
was added to each type, and `required` parameters were treated as optional.
This has the effect of treating `Never` as equivalent to `Null`, restoring
`Null` to the bottom of the type hierarchy, treating `Object` as nullable, and
ignoring `required` on named parameters.  This is intended to provide the same
subtyping results as pre-nnbd Dart.

Where potentially ambiguous, we sometimes write `NNBD_SUBTYPE(S, T)` to mean
the full subtyping relation without the legacy exceptions defined in the
previous paragraph.

### Upper and lower bounds

We modify the upper and lower bound rules to account for nullability and legacy
types as
specified
[here](https://github.com/dart-lang/language/blob/master/resources/type-system/upper-lower-bounds.md).

### Type normalization

We define a normalization procedure on types which defines a canonical
representation for otherwise equivalent
types
[here](https://github.com/dart-lang/language/blob/master/resources/type-system/normalization.md).
This defines a procedure **NORM(`T`)** such that **NORM(`T`)** is syntactically
equal to **NORM(`S`)** modulo replacement of primitive top types iff `S <: T`
and `T <: S`.

### Future flattening

The **flatten** function is modified as follows:

**flatten**(`T`) is defined by cases on `T`:
  - if `T` is `S?` then **flatten**(`T`) = **flatten**(`S`)`?`
  - otherwise if `T` is `S*` then **flatten**(`T`) = **flatten**(`S`)`*`
  - otherwise if `T` is `FutureOr<S>` then **flatten**(`T`) = `S`
  - otherwise if `T <: Future` then let `S` be a type such that `T <: Future<S>`
and for all `R`, if `T <: Future<R>` then `S <: R`; then **flatten**(`T`) = `S`
  - otherwise **flatten**(`T`) = `T`

### The future value type of an asynchronous non-generator function

_We specify a concept which corresponds to the static type of objects which may
be contained in the Future object returned by an async function with a given
declared return type._

Let _f_ be an asynchronous non-generator function with declared return type
`T`. Then the **future value type** of _f_ is **futureValueType**(`T`).
The function **futureValueType** is defined as follows:

- **futureValueType**(`S?`) = **futureValueType**(`S`), for all `S`.
- **futureValueType**(`S*`) = **futureValueType**(`S`), for all `S`.
- **futureValueType**(`Future<S>`) = `S`, for all `S`.
- **futureValueType**(`FutureOr<S>`) = `S`, for all `S`.
- **futureValueType**(`void`) = `void`.
- Otherwise, for all `S`, **futureValueType**(`S`) = `Object?`.

_Note that it is a compile-time error unless the return type of an asynchronous
non-generator function is a supertype of `Future<Never>`, which means that
the last case will only be applied when `S` is `Object` or a non-`void` top
type._

### Return statements

The static analysis of return statements is changed in the following
way, where `$T$` is the declared return type and `$S$` is the static type of
the expression `e`.

At [this location](https://github.com/dart-lang/language/blob/65b8267be0ebb9b3f0849e2061e6132021a4827d/specification/dartLangSpec.tex#L15477)
about synchronous non-generator functions, the text is changed as follows:

```
It is a compile-time error if $s$ is \code{\RETURN{} $e$;},
$T$ is neither \VOID{} nor \DYNAMIC,
and $S$ is \VOID.
```

_Comparing to Dart before null-safety, this means that it is no longer allowed
to return a void expression in a regular function if the return type is
`Null`._

At [this location](https://github.com/dart-lang/language/blob/65b8267be0ebb9b3f0849e2061e6132021a4827d/specification/dartLangSpec.tex#L15507)
about an asynchronous non-generator function with future value type `$T_v$`,
the text is changed as follows:

```
It is a compile-time error if $s$ is \code{\RETURN{};},
unless $T_v$
is \VOID, \DYNAMIC, or \code{Null}.
%
It is a compile-time error if $s$ is \code{\RETURN{} $e$;},
$T_v$ is \VOID,
and \flatten{S} is neither \VOID, \DYNAMIC, \code{Null}.
%
It is a compile-time error if $s$ is \code{\RETURN{} $e$;},
$T_v$ is neither \VOID{} nor \DYNAMIC,
and \flatten{S} is \VOID.
%
It is a compile-time error if $s$ is \code{\RETURN{} $e$;},
\flatten{S} is not \VOID,
$S$ is not assignable to $T_v$,
and flatten{S} is not a subtype of $T_v$.
```

_Comparing to Dart before null-safety, this means that it is no longer allowed
to return an expression whose flattened static type is `void` in an `async`
function with future value type `Null`; nor is it allowed, in an `async`
function with future value type `void`, to return an expression whose flattened
static type is not `void`, `void*`, `dynamic`, or `Null`. Conversely, it is
allowed to return a future when the future value type is a suitable future;
for instance, we can have `return Future<int>.value(42)` in an `async` function
with declared return type `Future<Future<int>>`. Finally, let `S` be
`Future<dynamic>` or `FutureOr<dynamic>`; it is then no longer allowed to
return an expression with static type `S`, unless the future value type is a
supertype of `S`. This differs from Dart before null-safety in that it was
allowed to return an expression of these types with a declared return type
of the form `Future<T>` for any `T`._

The dynamic semantics specified at
[this location](https://github.com/dart-lang/language/blob/65b8267be0ebb9b3f0849e2061e6132021a4827d/specification/dartLangSpec.tex#L15597)
is changed as follows, where `$f$` is the enclosing function with declared
return type `$T$`, and `$e$` is the returned expression:

```
When $f$ is a synchronous non-generator, evaluation proceeds as follows:
The expression $e$ is evaluated to an object $o$.
A dynamic error occurs unless the dynamic type of $o$ is a subtype of
the actual return type of $f$
(\ref{actualTypes}).
Then the return statement $s$ completes returning $o$
(\ref{statementCompletion}).

\commentary{%
The case where the evaluation of $e$ throws is covered by the general rule
which propagates the throwing completion from $e$ to $s$ to the function body.%
}

When $f$ is an asynchronous non-generator with future value type $T_v$
(\ref{functions}), evaluation proceeds as follows:
The expression $e$ is evaluated to an object $o$.
If the run-time type of $o$ is a subtype of \code{Future<$T_v$>},
let \code{v} be a fresh variable bound to $o$ and
evaluate \code{\AWAIT{} v} to an object $r$;
otherwise let $r$ be $o$.
A dynamic error occurs unless the dynamic type of $r$
is a subtype of the actual value of $T_v$
(\ref{actualTypes}).
Then the return statement $s$ completes returning $r$
(\ref{statementCompletion}).

\commentary{%
The cases where $f$ is a generator cannot occur,
because in that case $s$ is a compile-time error.%
}
```

### Static errors
#### Nullability definitions

We say that a type `T` is **nullable** if `Null <: T` and not `T <: Object`.
This is equivalent to the syntactic criterion that `T` is any of:
  - `Null`
  - `S?` for some `S`
  - `S*` for some `S` where `S` is nullable
  - `FutureOr<S>` for some `S` where `S` is nullable
  - `dynamic`
  - `void`

Nullable types are types which are definitively known to be nullable, regardless
of instantiation of type variables, and regardless of any choice of replacement
for the `*` positions (with `?` or nothing).

We say that a type `T` is **non-nullable** if `T <: Object`.
This is equivalent to the syntactic criterion that `T` is any of:
  - `Never`
  - Any function type (including `Function`)
  - Any interface type except `Null`.
  - `S*` for some `S` where `S` is non-nullable
  - `FutureOr<S>` where `S` is non-nullable
  - `X extends S` where `S` is non-nullable
  - `X & S` where `S` is non-nullable

Non-nullable types are types which are either definitively known to be
non-nullable regardless of instantiation of type variables, or for which
replacing the `*` positions with nothing will result in a non-nullable type.

Note that there are types which are neither nullable nor non-nullable.  For
example `X extends T` where `T` is nullable is neither nullable nor
non-nullable.

We say that a type `T` is **strictly non-nullable** if `T <: Object` and not
`Null <: T`.  This is equivalent to the syntactic criterion that `T` is any of:
  - `Never`
  - Any function type (including `Function`)
  - Any interface type except `Null`.
  - `FutureOr<S>` where `S` is strictly non-nullable
  - `X extends S` where `S` is strictly non-nullable
  - `X & S` where `S` is strictly non-nullable

We say that a type `T` is **potentially nullable** if `T` is not non-nullable.
Note that this is different from saying that `T` is nullable.  For example, a
type variable `X extends Object?` is a type which is potentially nullable but
not nullable.  Note that `T*` is potentially nullable by this definition if `T`
is potentially nullable - so `int*` is not potentially nullable, but `X*` where
`X extends int?` is.  The potentially nullable types include all of the types
which are either definitely nullable, potentially instantiable to a nullable
type, or for which any migration results in a potentially nullable type.

We say that a type `T` is **potentially non-nullable** if `T` is not nullable.
Note that this is different from saying that `T` is non-nullable.  For example,
a type variable `X extends Object?` is a type which is potentially non-nullable
but not non-nullable.  Note that `T*` is potentially non-nullable by this
definition if `T` is potentially non-nullable.


#### Reachability

A number of errors and warnings are updated to take reachability of statements
into account.  Computation of code reachability
is
[specified separately](https://github.com/dart-lang/language/blob/master/resources/type-system/flow-analysis.md).

We say that a statement **may complete normally** if the specified control flow
analysis determines that any control flow path may reach the end of the
statement without returning, throwing an exception not caught within the
statement, breaking to a location outside of the statement, or continuing to a
location outside of the statement.

#### Errors and Warnings

It is an error to call a method, setter, getter or operator on an expression
whose type is potentially nullable and not `dynamic`, except for the methods,
setters, getters, and operators on `Object`.

It is an error to read a field or tear off a method from an expression whose
type is potentially nullable and not `dynamic`, except for the methods and
fields on `Object`.

It is an error to call an expression whose type is potentially nullable and not
`dynamic`.

It is an error if a top level variable or static variable with a non-nullable type
has no initializer expression unless the variable is marked with the `late` modifier.

It is an error if a class declaration declares an instance variable with a potentially
non-nullable type and no initializer expression, and the class has a generative constructor
where the variable is not initialized via an initializing formal or an initializer list entry,
unless the variable is marked with the `late` modifier.

It is an error if a mixin declaration or a class declaration with no generative constructors
declares an instance variable with a potentially non-nullable type and no initializer expression
unless the variable is marked with the `late` modifier.

It is an error to derive a mixin from a class declaration which contains
an instance variable with a potentially non-nullable type and no initializer expression
unless the variable is marked with the `late` modifier.

It is an error if a potentially non-nullable local variable which has no
initializer expression and is not marked `late` is used before it is definitely
assigned (see Definite Assignment below).

It is an error if the body of a method, function, getter, or function expression
with a potentially non-nullable return type **may complete normally**.

It is an error if an optional parameter (named or otherwise) with no default
value has a potentially non-nullable type **except** in the parameter list of an
abstract method declaration.

It is an error if a required named parameter has a default value.

It is an error if a required named parameter is not bound to an argument at a
call site.

It is an error to call the default `List` constructor.

For the purposes of errors and warnings, the null aware operators `?.`, `?..`,
and `?[]` are checked as if the receiver of the operator had non-nullable type.
More specifically, if the type of the receiver of a null aware operator is `T`,
then the operator is checked as if the receiver had type **NonNull**(`T`) (see
definition below).

It is an error for a class to extend, implement, or mixin a type of the form
`T?` for any `T`.

It is an error for a class to extend, implement, or mixin the type `Never`.

It is not an error to call or tear-off a method, setter, or getter, or to read
or write a field, on a receiver of static type `Never`.  Implementations that
provide feedback about dead or unreachable code are encouraged to indicate that
any arguments to the invocation are unreachable.

It is not an error to apply an expression of type `Never` in the function
position of a function call. Implementations that provide feedback about dead or
unreachable code are encouraged to indicate that any arguments to the call are
unreachable.

It is an error if the static type of `e` in the expression `throw e` is not
assignable to `Object`.

It is not an error for the body of a `late` field to reference `this`.

It is an error for a variable to be declared as `late` in any of the following
positions: in a formal parameter list of any kind; in a catch clause; in the
variable binding section of a c-style `for` loop, a `for in` loop, an `await
for` loop, or a `for element` in a collection literal.

It is an error for the initializer expression of a `late` local variable to use
a prefix `await` expression that is not nested inside of another function
expression.

It is an error for a class with a `const` constructor to have a `late final`
instance variable.

It is not a compile time error to write to a `final` variable if that variable
is declared `late` and does not have an initializer.

It is a compile time error to assign a value to a local variable marked `late`
and `final` when the variable is **definitely assigned**.  This includes all
forms of assignments, including assignments via the composite assignment
operators as well as pre and post-fix operators.

It is a compile time error to read a local variable marked `late` when the
variable is **definitely unassigned**. This includes all forms of reads,
including implicit reads via the composite assignment operators as well as pre
and post-fix operators.

It is an error if the object being iterated over by a `for-in` loop has a static
type which is not `dynamic`, and is not a subtype of `Iterable<dynamic>`.

It is an error if the type of the value returned from a factory constructor is
not a subtype of the class type associated with the class in which it is defined
(specifically, it is an error to return a nullable type from a factory
constructor for any class other than `Null`).

It is an error if any case of a switch statement except the last case (the
default case if present) **may complete normally**.  The previous syntactic
restriction requiring the last statement of each case to be one of an enumerated
list of statements (break, continue, return, throw, or rethrow) is removed.

Given a switch statement which switches over an expression `e` of type `T`,
where the cases are dispatched based on expressions `e0`...`ek`:
  - It is no longer required that the `ei` evaluate to instances of the same
    class.
  - It is an error if any of the `ei` evaluate to a value whose static type is
    not a subtype of `T`.
  - It is an error if any of the `ei` evaluate to constants for which equality
    is not primitive.
  - If `T` is an enum type, it is a warning if the switch does not handle all
    enum cases, either explicitly or via a default.
  - If `T` is `Q?` where `Q` is an enum type, it is a warning if the switch does
    not handle all enum cases and `null`, either explicitly or via a default.

It is an error if a class has a setter and a getter with the same basename where
the return type of the getter is not a subtype of the argument type of the
setter.  Note that this error specifically requires subtyping and not
assignability and hence makes no exception for `dynamic`.

If the static type of `e` is `void`, the expression `await e` is a compile-time
error. *This implies that
[this](https://github.com/dart-lang/language/blob/780cd5a8be92e88e8c2c74ed282785a2e8eda393/specification/dartLangSpec.tex#L18281)
list item will be removed from the language specification.*

A compile-time error occurs if an expression has static type `void*`, and it
does not occur in any of the ways specified in
[this list](https://github.com/dart-lang/language/blob/780cd5a8be92e88e8c2c74ed282785a2e8eda393/specification/dartLangSpec.tex#L18238).
*This implies that `void*` is treated the same as `void`.*

It is a warning to use a null aware operator (`?.`, `?[]`, `?..`, `??`, `??=`, or
`...?`) on an expression of type `T` if `T` is **strictly non-nullable**.

It is a warning to use the null check operator (`!`) on an expression of type
`T` if `T` is **strictly non-nullable** .

### Expression typing

It is permitted to invoke or tear-off a method, setter, getter, or operator that
is defined on `Object` on potentially nullable type.  The type used for static
analysis of such an invocation or tear-off shall be the type declared on the
relevant member on `Object`.  For example, given a receiver `o` of type `T?`,
invoking an `Object` member on `o` shall use the type of the member as declared
on `Object`, regardless of the type of the member as declared on `T` (note that
the type as declared on `T` must be a subtype of the type on `Object`, and so
choosing the `Object` type is a sound choice.  The opposite choice is not
sound).

_Note that evaluation of an expression `e` of the form `e1 == e2` is not an
invocation of `operator ==`, it includes special treatment of null. The
precise rules are specified later in this section._

Calling a method (including an operator) or getter on a receiver of static type
`Never` is treated by static analysis as producing a result of type `Never`.
Tearing off a method from a receiver of static type `Never` produces a value of
type `Never`.  Applying an expression of type `Never` in the function position
of a function call produces a result of type `Never`.

The static type of a `throw e` expression is `Never`.

Consider an expression `e` of the form `e1 == e2` where the static type of
`e1` is `T1` and the static type of `e2` is `T2`. Let `S` be the type of the
formal parameter of `operator ==` in the interface of **NonNull**(`T1`).
It is a compile-time error unless `T2` is assignable to `S?`.

_Even if the static type of `e1` is potentially nullable, the parameter type
of the `operator ==` of the corresponding non-null type is taken into account,
because that instance method will not be invoked when `e1` is null. Similarly,
it is not a compile-time error for the static type of `e2` to be potentially
nullable, even when the parameter type of said `operator ==` is non-nullable.
This is again safe, because the instance method will not be invoked when `e2`
is null._

In legacy mode, an override of `operator ==` with no explicit parameter type
inherits the parameter type of the overridden method if any override of
`operator ==` between the overriding method and `Object.==` has an explicit
parameter type.  Otherwise, the parameter type of the overriding method is
`dynamic`.

Top level variable and local function inference is performed
as
[specified separately](https://github.com/dart-lang/language/blob/master/resources/type-system/inference.md).
Method body inference is not yet specified.

If no type is specified in a catch clause, then the default type of the error
variable is `Object`, instead of `dynamic` as was the case in pre-null safe
Dart.

### Instantiate to bounds

The computation of instantiation to bounds is changed to substitute `Never` for
type variables appearing in contravariant positions instead of `Null`.

### Least and greatest closure

The definitions of least and greatest closure are changed in null safe libraries
to substitute `Never` in positions where previously `Null` would have been
substituted, and `Object?` in positions where previously `Object` or `dynamic`
would have been substituted.

### Const type variable elimination

If performing inference on a const value of a generic class results in
inferred type arguments to the generic class which contain free type variables
from an enclosing generic class or method, the free type variables shall be
eliminated by taking the least closure of the inferred type with respect to the
free type variables.  Note that free type variables which are explicitly used as
type arguments in const generic instances are still considered erroneous.

```dart
class G<T> {
  void foo() {
    const List<T> c = <T>[]; // Error
    const List<T> d = [];    // The list literal is inferred as <Never>[]
  }
}
```

### Extension method resolution

For the purposes of extension method resolution, there is no special treatment
of nullable types with respect to what members are considered accessible.  That
is, the only members of a nullable tyhpe that are considered accessible
(and hence which take precedence over extensions) are the members on `Object`.

### Assignability

The definition of assignability is changed as follows.

A type `T` is **assignable** to a type `S` if `T` is `dynamic`, or if `T` is a
subtype of `S`.

### Generics

The default bound of generic type parameters is treated as `Object?`.

### Implicit conversions

The implicit conversion of integer literals to double literals is performed when
the context type is `double` or `double?`.

The implicit tear-off conversion which converts uses of instances of classes
with call methods to the tear-off of their `.call` method is performed when the
context type is a function type, or the nullable version of a function type.

Implicit tear-off conversion is *not* performed on objects of nullable type,
regardless of the context type.  For example:

```dart
class C {
  int call() {}
}
void main() {
  int Function()? c0 = new C(); // Ok
  int Function()? c0 = (null as C?); // static error
  int Function()  c1 = (null as C?); // static error
}
```

### Const objects

The definition of potentially constant expressions is extended to include type
casts and instance checks on potentially constant types, as follows.

We change the following specification text:

```
\item An expression of the form \code{$e$\,\,as\,\,$T$} is potentially constant
  if $e$ is a potentially constant expression
  and $T$ is a constant type expression,
  and it is further constant if $e$ is constant.
```

to

```
\item An expression of the form \code{$e$\,\,as\,\,$T$} is potentially constant
  if $e$ is a potentially constant expression
  and $T$ is a potentially constant type expression,
  and it is further constant if $e$ is constant.
```

where the definition of a "potentially constant type expression" is the same as
the current definition for a "constant type expression" with the addition that a
type variable is allowed as a "potentially constant type expression".

This is motivated by the requirement to make downcasts explicit as part of the
NNBD release.  Current constant evaluation is permitted to evaluate implicit
downcasts involving type variables.  Without this change, it is difficult to
change such implicit downcasts to an explicit form.  For example this class is
currently valid Dart code, but is invalid after the NNBD restriction on implicit
downcasts because of the implied downcast on the initialization of `w`:


```dart
const num three = 3;

class ConstantClass<T extends num> {
  final T w;
  const ConstantClass() : w = three /* as T */;
}

void main() {
  print(const ConstantClass<int>());
}
```

With this change, the following is a valid migration of this code:

```dart
const num three = 3;

class ConstantClass<T extends num> {
  final T w;
  const ConstantClass() : w = three as T;
}

void main() {
  print(const ConstantClass<int>());
}
```

### Null promotion

The machinery of type promotion is extended to promote the type of variables
based on nullability checks subject to the same set of restrictions as normal
promotion.  The relevant checks and the types they are considered to promote to
are as follows.

A check of the form `e == null` or of the form `e is Null` where `e` has static
type `T` promotes the type of `e` to `Null` in the `true` continuation, and to
**NonNull**(`T`) in the
`false` continuation.

A check of the form `e != null` or of the form `e is T` where `e` has static
type `T?` promotes the type of `e` to `T` in the `true` continuation, and to
`Null` in the `false` continuation.

The static type of an expression `e!` is **NonNull**(`T`) where `T` is the
static type of `e`.

The **NonNull** function defines the null-promoted version of a type, and is
defined as follows.

- **NonNull**(Null) = Never
- **NonNull**(_C_<_T_<sub>1</sub>, ... , _T_<sub>_n_</sub>>) = _C_<_T_<sub>1</sub>, ... , _T_<sub>_n_</sub>>  for class *C* other than Null (including Object).
- **NonNull**(FutureOr<_T_>) = FutureOr<_T_>
- **NonNull**(_T_<sub>0</sub> Function(...)) = _T_<sub>0</sub> Function(...)
- **NonNull**(Function) = Function
- **NonNull**(Never) = Never
- **NonNull**(dynamic) = dynamic
- **NonNull**(void) = void
- **NonNull**(_X_) = X & **NonNull**(B), where B is the bound of X.
- **NonNull**(_X_ & T) = X & **NonNull**(T)
- **NonNull**(_T_?) = **NonNull**(_T_)
- **NonNull**(_T_\*) = **NonNull**(_T_)

#### Extended Type promotion, Definite Assignment, and Reachability

These are extended as
per
[separate proposal](https://github.com/dart-lang/language/blob/master/resources/type-system/flow-analysis.md).

## Runtime semantics

### Weak and strong semantics

To allow the null safety feature to be rolled out incrementally, we define two
modes of execution.

**Weak checking** mode largely ignores the nullability of types at runtime, as
defined below.  Unmigrated programs or programs consisting of a mix of migrated
and unmigrated code are expected to run without encountering new nullability
related errors at runtime.  **This mode is unsound** in the sense that variables
marked as non-nullable may still be null at runtime.

**Strong checking** mode respects the nullability of types at runtime in casts
and instance checks, as defined below.  Unmigrated programs or programs
consisting of a mix of migrated and unmigrated code may fail at runtime with new
cast failures due to the nullability annotations in runtime type objects.
**This mode is unsound** if any part of the program is still unmigrated.  **This
mode is sound** if all parts of the program have been migrated.

Weak vs strong runtime checking can be controlled at runtime via the
`--[no-]null-safety` flag, where the negated version of the flag implies
weak mode and the unnegated version implies strong mode.

In the absence of an explicit value for the flag, the mode of execution depends
on migrated status of the program entry point.  If the entry point of the
program (`main`) is in an opted-in library, then the program is compiled and run
as if `--null-safety` were specified on the command line.  Otherwise,
the program is run as if `--no-null-safety` were specified on the
command line.

Compilers may (and are encouraged to) print a warning when compiling a program
with unmigrated libraries in strong mode.

### Runtime type equality operator

Two objects `T1` and `T2` which are instances of `Type` (that is, runtime type
objects) are considered equal if and only if the runtime type objects `T1` and
`T2` corresponds to the types `S1` and `S2` respectively, and the normal forms
**NORM(`S1`)** and **NORM(`S2`)** are syntactically equal up to equivalence of
bound variables and **ignoring `*` modifiers on types**.  So for example, the
runtime type objects corresponding to `List<int>` and `List<int*>` are
considered equal.  Note that we do not equate primitive top types.  `List<void>`
and `List<dynamic>` are still considered distinct runtime type objects.  Note
that we also do not equate `Never` and `Null`, and we do not equate function
types which differ in the placement of `required` on parameter types.  Because
of this, the equality described here is not equivalent to syntactic equality on
the `LEGACY_ERASURE` of the types.


### Const evaluation and canonicalization

In weak checking mode, all generic const constructors and generic const literals
are treated as if all type arguments passed to them were legacy types (both at
the top level, and recursively over the structure of the types), regardless of
whether the constructed class is defined in a legacy library or not, and
regardless of whether the constructor invocation or literal occurs in a legacy
library or not.  This ensures that const objects continue to canonicalize
consistently across legacy and opted-in libraries.

In strong checking mode, all generic const constructors and generic const
literals are evaluated using the actual type arguments provided, whether legacy
or non-legacy.  This ensures that in strong checking mode, the final consistent
semantics are obeyed.

### Null check operator

When evaluating an expression of the form `e!`,
where `e` evaluates to a value `v`,
a dynamic type error occurs if `v` is `null`,
and otherwise the expression evaluates to `v`.

### Null aware operator

The semantics of the null aware operator `?.` are defined via a source to source
translation of expressions into Dart code extended with a let binding construct.
The translation is defined using meta-level functions over syntax.  We use the
notation `fn[x : Exp] : Exp => E` to define a meta-level function of type `Exp
-> Exp` (that is, a function from expressions to expressions), and similarly
`fn[k : Exp -> Exp] : Exp => E` to define a meta-level function of type `Exp ->
Exp -> Exp`.  Where obvious from context, we elide the parameter and return
types on the meta-level functions.  The meta-variables `F` and `G` are used to
range over meta-level functions.  Application of a meta-level function is
written as `F[p]` where `p` is the argument.

The null-shorting translation of an expression `e` is meta-level function `F` of
type `(Exp -> Exp) -> Exp` which takes as an argument the continuation of `e` and
produces an expression semantically equivalent to `e` with all occurrences of
`?.` eliminated in favor of explicit sequencing using a `let` construct.

Let `ID` be the identity function `fn[x : Exp] : Exp => x`.

The expression translation of an expression `e` is the result of applying the
null-shorting translation of `e` to `ID`.  That is, if `e` translates to `F`,
then `F[ID]` is the expression translation of `e`.

We use `EXP(e)` as a shorthand for the expression translation of `e`.  That is,
if the null-shorting translation of `e` is `F`, then `EXP(e)` is `F[ID]`.

We extend the expression translation to argument lists in the obvious way, using
`ARGS(args)` to denote the result of applying the expression translation
pointwise to the arguments in the argument list `args`.

We use three combinators to express the translation.

The null-aware shorting combinator `SHORT` is defined as:
```
  SHORT = fn[r : Exp, c : Exp -> Exp] =>
              fn[k : Exp -> Exp] : Exp =>
                let x = r in x == null ? null : k[c[x]]
```

where `x` is a fresh object level variable.  The `SHORT` combinator is used to
give semantics to uses of the `?.` operator.  It is parameterized over the
receiver of the conditional property access (`r`) and a meta-level function
(`c`) which given an object-level variable (`x`) bound to the result of
evaluating the receiver, produces the final expression.  The result is
parameterized over the continuation of the expression being translated.  The
continuation is only called in the case that the result of evaluating the
receiver is non-null.

The shorting propagation combinator `PASSTHRU` is defined as:
```
  PASSTHRU = fn[F : (Exp -> Exp) -> Exp, c : Exp -> Exp] =>
               fn[k : Exp -> Exp] : Exp => F[fn[x] => k[c[x]]]
```

The `PASSTHRU` combinator is used to give semantics to expression forms which
propagate null-shorting behavior.  It is parameterized over the translation `F`
of the potentially null-shorting expression, and over a meta-level function `c`
which given an expression which denotes the value of the translated
null-shorting expression produces the final expression being translated.  The
result is parameterized over the continuation of the expression being
translated, which is called unconditionally.

The null-shorting termination combinator TERM is defined as:
```
  TERM = fn[r : Exp] => fn[k : Exp -> Exp] : Exp => k[r]
```

The `TERM` combinator is used to give semantics to expressions which neither
short-circuit nor propagate null-shorting behavior.  It is parameterized over
the translated expression, and simply passes on the expression to its
continuation.

- A property access `e?.f` translates to:
  - `SHORT[EXP(e), fn[x] => x.f]`
- If `e` translates to `F` then `e.f` translates to:
  - `PASSTHRU[F, fn[x] => x.f]`
- A null aware method call `e?.m(args)` translates to:
  - `SHORT[EXP(e), fn[x] => x.m(ARGS(args))]`
- If `e` translates to `F` then `e.m(args)` translates to:
  - `PASSTHRU[F, fn[x] => x.m(ARGS(args))]`
- If `e` translates to `F` then `e(args)` translates to:
  - `PASSTHRU[F, fn[x] => x(ARGS(args))]`
- If `e1` translates to `F` then `e1?[e2]` translates to:
  - `SHORT[EXP(e1), fn[x] => x[EXP(e2)]]`
- If `e1` translates to `F` then `e1[e2]` translates to:
  - `PASSTHRU[F, fn[x] => x[EXP(e2)]]`
- The assignment `e1?.f = e2` translates to:
  - `SHORT[EXP(e1), fn[x] => x.f = EXP(e2)]`
- The other assignment operators are handled equivalently.
- If `e1` translates to `F` then `e1.f = e2` translates to:
  - `PASSTHRU[F, fn[x] => x.f = EXP(e2)]`
- The other assignment operators are handled equivalently.
- If `e1` translates to `F` then `e1?[e2] = e3` translates to:
  - `SHORT[EXP(e1), fn[x] => x[EXP(e2)] = EXP(e3)]`
- The other assignment operators are handled equivalently.
- If `e1` translates to `F` then `e1[e2] = e3` translates to:
  - `PASSTHRU[F, fn[x] => x[EXP(e2)] = EXP(e3)]`
- The other assignment operators are handled equivalently.
- A cascade expression `e..s` translates as follows, where `F` is the
    translation of `e` and  `x` and `y` are fresh object level variables:
    ```
        fn[k : Exp -> Exp] : Exp =>
           F[fn[r : Exp] : Exp => let x = r in
                                  let y = EXP(x.s)
                                  in k[x]
           ]
    ```
- A null-shorting cascade expression `e?..s` translates as follows, where `x`
    and `y` are fresh object level variables.
    ```
       fn[k : Exp -> Exp] : Exp =>
           let x = EXP(e) in x == null ? null : let y = EXP(x.s) in k(x)
    ```
- All other expressions are translated compositionally using the `TERM`
  combinator.  Examples:
  - An identifier `x` translates to `TERM[x]`
  - A list literal `[e1, ..., en]` translates to `TERM[ [EXP(e1), ..., EXP(en)] ]`
  - A parenthesized expression `(e)` translates to `TERM[(EXP(e))]`

### Late fields and variables

A non-local `late` variable declaration _D_ implicitly induces a getter
into the enclosing scope.  It also induces an implicit setter iff one of the
following conditions is satisfied:

  - _D_ is non-final.
  - _D_ is late, final, and has no initializing expression.

The late final variable declaration with no initializer is special in that it
is the only final variable which can be the target of an assignment.  It
can only be assigned once, but this is enforced dynamically rather than
statically.

An instance variable declaration may be declared `covariant` iff it introduces
an implicit setter.

A read of a field or variable which is marked as `late` which has not yet been
written to causes the initializer expression of the variable to be evaluated to
a value, assigned to the variable or field, and returned as the value of the
read.
  - If there is no initializer expression, the read causes a runtime error to be
    thrown which is an instance of `LateInitializationError`.
  - Evaluating the initializer expression may validly cause a write to the field
    or variable, assuming that the field or variable is not final.  In this
    case, the variable assumes the written value.  The final value of the
    initializer expression overwrites any intermediate written values.
  - Evaluating the initializer expression may cause an exception to be thrown.
    If the variable was written to before the exception was thrown, the value of
    the variable on subsequent reads is the last written value.  If the variable
    was not written before the exception was thrown, then the next read attempts
    to evaluate the initializer expression again.
  - If a variable or field is read from during the process of evaluating its own
    initializer expression, and no write to the variable has occurred, the read
    is treated as a first read and the initializer expression is evaluated
    again.

Let _D_ be a `late` and `final` non-local variable declaration named `v`
without an initializing expression.  It is a run-time error, throwing an
instance of `LateInitializationError`, to invoke the setter `v=` which is
implicitly induced by _D_ if a value has previously been assigned to `v`
(which could be due to an initializing formal or a constructor initializer
list, or due to an invocation of the setter).

Let _D_ be a `late` and `final` local variable declaration named `v`.  It is a
run-time error, throwing an instance of `LateInitializationError`, to assign a
value to `v` if a value has previously been assigned to `v`.

Note that this includes the implicit initializing writes induced by
evaluating the initializer during a read.  Hence, the following program
terminates with a `LateInitializationError` exception.

```dart
int i = 0;
late final int x = i++ == 0 ? x + 1 : 0;
void main() {
  print(x);
}
```

A toplevel or static variable with an initializer is evaluated as if it
was marked `late`.  Note that this is a change from pre-NNBD semantics in that:
  - Throwing an exception during initializer evaluation no longer sets the
    variable to `null`
  - Reading the variable during initializer evaluation is no longer checked for,
    and does not cause an error.

### Boolean conditional evaluation.

The requirement that the condition in a boolean conditional control expression
(e.g. the a conditional statement, conditional element, `while` loop, etc) be
assignable to `bool` is unchanged from pre null-safe Dart.  The change in
assignability means that the static type of the condition may only be `dynamic`,
`Never`, or `bool`.  In full null-safe Dart, an expression of type `Never` will
always diverge and an expression of type `bool` will never evaluate to a value
other than `true` or `false`, and hence no conversion is required in these
cases.  A conditional expression of type `dynamic` may evaluated to any value,
and hence must be implicitly downcast to `bool`, after which no further check is
required.

In weak mode execution, values of type `Never` and `bool` may evaluate to
`null`, and so a boolean conversion check must be performed in addition to any
implicit downcasts implied.  The full semantics then are given as follows.

Given a boolean conditional expression `e` where `e` has type `S`, it is a
static error if `S` is not assignable to `bool`.  Otherwise:

In NNBD strong mode, evaluation proceeds as follows:
  - First `e` is implicitly cast to `bool` if required.
    - This cast may fail, and if so it is a TypeError.
  - If the cast does not fail, then the result is known to be a non-null
    boolean, and evaluation of the enclosing conditional proceeds as usual.

In NNBD weak mode, evaluation proceeds as follows:
  - First `e` is implicitly cast to `bool` if required (using
    `LEGACY_SUBTYPE(e.runtimeType, bool)`)
    - This cast may fail, and if so it is a TypeError.
  - If the cast does not fail, then the result may still be `null`, and so the
  result must be checked against `null`.
    - If the `null` check fails, it is an AssertionError, otherwise evaluation
      of the enclosing conditional proceeds as usual.


## Core library changes

Certain core libraries APIs will have a change in specified behavior only when
interacting with opted in code.  These changes are as follows.

Calling the `.length` setter on a `List` with element type `E` with an argument
greater than the current length of the list is a runtime error unless `Null <:
E`.

The `Iterator.current` getter is given an non-nullable return type, and is
changed such that the behavior if it is called before calling
`Iterator.moveNext` or after `Iterator.moveNext` has returned `false` is
unspecified and implementation defined.  In most core library implementations,
the implemented behavior will to return `null` if the element type is
`nullable`, and otherwise to throw an error.

### Legacy breaking changes

We will make a small set of minimally breaking changes to the core library APIs
that apply to legacy code as well.  These changes are as follows.

The `String.fromEnvironment` and `int.fromEnvironment` contructors have default
values for their optional parameters.

## Migration features

For migration, we support incremental adoption of non-nullability as described
at a high level in
the
[roadmap](https://github.com/dart-lang/language/blob/master/accepted/future-releases/nnbd/roadmap.md).

### Opted in libraries.

Libraries and packages must opt into the feature as described elsewhere.  An
opted-in library may depend on un-opted-in libraries, and vice versa.

### Errors as warnings

Weak null checking is enabled as soon as a package or library opts into this
feature.  When weak null checking is enabled, all errors specified this
proposal (that is, all errors that arise only out of the new features of
this proposal) shall be treated as warnings.

Strong null checking is enabled by running the compilation or execution
environment with the appropriate flags as described above.  When strong null
checking is enabled, errors specified in this proposal shall be treated as
errors.

### Legacy libraries

Static checking for a library which has not opted into this feature (a *legacy*
library) is done using the semantics as of the last version of the language
before this feature ships (or the last version to which it has opted in, if that
is different).  All opted-in libraries upstream from the legacy library are
viewed by the legacy library with nullability related features erased from their
APIs.  In particular:
  - All types of the form `T?` in the opted-in API are treated as `T`.
  - All required named parameters are treated as optional named parameters.
  - The type `Never` is treated as the type `Null`

In a legacy library, none of the new syntax introduced by this proposal is
available, and it is a static error if it is used.

### Importing legacy libraries from opted-in libraries

The type system is extended with a notion of a legacy type operator.  For every
type `T`, there is an additional type `T*` which is the legacy version of the
type.  There is no surface syntax for legacy types, and implementations should
display the legacy type `T*` in the same way that they would display the type
`T`, except in so far as it is useful to communicate to programmers for the
purposes of error messages that the type originates in legacy code.

When static checking is done in an opted-in library, types which are imported
from legacy libraries are seen as legacy types.  However, type inference in
the opted-in library "erases" legacy types.  That is, if a missing type
parameter, local variable type, or closure type is inferred to be a type `T`,
all occurrences of `S*` in `T` shall be replaced with `S`.  As a result, legacy
types will never appear as type annotations in opted-in libraries, nor will they
appear in reified positions.

### Exports

If a legacy library re-exports an opted-in library, the re-exported symbols
retain their opted-in status (that is, downstream migrated libraries will see
their nnbd-aware types).

It is an error for an opted-in library to re-export symbols which are defined in
a legacy library (note that a symbol which is defined in an opted-in library and
then exported from a legacy library is accepted for re-export from a third
opted-in library since the symbol is not **defined** in the legacy library which
first exports it).

### Super-interface and member type computation with legacy types.

A class defined in a legacy library may have in its set of super-interfaces both
legacy and opted-in interfaces, and hence may have members which are derived
from either, or both.  Similarly, a class defined in an opted-in library may
have in its set of super-interfaces both legacy and opted-in interfaces, and
hence may have members which are derived from either, or both.  We define the
super-interface and member signature computation for such classes as follows.

#### Classes defined in legacy libraries

The legacy erasure of a type `T` denoted `LEGACY_ERASURE(T)` is `T` with all
occurrences of `?` removed, `Never` replaced with `Null`, `required` removed
from all parameters, and all types marked as legacy types.

A direct super-interface of a class defined in a legacy library (that is, an
interface which is listed in the `extends`, `implements` or `with` clauses of
the class) has all generic arguments (and all sub-components of the generic
arguments) marked as legacy types.

If a class `C` in a legacy library implements the same generic class `I` more
than once, it is an error if the `LEGACY_ERASURE` of all such super-interfaces
are not all syntactically equal.

When `C` implements `I` once, and also when `C` implements `I` more than once
without error, `C` is considered to implement the canonical signature given by
`LEGACY_ERASURE` of the super-interfaces in question. This determines the
outcome of dynamic instance checks applied to instances of `C`, as well as
static subtype checks on expressions of type `C`.

A member which is defined in a class in a legacy library (whether concrete or
abstract), is given a signature in which every type is a legacy type.  It is an
error if the signature of a member is not a correct override of all members of
the same name in the direct super-interfaces of the class, using the legacy
subtyping rules.

Using the legacy erasure for checking super-interfaces accounts for opted-out
classes which depend on both opted-in and opted-out versions of the same generic
interface. For example:

```dart
//opted in
class I<T> {}

// opted in
class A implements I<int?> {}

// opted out
class B implements I<int> {}

// opted out
class C extends A implements B {}
```

The class `C` is not considered erroneous, despite implementing both `I<int?>`
and `I<int*>`, since legacy erasure makes both of those interfaces equal.  The
interface which `C` is considered to implement is `I<int*>`.


#### Classes defined in legacy libraries as seen from opted-in libraries

Members inherited in a class in an opted-in library, which are inherited via a
class or mixin defined in a legacy library are viewed with their erased legacy
signature, even if they were original defined in an opted-in library.  Note that
if a class which is defined in a legacy library inherits a member with the same
name from multiple super-interfaces, then error checking is done as usual using
the legacy typing rules which ignore nullability.  This means that it is valid
for a legacy class to inherit the same member signature with contradictory
nullability information. For the purposes of member lookup within a legacy
library, nullability information is ignored, and so it is valid to simply erase
the nullability information within the legacy library. When referenced from an
opted-in library, the same erasure is performed, and the member is seen at its
legacy type.

We use legacy subtyping when checking inherited member signature coherence in
classes because opted out libraries may bring together otherwise incompatible
member signatures without causing an error.

```dart
// opted_in.dart
class A {
  int? foo(int? x) {}
}
class B {
  int foo(int x) {}
}
```
```dart
// opted_out.dart
// @dart = 2.6
import 'opted_in.dart';

class C extends A implements B {}
```

The class `C` is accepted, since the versions of `foo` inherited from `A` and
`B` are compatible.

If the class `C` is now used within an opted-in library, we must decide what
signature to ascribe to `foo`.  The `LEGACY_ERASURE` function computes a legacy
signature for `foo` which drops the nullability information producing a single
signature, in this case `int* Function(int*)`.  Consequently, the following code
is accepted:

```dart
//opted in
import 'opted_out.dart';
void test() {
  new C().foo(null).isEven;
}
```

#### Classes defined in opted-in libraries

The `NNBD_TOP_MERGE` of two types `T` and `S` is the unique type `R` defined
as:
 - `NNBD_TOP_MERGE(Object?, Object?)  = Object?`
 - `NNBD_TOP_MERGE(dynamic, dynamic)  = dynamic`
 - `NNBD_TOP_MERGE(void, void)  = void`
 - `NNBD_TOP_MERGE(Object?, void)  = Object?`
   - And the reverse
 - `NNBD_TOP_MERGE(dynamic, void)  = Object?`
   - And the reverse
 - `NNBD_TOP_MERGE(Object?, dynamic)  = Object?`
   - And the reverse
 - `NNBD_TOP_MERGE(Object*, void)  = Object?`
   - And the reverse
 - `NNBD_TOP_MERGE(Object*, dynamic)  = Object?`
   - And the reverse
 - `NNBD_TOP_MERGE(Never*, Null)  = Null`
   - And the reverse
 - `NNBD_TOP_MERGE(T?, S?) = NNBD_TOP_MERGE(T, S)?`
 - `NNBD_TOP_MERGE(T?, S*) = NNBD_TOP_MERGE(T, S)?`
 - `NNBD_TOP_MERGE(T*, S?) = NNBD_TOP_MERGE(T, S)?`
 - `NNBD_TOP_MERGE(T*, S*) = NNBD_TOP_MERGE(T, S)*`
 - `NNBD_TOP_MERGE(T*, S)  = NNBD_TOP_MERGE(T, S)`
 - `NNBD_TOP_MERGE(T, S*)  = NNBD_TOP_MERGE(T, S)`

 - And for all other types, recursively applying the transformation over the
   structure of the type
   - e.g. `NNBD_TOP_MERGE(C<T>, C<S>)  = C<NNBD_TOP_MERGE(T, S)>`

 - When computing the `NNBD_TOP_MERGE` of two method parameters at least one of
   which is marked as covariant, the following algorithm is used to compute the
   canonical parameter type.
   - Given two corresponding parameters of type `T1` and `T2` where at least
      one of the parameters has a `covariant` declaration:
     - if `T1 <: T2` and `T2 <: T1` then the result is `NNBD_TOP_MERGE(T1, T2)`,
     and it is covariant.
     - otherwise, if `T1 <: T2` then the result is `T2` and it is covariant
     - otherwise the result is `T1` and it is covariant

In other words, `NNBD_TOP_MERGE` takes two types which are structurally equal
except for the placement `*` types, and the particular choice of top types, and
finds a single canonical type to represent them by replacing `?` with `*` or
adding `*` as required.. The `NNBD_TOP_MERGE` of two types is not defined for
types which are not otherwise structurally equal.

The `NNBD_TOP_MERGE` of more than two types is defined by taking the
`NNBD_TOP_MERGE` of the first two, and then recursively taking the
`NNBD_TOP_MERGE` of the rest.

A direct super-interface of a class defined in an opted-in library (that is, an
interface which is listed in the `extends`, `implements` or `with` clauses of
the class) has all generic arguments (and all sub-components of the generic
arguments) marked as nullable or non-nullable as written.

If a class `C` in an opted-in library implements the same generic class `I` more
than once as `I0, .., In`, and at least one of the `Ii` is not syntactically
equal to the others, then it is an error if `NNBD_TOP_MERGE(S0, ..., Sn)` is not
defined where `Si` is **NORM(`Ii`)**.  Otherwise, `C` is considered to
implement the canonical interface given by `NNBD_TOP_MERGE(S0, ..., Sn)`.  This
determines the outcome of dynamic instance checks applied to instances of `C`,
as well as static subtype checks on expressions of type `C`.

If a class `C` in an opted-in library overrides a member, it is an error if its
signature is not a subtype of the types of all overriden members from all
direct super-interfaces (whether legacy or opted-in).  This implies that
override checks for a member `m` may succeed due to a legacy member signature
for `m` in a direct super-interface, even in the case where an indirect
super-interface has a member signature for `m` where the override would be a
compile-time error. For example:

```dart
// opted_in.dart
class A {
  int foo(int? x) {}
}
```
```dart
// opted_out.dart
// @dart = 2.6
import 'opted_in.dart';

class B extends A {}
```

```dart
// opted_in.dart
class C extends B {
  // Override checking is done against the legacy signature of B.foo.
  int? foo(int x) {}
}
```

It is difficult to predict the outcome of migrating `B` in such situations, but
lints or hints may be used by tools to communicate to developers that `C` may
need to be changed again when `B` is migrated.

If a class `C` in an opted-in library inherits a member `m` with the same name
from multiple direct super-interfaces (whether legacy or opted-in), let `T0,
..., Tn` be the signatures of the inherited members.  If there is exactly one
`Ti` such that `NNBD_SUBTYPE(Ti, Tk)` for all `k` in `0...n`, then the signature
of `m` is considered to be `Ti`.  If there are more than one such `Ti`, then it
is an error if the `NNBD_TOP_MERGE` of `S0, ..., Sn` does not exist, where `Si`
is **NORM(`Ti`)**.  Otherwise, the signature of `m` for the purposes of member
lookup is the `NNBD_TOP_MERGE` of the `Si`.

Note that when a member `m` is inherited from multiple indirect super-interfaces
**via** a single direct super-interface, override checking is only performed
against the signature of the direct super-interface which mediates the
inheritance as described above.  Hence the following example is not an error,
since the direct super-interface `C` of `D` mediates the conflicting inherited
signatures of `foo` as `C.foo` with signature `int* Function(int*)`.

```dart
// opted_in.dart
class A {
  int? foo(int? x) {}
}
class B {
  int foo(int x) {}
}
```
```dart
// opted_out.dart
// @dart = 2.6
import 'opted_in.dart';

class C extends A implements B {}

```
```dart
//opted in
import 'opted_out.dart';
class D extends C {}
void test() {
  new D().foo(null).isEven;
}
```


### Type reification

All types reified in legacy libraries are reified as legacy types.  Runtime
subtyping checks treat them according to the subtyping rules specified
separately.

### Runtime checks and weak checking

When weak checking is enabled, runtime type tests (including explicit and
implicit casts) shall succeed whenever the runtime type test would have
succeeded if all `?` on types were ignored, `*` was added to each type, and
`required` parameters were treated as optional.  This has the effect of treating
`Never` as equivalent to `Null`, restoring `Null` to the bottom of the type
hierarchy, treating `Object` as nullable, and ignoring `required` on named
parameters.  This is intended to provide the same subtyping results as pre-nnbd
Dart.

Instance checks (`e is T`) and casts (`e as T`) behave differently when run in
strong vs weak checking mode.


We define the weak checking and strong checking mode instance tests as follows:

**In weak checking mode**: if `e` evaluates to a value `v` and `v` has runtime
<<<<<<< HEAD
type `S`, an instance check `e is T` occurring in a **legacy library** is
evaluated as follows:
  - If `S` is `Null` return `LEGACY_SUBTYPE(T, Null) || LEGACY_SUBTYPE(Object,
    T)`
  - Otherwise return `LEGACY_SUBTYPE(S, T)`

**In weak checking mode**: if `e` evaluates to a value `v` and `v` has runtime
type `S`, an instance check `e is T` occurring in an **opted-in library** is
evaluated as follows:
  - If `S` is `Null` return `NNBD_SUBTYPE(Null, T)`
  - Otherwise return `LEGACY_SUBTYPE(S, T)`

**In strong checking mode**: if `e` evaluates to a value `v` and `v` has runtime
type `S`, an instance check `e is T` textually occurring in a **legacy library**
is evaluated as follows:
  - If `S` is `Null` return `NNBD_SUBTYPE(T, Null) || NNBD_SUBTYPE(Object, T)`
=======
type `S`, an instance check `e is T` occurring in a **legacy library** or an
**opted-in library** is evaluated as follows:
  - If `v` is `null` and `T` is a legacy type, return `LEGACY_SUBTYPE(T, NULL)
    || LEGACY_SUBTYPE(Object, T)`
  - If `v` is `null` and `T` is not a legacy type, return `NNBD_SUBTYPE(NULL,
    T)`
  - Otherwise return `LEGACY_SUBTYPE(S, T)`

A type is a legacy type if it is of the form `R*` for some `R` after normalizing
away nested nullability annotations - e.g. `int*` is a legacy type, but `int?*`
is not, since the normal form of the latter is `int?`.

Note that except in the case that `T` is of the form `X` or `X*` for some type
variable `X`, it is statically decidable which of the first two clauses apply in
the case that `v` is `null`.

**In strong checking mode**: if `e` evaluates to a value `v` and `v` has runtime
type `S`, an instance check `e is T` occurring in a **legacy library** or an
**opted-in library** is evaluated as follows:
  - If `v` is `null` and `T` is a legacy type, return `LEGACY_SUBTYPE(T, NULL)
    || LEGACY_SUBTYPE(Object, T)`
>>>>>>> 8cb7e46b
  - Otherwise return `NNBD_SUBTYPE(S, T)`

Note that in a program with no opted out libraries, the first clause can never
apply.

Note also that except in the case that `T` is of the form `X` or `X*` for some
type variable `X`, it is statically decidable which clause applies.

Note that given the definitions above, the result of an instance check may vary
depending on whether it is run in strong or weak mode.  However, in the specific
case that the value being checked is `null`, instance checks will always return
the same result regardless of mode, and regardless of whether the check occurs
in an opted in or opted out library.

| T            | Any mode |
| -------- | ------------- |
| Never     |  false               |
| Never*     |  true               |
| Never?     |  true               |
| Null         | true                |
| int           | false               |
| int*         | false                |
| int?         | true                |
| Object    | false                 |
| Object*  | true                 |
| Object?  | true                 |
| dynamic | true                 |


We define the weak checking and strong checking mode casts as follows:

**In weak checking mode**: if `e` evaluates to a value `v` and `v` has runtime
type `S`, a cast `e as T` **whether textually occurring in a legacy or opted-in
library** is evaluated as follows:
  - if `LEGACY_SUBTYPE(S, T)` then `e as T` evaluates to `v`.  Otherwise a
    `CastError` is thrown.

**In strong checking mode**: if `e` evaluates to a value `v` and `v` has runtime
type `S`, a cast `e as T` **whether textually occurring in a legacy or opted-in
library** is evaluated as follows:
  - if `NNBD_SUBTYPE(S, T)` then `e as T` evaluates to `v`.  Otherwise a
    `CastError` is thrown.

In weak checking mode, we ensure that opted-in libraries do not break downstream
clients by continuing to evaluate instance checks and casts with the same
semantics as in pre-nnbd Dart.  All runtime subtype checks are done using the
legacy subtyping, and instance checks maintain the pre-nnbd behavior on `null`
instances.  In strong checking mode, we use the specified nnbd subtyping for all
instance checks and casts, except that we continue to treat `null` specially for
instance checks against legacy types.  The rationale for this is that type tests
performed in a legacy library will generally be performed with a legacy type as
the tested type.  Without specifically rejecting `null` instances, successful
instance checks in legacy libraries would no longer guarantee that the tested
object is not `null` - a regression relative to the weak checking.

When developers enable strong checking in their tests and applications, new
runtime cast failures may arise.  The process of migrating libraries and
applications will require users to track down these changes in behavior.
Development platforms are encouraged to provide facilities to help users
understand these changes: for example, by providing a debugging option in which
instance checks or casts which would result in a different outcome if run in
strong checking mode vs weak checking mode are flagged for the developer by
logging a warning or breaking to the debugger.

### Automatic debug assertion insertion

When running in strong checking mode, implementations shall insert code
equivalent to `assert(x != null)` in the prelude of every method or function
defined in an opted-in library for each parameter `x` which has a non-nullable
type.  When compiling a program in which all libraries are opted in, these
assertions will never fire and may be elided, but during the migration when
mixed mode code is being executed it is possible for opted-out libraries to
cause the invariants of the null safety checking to be violated.<|MERGE_RESOLUTION|>--- conflicted
+++ resolved
@@ -6,11 +6,10 @@
 
 ## CHANGELOG
 
-<<<<<<< HEAD
-2020.01.14
+2020.05.14
   - **CHANGE** Strong mode is auto-opted in when the "main" file is opted in.
   -  Specify weak mode/strong mode flag
-=======
+
 2020.04.30
   - **CHANGE** (by overriding rules in the language specification): Change
     static rules for return statements, and dynamic semantics of return in
@@ -86,7 +85,6 @@
 2020.01.21
   - Clarify that method inheritance checking is done relative to the
     consolidated super-interface signature.
->>>>>>> 8cb7e46b
 
 2019.12.27
   - Update errors for switch statements.
@@ -1502,29 +1500,11 @@
 We define the weak checking and strong checking mode instance tests as follows:
 
 **In weak checking mode**: if `e` evaluates to a value `v` and `v` has runtime
-<<<<<<< HEAD
-type `S`, an instance check `e is T` occurring in a **legacy library** is
-evaluated as follows:
-  - If `S` is `Null` return `LEGACY_SUBTYPE(T, Null) || LEGACY_SUBTYPE(Object,
-    T)`
-  - Otherwise return `LEGACY_SUBTYPE(S, T)`
-
-**In weak checking mode**: if `e` evaluates to a value `v` and `v` has runtime
-type `S`, an instance check `e is T` occurring in an **opted-in library** is
-evaluated as follows:
-  - If `S` is `Null` return `NNBD_SUBTYPE(Null, T)`
-  - Otherwise return `LEGACY_SUBTYPE(S, T)`
-
-**In strong checking mode**: if `e` evaluates to a value `v` and `v` has runtime
-type `S`, an instance check `e is T` textually occurring in a **legacy library**
-is evaluated as follows:
-  - If `S` is `Null` return `NNBD_SUBTYPE(T, Null) || NNBD_SUBTYPE(Object, T)`
-=======
 type `S`, an instance check `e is T` occurring in a **legacy library** or an
 **opted-in library** is evaluated as follows:
-  - If `v` is `null` and `T` is a legacy type, return `LEGACY_SUBTYPE(T, NULL)
+  - If `v` is `null` and `T` is a legacy type, return `LEGACY_SUBTYPE(T, Null)
     || LEGACY_SUBTYPE(Object, T)`
-  - If `v` is `null` and `T` is not a legacy type, return `NNBD_SUBTYPE(NULL,
+  - If `v` is `null` and `T` is not a legacy type, return `NNBD_SUBTYPE(Null,
     T)`
   - Otherwise return `LEGACY_SUBTYPE(S, T)`
 
@@ -1539,9 +1519,8 @@
 **In strong checking mode**: if `e` evaluates to a value `v` and `v` has runtime
 type `S`, an instance check `e is T` occurring in a **legacy library** or an
 **opted-in library** is evaluated as follows:
-  - If `v` is `null` and `T` is a legacy type, return `LEGACY_SUBTYPE(T, NULL)
+  - If `v` is `null` and `T` is a legacy type, return `LEGACY_SUBTYPE(T, Null)
     || LEGACY_SUBTYPE(Object, T)`
->>>>>>> 8cb7e46b
   - Otherwise return `NNBD_SUBTYPE(S, T)`
 
 Note that in a program with no opted out libraries, the first clause can never

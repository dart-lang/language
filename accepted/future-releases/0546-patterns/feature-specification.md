# Patterns Feature Specification

Author: Bob Nystrom

Status: Accepted

Version 2.20 (see [CHANGELOG](#CHANGELOG) at end)

Note: This proposal is broken into a couple of separate documents. See also
[records][] and [exhaustiveness][].

[records]: https://github.com/dart-lang/language/blob/master/accepted/future-releases/records/records-feature-specification.md

## Summary

This proposal covers a family of closely-related features that address a number
of some of the most highly-voted user requests. It directly addresses:

*   [Multiple return values](https://github.com/dart-lang/language/issues/68) (495 👍, 4th highest)
*   [Algebraic datatypes](https://github.com/dart-lang/language/issues/349) (362 👍, 10th highest)
*   [Patterns and related features](https://github.com/dart-lang/language/issues/546) (379 👍, 9th highest)
*   [Destructuring](https://github.com/dart-lang/language/issues/207) (394 👍, 7th highest)
*   [Sum types and pattern matching](https://github.com/dart-lang/language/issues/83) (201 👍, 11th highest)
*   [Extensible pattern matching](https://github.com/dart-lang/language/issues/1047) (69 👍, 23rd highest)
*   [JDK 12-like switch statement](https://github.com/dart-lang/language/issues/27) (79 👍, 19th highest)
*   [Switch expression](https://github.com/dart-lang/language/issues/307) (28 👍)
*   [Type decomposition](https://github.com/dart-lang/language/issues/169)

(For comparison, the current #1 issue, [Data classes](https://github.com/dart-lang/language/issues/314) has 824 👍.)

In particular, this proposal covers several coding styles and idioms users
would like to express:

### Multiple returns

Functions take not a single parameter but an entire parameter *list* because
you often want to pass multiple values in. Parameter lists give you a flexible,
ad hoc way of aggregating multiple values going into a function, but there is
no equally easy way to aggregate multiple values coming *out*. You're left with
having to create a class, which is verbose and couples any users of the API to
that specific class declaration. Or you pack the values into a List or Map and
end up losing type safety.

Records are sort of like "first class argument lists" and give you a natural
way to return multiple values:

```dart
(double, double) geoCode(String city) {
  var lat = // Calculate...
  var long = // Calculate...

  return (lat, long); // Wrap in record and return.
}
```

### Destructuring

Once you have a few values lumped into a record, you need a way to get them
back out. Record patterns in variable declarations let you *destructure* a
record value by accessing fields and binding the resulting values to new
variables:

```dart
var (lat, long) = geoCode('Aarhus');
print('Location lat:$lat, long:$long');
```

List and map patterns let you likewise destructure those respective collection
types (or any other class that implements `List` or `Map`):

```dart
var list = [1, 2, 3];
var [a, b, c] = list;
print(a + b + c); // 6.

var map = {'first': 1, 'second': 2};
var {'first': a, 'second': b} = map;
print(a + b); // 3.
```

You can also destructure and assign to existing variables:

```dart
var (a, b) = ('left', 'right');
(b, a) = (a, b); // Swap!
print('$a $b'); // Prints "right left".
```

### Algebraic datatypes

You often have a family of related types and an operation that needs specific
behavior for each type. In an object-oriented language, the natural way to model
that is by implementing each operation as an instance method on its respective
type:

```dart
abstract class Shape {
  double calculateArea();
}

class Square implements Shape {
  final double length;
  Square(this.length);

  double calculateArea() => length * length;
}

class Circle implements Shape {
  final double radius;
  Circle(this.radius);

  double calculateArea() => math.pi * radius * radius;
}
```

Here, the `calculateArea()` operation is supported by all shapes by implementing
the method in each class. This works well for operations that feel closely tied
to the class, but it splits the behavior for the entire operation across many
classes and requires you to be able to add new instance methods to those
classes.

Some behavior is more naturally modeled with the operations for all types kept
together in a single function. Today, you can accomplish that using manual type
tests:

```dart
double calculateArea(Shape shape) {
  if (shape is Square) {
    return shape.length + shape.length;
  } else if (shape is Circle) {
    return math.pi * shape.radius * shape.radius;
  } else {
    throw ArgumentError("Unexpected shape.");
  }
}
```

This works, but is verbose and cumbersome. Functional languages like SML
naturally group operations together like this and use pattern matching over
algebraic datatypes to write these functions. Class hierarchies can already
essentially model an algebraic datatype. This proposal provides the pattern
matching constructs to make working with that style enjoyable:

```dart
double calculateArea(Shape shape) =>
  switch (shape) {
    Square(length: var l) => l * l,
    Circle(radius: var r) => math.pi * r * r
  };
```

As you can see, it also adds an expression form for `switch` that doesn't
require `case`.

## Patterns

The core of this proposal is a new category of language construct called a
*pattern*. "Expression" and "statement" are both syntactic categories in the
grammar. Patterns form a third category. Like expressions and statements,
patterns are often composed of other subpatterns.

The basic ideas with patterns are:

*   Some can be tested against a value to determine if the pattern *matches* the
    value. If not, the pattern *refutes* the value. Other patterns, called
    *irrefutable* always match.

*   Some patterns, when they match, *destructure* the matched value by pulling
    data out of it. For example, a list pattern extracts elements from the list.
    A record pattern destructures fields from the record.

*   Variable patterns bind new variables to values that have been matched or
    destructured. The variables are in scope in a region of code that is only
    reachable when the pattern has matched.

This gives you a compact, composable notation that lets you determine if an
object has the form you expect, extract data from it, and then execute code only
when all of that is true.

Before introducing each pattern in detail, here is a summary with some examples:

| Kind | Examples |
| ---- |-------- |
| [Logical-or][logicalOrPattern] | `subpattern1 \|\| subpattern2` |
| [Logical-and][logicalAndPattern] | `subpattern1 && subpattern2` |
| [Relational][relationalPattern] | `== expression`<br>`< expression` |
| [Cast][castPattern] | `foo as String` |
| [Null-check][nullCheckPattern] | `subpattern?` |
| [Null-assert][nullAssertPattern] | `subpattern!` |
| [Constant][constantPattern] | `123`, `null`, `'string'`<br>`math.pi`, `SomeClass.constant`<br>`const Thing(1, 2)`, `const (1 + 2)` |
| [Variable][variablePattern] | `foo`, `var bar`, `String str`, `_`, `int _` |
| [Parenthesized][parenthesizedPattern] | `(subpattern)` |
| [List][listPattern] | `[subpattern1, subpattern2]` |
| [Map][mapPattern] | `{"key": subpattern1, someConst: subpattern2}` |
| [Record][recordPattern] | `(subpattern1, subpattern2)`<br>`(x: subpattern1, y: subpattern2)` |
| [Object][objectPattern] | `SomeClass(x: subpattern1, y: subpattern2)` |

[logicalOrPattern]: #logical-or-pattern
[logicalAndPattern]: #logical-and-pattern
[relationalPattern]: #relational-pattern
[castPattern]: #cast-pattern
[nullCheckPattern]: #null-check-pattern
[nullAssertPattern]: #null-assert-pattern
[constantPattern]: #constant-pattern
[variablePattern]: #variable-pattern
[parenthesizedPattern]: #parenthesized-pattern
[listPattern]: #list-pattern
[mapPattern]: #map-pattern
[recordPattern]: #record-pattern
[objectPattern]: #object-pattern

Here is the overall grammar for the different kinds of patterns:

```
pattern           ::= logicalOrPattern

logicalOrPattern  ::= logicalOrPattern ( '||' logicalAndPattern )*
logicalAndPattern ::= logicalAndPattern ( '&&' relationalPattern )*
relationalPattern ::= ( equalityOperator | relationalOperator) bitwiseOrExpression
                    | unaryPattern

unaryPattern      ::= castPattern
                    | nullCheckPattern
                    | nullAssertPattern
                    | primaryPattern

primaryPattern    ::= constantPattern
                    | variablePattern
                    | parenthesizedPattern
                    | listPattern
                    | mapPattern
                    | recordPattern
                    | objectPattern
```

As you can see, logical-or patterns (`||`) have the lowest precedence; then
logical-and patterns (`&&`), then the postfix *unary patterns* cast (`as`),
null-check (`?`), and null-assert (`!`) patterns; followed by the remaining
highest precedence primary patterns.

The individual patterns are:

### Logical-or pattern

```
logicalOrPattern ::= ( logicalOrPattern '||' )? logicalAndPattern
```

A pair of patterns separated by `||` matches if either of the branches match.
This can be used in a switch expression or statement to have multiple cases
share a body:

```dart
var isPrimary = switch (color) {
  Color.red || Color.yellow || Color.blue => true,
  _ => false
};
```

Even in switch statements, which allow multiple empty cases to share a single
body, a logical-or pattern can be useful when you want multiple patterns to
share a guard:

```dart
switch (shape) {
  case Square(size: var s) || Circle(size: var s) when s > 0:
    print('Non-empty symmetric shape');
  case Square() || Circle():
    print('Empty symmetric shape');
  default:
    print('Asymmetric shape');
}
```

A logical-or pattern does not have to appear at the top level of a pattern. It
can be nested inside a destructuring pattern:

```dart
switch (list) {
  // Matches a two-element list whose first element is 'a' or 'b':
  case ['a' || 'b', var c]):
}
```

A logical-or pattern may match even if one of its branches does not. That means
that any variables in the non-matching branch would not be initialized. To avoid
problems stemming from that, the following restrictions apply:

*   The two branches must define the same set of variables. This is specified
    more precisely under "Variables and scope".

*   If the left branch matches, the right branch is not evaluated. This
    determines *which* value the variable gets if both branches would have
    matched. In that case, it will always be the value from the left branch.

### Logical-and pattern

```
logicalAndPattern ::= ( logicalAndPattern '&&' )? relationalPattern
```

A pair of patterns separated by `&&` matches only if *both* subpatterns match.
Unlike logical-or patterns, the variables defined in each branch must *not*
overlap, since the logical-and pattern only matches if both branches do and the
variables in both branches will be bound.

If the left branch does not match, the right branch is not evaluated. *This only
matters because patterns may invoke user-defined methods with visible side
effects.*

### Relational pattern

```
relationalPattern ::= ( equalityOperator | relationalOperator) bitwiseOrExpression
```

A relational pattern lets you compare the matched value to a given constant
using any of the equality or relational operators: `==`, `!=`, `<`, `>`, `<=`,
and `>=`. The pattern matches when calling the appropriate operator on the
matched value with the constant as an argument returns `true`. It is a
compile-time error if `bitwiseOrExpression` is not a valid constant expression.

The comparison operators are useful for matching on numeric ranges, especially
when combined with `&&`:

```dart
String asciiCharType(int char) {
  const space = 32;
  const zero = 48;
  const nine = 57;

  return switch (char) {
    < space => 'control',
    == space => 'space',
    > space && < zero => 'punctuation',
    >= zero && <= nine => 'digit'
    // Etc...
  }
}
```

### Cast pattern

```
castPattern ::= primaryPattern 'as' type
```

A cast pattern is similar to an object pattern in that it checks the matched
value against a given type. But where an object pattern is *refuted* if the
value doesn't have that type, a cast pattern *throws*. Like the null-assert
pattern, this lets you forcibly assert the expected type of some destructured
value.

This isn't useful as the outermost pattern in a declaration since you can always
move the `as` to the initializer expression, but when destructuring there is no
place in the initializer to insert the cast. This pattern lets you insert the
cast as values are being pulled out by the pattern:

```dart
(num, Object) record = (1, "s");
var (i as int, s as String) = record;
```

### Null-check pattern

```
nullCheckPattern ::= primaryPattern '?'
```

A null-check pattern matches if the value is not null, and then matches the
inner pattern against that same value. Because of how type inference flows
through patterns, this also provides a terse way to bind a variable whose type
is the non-nullable base type of the nullable value being matched:

```dart
String? maybeString = ...
switch (maybeString) {
  case var s?:
    // s has type non-nullable String here.
}
```

Using `?` to match a value that is *not* null seems counterintuitive. In truth,
I have not found an ideal syntax for this. The way I think about `?` is that it
describes the test it performs. Where a list pattern tests whether the value is
a list, a `?` tests whether the value is null. However, unlike other patterns,
it matches when the value is *not* null, because matching on null isn't
useful&mdash;you could always just use a `null` constant pattern for that.

Swift [uses the same syntax for a similar feature][swift null check].

[swift null check]: https://docs.swift.org/swift-book/ReferenceManual/Patterns.html#ID520

### Null-assert pattern

```
nullAssertPattern ::= primaryPattern '!'
```

A null-assert pattern is similar to a null-check pattern in that it permits
non-null values to flow through. But a null-assert *throws* if the matched
value is null. It lets you forcibly *assert* that you know a value shouldn't
be null, much like the corresponding `!` null-assert expression.

This lets you eliminate null in variable declarations where a refutable pattern
isn't allowed:

```dart
(int?, int?) position = ...

// We know if we get here that the coordinates should be present:
var (x!, y!) = position;
```

Or where you don't want null to be silently treated as a match failure, as in:

```dart
List<String?> row = ...

// If the first column is 'user', we expect to have a name after it.
switch (row) {
  case ['user', var name!]:
    // name is a non-nullable string here.
}
```

### Constant pattern

```
constantPattern ::= booleanLiteral
                  | nullLiteral
                  | '-'? numericLiteral
                  | stringLiteral
                  | symbolLiteral
                  | identifier
                  | qualifiedName
                  | constObjectExpression
                  | 'const' typeArguments? '[' elements? ']'
                  | 'const' typeArguments? '{' elements? '}'
                  | 'const' '(' expression ')'
```

A constant pattern determines if the matched value is equal to the constant's
value. We don't allow all expressions here because many expression forms
syntactically overlap other kinds of patterns. We avoid ambiguity while
supporting terse forms of the most common constant expressions like so:

*   Simple "primitive" literals like Booleans and numbers are valid patterns
    since they aren't ambiguous. We also allow unary `-` expressions on
    numeric literals since users think of `-2` as a single literal and not the
    literal `2` with a unary `-` applied to it (which is how the language
    views it).

*   Named constants are also allowed because they aren't ambiguous. That
    includes simple identifiers like `someConstant`, prefixed constants like
    `some_library.aConstant`, static constants on classes like
    `SomeClass.aConstant`, and prefixed static constants like
    `some_library.SomeClass.aConstant`. *Simple identifiers would be ambiguous
    with variable patterns that aren't marked with `var`, `final`, or a type,
    but unmarked variable patterns are only allowed in irrefutable contexts
    where constant patterns are prohibited.*

*   List literals are ambiguous with list patterns, so we only allow list
    literals explicitly marked `const`. Likewise with set and map literals
    versus map patterns.

*   Constructor calls are ambiguous with object patterns, so we require const
    constructor calls to be explicitly marked `const`.

*   Other constant expressions must be marked `const` and surrounded by
    parentheses. This avoids ambiguity with null-assert, logical-or, and
    logical-and patterns. It also makes future extensions to patterns and
    expressions less likely to collide.

Let the *value* of a constant pattern be the `expression` inside `'const' '('
expression ')'` or the entire pattern if the pattern has any other form. *This
awkward definition is because `const (1 + 2)` is not a valid expression but is a
valid constant pattern.*

It is a compile-time error if a constant pattern's value is not a valid constant
expression.

### Variable pattern

```
variablePattern ::= ( 'var' | 'final' | 'final'? type )? identifier
```

A variable pattern binds the matched value to a new variable. These usually
occur as subpatterns of a destructuring pattern in order to capture a
destructured value.

```dart
var (a, b) = (1, 2);
```

Here, `a` and `b` are variable patterns and end up bound to `1` and `2`,
respectively.

The pattern may have a type annotation in order to only match values of the
specified type. If the type annotation is omitted, the variable's type is
inferred and the pattern matches all values.

```dart
switch (record) {
  case (int x, String s):
    print('First field is int $x and second is String $s.');
}
```

*There are some restrictions on when `var` and `final` can and can't be used.
They are specified later in the "Pattern context" section.*

#### Wildcards

If the variable's name is `_`, it doesn't bind any variable. This "wildcard"
name is useful as a placeholder in places where you need a subpattern in order
to destructure later positional values:

```dart
var list = [1, 2, 3];
var [_, two, _] = list;
```

The `_` identifier can also be used with a type annotation when you want to test
a value's type but not bind the value to a name:

```dart
switch (record) {
  case (int _, String _):
    print('First field is int and second is String.');
}
```

### Parenthesized pattern

```
parenthesizedPattern ::= '(' pattern ')'
```

Like parenthesized expressions, parentheses in a pattern let you control pattern
precedence and insert a lower precedence pattern where a higher precedence one
is expected.

### List pattern

```
listPattern         ::= typeArguments? '[' listPatternElements? ']'
listPatternElements ::= listPatternElement ( ',' listPatternElement )* ','?
listPatternElement  ::= pattern | restPattern
restPattern         ::= '...' pattern?
```

A list pattern matches an object that implements `List` and extracts elements by
position from it.

It is a compile-time error if:

*   `typeArguments` is present and has more than one type argument.

*   There is more than one `restPattern` element in the list pattern. *It can
    appear anywhere in the list, but there can only be zero or one.*

#### Rest elements

A list pattern may contain a *rest element* which allows matching lists of
arbitrary lengths. The rest element may also have a subpattern. If a rest
element is present and has a subpattern, all of the elements not matched by
other subpatterns are collected into a new list and that list is matched against
the rest subpattern.

```dart
var [a, b, ...rest, c, d] = [1, 2, 3, 4, 5, 6, 7];
print('$a $b $rest $c $d'); // Prints "1 2 [3, 4, 5] 6 7".
```

We refer to a rest element with a subpattern as a *matching rest element*, and a
rest element with no subpattern as a *non-matching rest element*.

### Map pattern

```
mapPattern        ::= typeArguments? '{' mapPatternEntries? '}'
mapPatternEntries ::= mapPatternEntry ( ',' mapPatternEntry )* ','?
mapPatternEntry   ::= expression ':' pattern | '...'
```

A map pattern matches values that implement `Map` and accesses values by key
from it.

It is a compile-time error if:

*   `typeArguments` is present and there are more or fewer than two type
    arguments.

*   Any of the entry key expressions are not constant expressions.

*   Any two keys in the map are identical. *Map patterns that don't have a rest
    element only match if the `length` of the map is equal to the number of map
    entries. If a map pattern has multiple identical key entries, they will
    increase the required length for the pattern to match but in all but the
    most perverse `Map` implementations will represent the same key. Thus, it's
    very unlikely that any map pattern containing identical keys (and no rest
    element) will ever match. Duplicate keys are most likely a typo in the
    code.*

*   Any two record keys which both have primitive `==` are equal. *Since
    records don't have defined identity, we can't use the previous rule to
    detect identical records. But records do support an equality test known at
    compile time if all of their fields do, so we use that.*

*   There is more than one `...` element in the map pattern.

*   The `...` element is not the last element in the map pattern.

*Note that we don't require map keys to have primitive `==` methods to enable
more flexibility in key types. If the keys have user-defined `==` methods, then
it's possible to have keys that are equal according to those `==` methods, but
the compiler won't detect it.*

### Rest elements

Like lists, map patterns can also have a rest element. However, there's no
well-defined notion of a map "minus" some set of matched entries. Thus, only a
non-matching rest element is allowed.

Also, there is no ordering to entries in a map, so we only allow the `...` to
appear as the last entry. Appearing anywhere else would send a confusing,
meaningless signal.

In practice, this means that the only purpose of `...` in a map pattern is to
allow matching a map that contains extra entries, while ignoring those entries.
By default, a map pattern only matches if the map's length is exactly the same
as the number of entry subpatterns. Adding a `...` element allows the map
pattern to match if the map's length is *at least* the number of (non-rest)
entry subpatterns (and all of those subpatterns match).

### Record pattern

```
recordPattern         ::= '(' patternFields? ')'
patternFields         ::= patternField ( ',' patternField )* ','?
patternField          ::= ( identifier? ':' )? pattern
```

A record pattern matches a record object and destructures its fields. If the
value isn't a record with the same shape as the pattern, then the match fails.
Otherwise, the field subpatterns are matched against the corresponding fields in
the record.

Field subpatterns can be in one of three forms:

*   A bare `pattern` destructures the corresponding positional field from the
    record and matches it against `pattern`.

*   An `identifier: pattern` destructures the named field with the name
    `identifier` and matches it against `pattern`.

*   A `: pattern` is a named field with the name omitted. When destructuring
    named fields, it's very common to want to bind the resulting value to a
    variable with the same name.

    As a convenience, the identifier can be omitted and inferred from `pattern`.
    In this case the subpattern must be a variable pattern which may be wrapped 
    in a unary pattern. The field name is then inferred from the name in the 
    variable pattern. These pairs of patterns are each equivalent:

    ```dart
    // Variable:
    var (untyped: untyped, typed: int typed) = ...
    var (:untyped, :int typed) = ...

    switch (obj) {
      case (untyped: var untyped, typed: int typed): ...
      case (:var untyped, :int typed): ...
    }

    // Null-check and null-assert:
    switch (obj) {
      case (checked: var checked?, asserted: var asserted!): ...
      case (:var checked?, :var asserted!): ...
    }

    // Cast:
    var (field: field as int) = ...
    var (:field as int) = ...
    ```

A record pattern with a single unnamed field and no trailing comma is ambiguous
with a parenthesized pattern. In that case, it is treated as a parenthesized
pattern. To write a record pattern that matches a single unnamed field, add a
trailing comma, as you would with the corresponding record expression.

It is a compile-time error if any pair of named fields have the same name. This
applies to both explicit and inferred field names. *For example, this is an
error:*

```dart
var (:x, x: y) = (x: 1);
```

*Destructuring the same field multiple times is never necessary because you can
always just destructure it once with an `||` subpattern. If a user does it, it's
mostly like a copy/paste mistake and it's more helpful to draw their attention
to the error than silently accept it.*

### Object pattern

```
objectPattern ::= typeName typeArguments? '(' patternFields? ')'
```

An object pattern matches values of a given named type and then extracts values
from it by calling getters on the value. Object patterns let users destructure
data from arbitrary objects using the getters the object's class already
exposes.

This pattern is particularly useful for writing code in an algebraic datatype
style. For example:

```dart
class Rect {
  final double width, height;

  Rect(this.width, this.height);
}

display(Object obj) {
  switch (obj) {
    case Rect(width: var w, height: var h): print('Rect $w x $h');
    default: print(obj);
  }
}
```

As with record patterns, the getter name can be omitted and inferred from the
variable pattern in the field subpattern which may be wrapped in a unary
pattern. The previous example could be written like:

```dart
display(Object obj) {
  switch (obj) {
    case Rect(:var width, :var height): print('Rect $width x $height');
    default: print(obj);
  }
}
```

It is a compile-time error if:

*   `objectName` does not refer to a type.

*   A type argument list is present and does not match the arity of the type of
    `objectName`.

*   A `patternField` is of the form `pattern`. Positional fields aren't allowed.

*   Any two named fields have the same name. This applies to both explicit and
    inferred field names. *For example, this is an error:*

    ```dart
    var Point(:x, x: y) = Point(1, 2);
    ```

## Pattern uses

Patterns are woven into the larger language in a few ways:

### Pattern variable declaration

Places in the language where a local variable can be declared are extended to
allow a pattern, like:

```dart
var (a, [b, c]) = ("str", [1, 2]);
```

Dart's existing C-style variable declaration syntax makes it harder to
incorporate patterns. Variables can be declared just by writing their type, and
a single declaration might declare multiple variables. Fully incorporating
patterns into that could lead to confusing syntax like:

```dart
// Not allowed:
(int, String) (n, s) = (1, "str");
final (a, b) = (1, 2), c = 3, (d, e);
```

To avoid this weirdness, patterns only occur in variable declarations that begin
with a `var` or `final` keyword. Also, a variable declaration using a pattern
can only have a single declaration "section". No comma-separated multiple
declarations like:

```dart
// Not allowed:
var [a] = [1], (b, c) = (2, 3);
```

Declarations with patterns must have an initializer. This is not a limitation
since the point of using a pattern in a variable declaration is to match it
against the initializer's value.

Add this new rule:

```
patternVariableDeclaration  ::= ( 'final' | 'var' ) outerPattern '=' expression

outerPattern                ::= parenthesizedPattern
                              | listPattern
                              | mapPattern
                              | recordPattern
                              | objectPattern
```

The `outerPattern` rule defines a subset of the patterns that are allowed as the
outermost pattern in a declaration. Subsetting allows useful code like:

```dart
var ((a, b) && record) = (1, 2);          // Parentheses.
var [a, b] = [1, 2];                      // List.
var {1: a} = {1: 2};                      // Map.
var (a, b, x: x) = (1, 2, x: 3);          // Record.
var Point(x: x, y: y) = Point(1, 2);      // Object.
```

But excludes other kinds of patterns to prohibit weird code like:

```dart
// Not allowed:
var String str = 'redundant';     // Variable.
var str as String = 'weird';      // Cast.
var definitely! = maybe;          // Null-assert.
```

Allowing parentheses gives users an escape hatch if they really want to use an
unusual pattern there.

**TODO: Should we support destructuring in `const` declarations?**

The new rules are incorporated into the existing productions for declaring
variables like so:

```
localVariableDeclaration ::=
  | metadata initializedVariableDeclaration ';' // Existing.
  | metadata patternVariableDeclaration ';' // New.

forLoopParts ::=
  | // Existing productions...
  | metadata ( 'final' | 'var' ) outerPattern 'in' expression // New.
```

As with regular for-in loops, it is a compile-time error if the type of
`expression` in a pattern-for-in loop is not assignable to `Iterable<dynamic>`.

*We could potentially allow patterns in top-level variables and static fields
but lazy initialization makes that more complex. We could support patterns in
instance field declarations, but constructor initializer lists make that harder.
Parameter lists are a natural place to allow patterns, but the existing grammar
complexity of parameter lists&mdash;optional parameters, named parameters,
required parameters, default values, etc.&mdash;make that very hard. For the
initial proposal, we focus on patterns only in variables with local scope.*

### Pattern assignment

A pattern on the left side of an assignment expression is used to destructure
the assigned value. We extend `expression`:

```
expression        ::= patternAssignment
                    | // Existing productions...

patternAssignment ::= outerPattern '=' expression
```

*This syntax allows chaining pattern assignments and mixing them with other
assignments, but does not allow patterns to the left of a compound assignment
operator.*

In a pattern assignment, all variable patterns are interpreted as referring to
existing variables. You can't declare any new variables. *Disallowing new
variables allows pattern assignment expressions to appear anywhere expressions
are allowed while avoiding confusion about the scope of new variables.*

It is a compile-time error if:

*   An identifier in a variable pattern does not resolve to an assignable local
    variable or formal parameter. A variable is assignable if it is any of:

    *   Non-final
    *   Final and definitely unassigned
    *   Late final and not definitely assigned

    *For example, these are all valid:*

    ```dart
    test(int parameter) {
      var notFinal;
      final unassignedFinal;
      late final lateFinal;

      if (c) lateFinal = 'maybe assigned';

      (notFinal, unassignedFinal, lateFinal) = ('a', 'b', 'c');
    }
    ```

    *In other words, if the name resolves to a local variable or parameter and
    could be assigned using a normal assignment expression, it can be used in a
    pattern assignment.*

    *We could allow assigning to other variables or setters, but it seems
    strange to allow assigning to `foo` when `foo` is an instance field on the
    surrounding class with an implicit `this.`, but not allowing to assign to
    `this.foo` explicitly. In the future, we may expand pattern assignment
    syntax to allow other selector expressions. For now, we restrict assignment
    to local variables, which are also the only kind of variables that can be
    declared by patterns.*

*   The matched value type for a variable or cast pattern is not assignable to
    the corresponding variable's type.

*   The same variable is assigned more than once. *In other words, a pattern
    assignment can't have multiple variable subpatterns with the same name. This
    prohibits code like:*

    ```dart
    var a = 1;
    (a && a) = 2;
    [a, a, a] = [1, 2, 3];
    ```

#### Map patterns in pattern assignments

The language specifies:

> An expression statement consists of an expression that does not begin with a
> '{' character.

This avoids an ambiguity between blocks and map literals. But with map patterns
in assignments, it is useful to have an expression statement that begins with
`{`:

```dart
var map = {'a': 1, 'b': 2};
int a, b;
// more code...

// later...
{'a': a, 'b': b} = map;
```

To support this while still avoiding the ambiguity between blocks and map
literals, we change the above rule to:

The expression of a statement expression cannot start with a `{` token which
starts a set or map literal. It may start with a `{` only if that starts a map
pattern of a pattern assignment expression, in which case the corresponding
closing `}` must be immediately followed by a `=`.

### Switch statement

We extend switch statements to allow patterns in cases:

```
switchStatement         ::= 'switch' '(' expression ')'
                            '{' switchStatementCase* switchStatementDefault? '}'
switchStatementCase     ::= label* 'case' guardedPattern ':' statements
guardedPattern          ::= pattern ( 'when' expression )?
switchStatementDefault  ::= label* 'default' ':' statements
```

Allowing patterns in cases significantly increases the expressiveness of what
properties a case can verify, including executing arbitrary user-defined code.
This implies that the order that cases are checked is now potentially
user-visible and an implementation must execute the *first* case that matches.

#### Breaking existing switches

Many constant expressions are subsumed by the new pattern syntax so most
existing switch cases have the same semantics under this proposal. However,
patterns are not a strict superset of constant expressions and some switches may
be broken.

To estimate how breaking these changes are, I analyzed 18,672,247 lines of code
in 102,015 files across 2,000 Pub packages, a large collection of open source
Flutter applications, and the Dart and Flutter repositories. I found a total of
94,249 switch cases.

The specific kinds of switches whose behavior changes are:

*   **List and map patterns.** A list or map constant literal in a switch case
    is now interpreted as a list or map *pattern* which destructures its
    elements at runtime. Before, it was simply treated as identity comparison.

    ```dart
    const a = 1;
    const b = 2;
    var obj = [1, 2]; // Not const.

    switch (obj) {
      case [a, b]: print("match"); break;
      default: print("no match");
    }
    ```

    In Dart today, this prints "no match". With this proposal, it changes to
    "match". I did not find any switch cases whose expression is a list or map
    literal.

*   **Wildcards.** A switch case containing the identifier `_` currently matches
    if the matched value is equal to the constant named `_`. With this proposal,
    it becomes a wildcard that always matches. I did not find any switch cases
    whose expression is `_`.

*   **Constant constructors.** A switch case can be a constant constructor call
    with implicit `const`, like:

    ```dart
    case SomeClass(1, 2):
    ```

    With this proposal, that is interpreted as an object pattern whose arguments
    are subpatterns. In cases where the matched value is also a constant, this
    will *likely* behave the same but may not. I found 8 switch cases of this
    form (0.008%).

*   **Other constant expressions.** Constant patterns allow simple literals and
    references to named constants to be used directly as patterns, which covers
    the majority of all existing switch cases. Also a constant constructor
    explicitly prefixed with `const` is a valid constant expression pattern. But
    some more complex expressions are valid constant expressions but not valid
    constant patterns. In the switch cases I analyzed, the exceptions are:

    ```
    case A + A:                                         // Infix "+".
    case A + 'b':                                       // Infix "+".
    case -ERR_LDS_ICAO_SIGNED_DATA_SIGNER_INFOS_EMPTY:  // Unary "-".
    case -sigkill:                                      // Unary "-".
    case List<RPChoice>:                                // Generic type literal.
    case 720 * 1280:                                    // Infix "*".
    case 1080 * 1920:                                   // Infix "*".
    case 1440 * 2560:                                   // Infix "*".
    case 2160 * 3840:                                   // Infix "*".
    ```

    These nine cases represent 0.009% of the cases found.

For any switch case that is broken by this proposal, you can revert back to the
original behavior by prefixing the case expression (now pattern) with `const`
and wrapping it in parentheses if the expression is not a collection literal
or const constructor call:

```dart
// List or map literal:
case const [a, b]:

// Const constructor call:
case const SomeClass(1, 2):

// Other constant expression:
case const (A + A):
case const (A + 'b'):
case const (-ERR_LDS_ICAO_SIGNED_DATA_SIGNER_INFOS_EMPTY):
case const (-sigkill):
case const (List<RPChoice>):
case const (720 * 1280):
case const (1080 * 1920):
case const (1440 * 2560):
case const (2160 * 3840):
```

We can determine syntactically whether an existing switch case's behavior will
be changed by this proposal, so this fix can be easily automated and applied
mechanically.

#### Guard clause

We also allow an optional *guard clause* to appear after a case. This enables a
switch case to evaluate an arbitrary predicate after matching. Guards are useful
because when the predicate evaluates to false, execution proceeds to the next
case instead of exiting the entire switch like it would if you nested an `if`
statement inside the switch case's body:

```dart
var pair = (1, 2);

// This prints nothing:
switch (pair) {
  case (a, b):
    if (a > b) print('First element greater');
    break;
  case (a, b):
    print('Other order');
    break;
}

// This prints "Other order":
switch (pair) {
  case (a, b) when a > b:
    print('First element greater');
    break;
  case (a, b):
    print('Other order');
    break;
}
```

#### Implicit break

A long-running annoyance with switch statements is the mandatory `break`
statements at the end of each case body. Dart does not allow fallthrough, so
these `break` statements have no real effect. They exist so that Dart code does
not *appear* to be doing fallthrough to users coming from languages like C that
do allow it. That is a high syntactic tax for limited benefit.

I inspected the 25,014 switch cases in the most recent 1,000 packages on pub
(10,599,303 LOC). 26.40% of the statements in them are `break`. 28.960% of the
cases contain only a *single* statement followed by a `break`. This means
`break` is a fairly large fraction of the statements in all switches even though
it does nothing.

Therefore, this proposal removes the requirement that each non-empty case body
definitely exit. Instead, a non-empty case body implicitly jumps to the end of
the switch after completion. From the spec, remove:

> If *s* is a non-empty block statement, let *s* instead be the last statement
> of the block statement. It is a compile-time error if *s* is not a `break`,
> `continue`, `rethrow` or `return` statement or an expression statement where
> the expression is a `throw` expression.

This is now valid code that prints "one":

```dart
switch (1) {
  case 1:
    print("one");
  case 2:
    print("two");
}
```

Empty cases continue to fallthrough to the next case as before. This prints "one
or two":

```dart
switch (1) {
  case 1:
  case 2:
    print("one or two");
}
```

To have an empty case that does *not* fallthrough, use `break;` for its body as
you would today.

### Switch expression

When you want an `if` statement in an expression context, you can use a
conditional expression (`?:`). There is no expression form for multi-way
branching, so we define a new switch expression. It takes code like this:

```dart
Color shiftHue(Color color) {
  switch (color) {
    case Color.red:
      return Color.orange;
    case Color.orange:
      return Color.yellow;
    case Color.yellow:
      return Color.green;
    case Color.green:
      return Color.blue;
    case Color.blue:
      return Color.purple;
    case Color.purple:
      return Color.red;
  }
}
```

And turns it into:

```dart
Color shiftHue(Color color) {
  return switch (color) {
    Color.red => Color.orange,
    Color.orange => Color.yellow,
    Color.yellow => Color.green,
    Color.green => Color.blue,
    Color.blue => Color.purple,
    Color.purple => Color.red
  };
}
```

The grammar is:

```
primary                 ::= // Existing productions...
                          | switchExpression

switchExpression        ::= 'switch' '(' expression ')' '{'
                            switchExpressionCase ( ',' switchExpressionCase )*
                            ','? '}'
switchExpressionCase    ::= guardedPattern '=>' expression
```

The body is a series of cases. Each case has a pattern, optional guard, and a
single expression body. As with other expression forms containing a list of
subelements (argument lists, collection literals), the cases are separated by
commas with an optional trailing comma. Since the body of each case is a single
expression with a known terminator, it's easy to tell when one case ends and the
next begins. That lets us do away with the `case` keyword.

To keep the syntax small and light, we also disallow a `default` clause.
Instead, you can use a shorter `_` wildcard pattern to catch any remaining
values.

Slotting into `primary` means it can be used anywhere any expression can appear,
even as operands to unary and binary operators. Many of these uses are ugly, but
not any more problematic than using a collection literal in the same context
since a `switch` expression is always delimited by a `switch` and `}`.

Making it high precedence allows useful patterns like:

```dart
await switch (n) {
  1 => aFuture,
  2 => anotherFuture,
  _ => otherwiseFuture
};

var x = switch (n) {
  1 => obj,
  2 => another,
  _ => otherwise
}.someMethod();
```

Over half of the switch cases in a large corpus of packages contain either a
single return statement or an assignment followed by a break so there is some
evidence this will be useful.

#### Expression statement ambiguity

Thanks to expression statements, a switch expression could appear in the same
position as a switch statement. This isn't technically ambiguous, but requires
unbounded lookahead to read past the value expression to the first `case` in
order to tell if a switch in statement position is a statement or expression.

```dart
main() {
  switch (some(extremely, long, expression, here)) {
    _ => expression()
  };

  switch (some(extremely, long, expression, here)) {
    case _: statement();
  }
}
```

To avoid that, we disallow a switch expression from appearing at the beginning
of an expression statement. This is similar to existing restrictions on map
literals appearing in expression statements. In the rare case where a user
really wants one there, they can parenthesize it.

#### Function expression in guard ambiguity

Function expressions also use `=>`, which leads to a potential ambiguity:

```dart
var x = switch (obj) {
  _ when a + (b) => (c) => body
};
```

This could be interpreted as either:

```dart
var x = switch (obj) {
  _ when (a + (b)) => ((c) => body)
  //     ---------    -------------
};

var x = switch (obj) {
  _ when (a + (b) => (c)) => (body)
  //     ----------------    ------
};
```

A similar ambiguity exists with function expressions in initializer lists, if
the constructor happens to be a factory constructor with `=>` for its body. We
resolve the ambiguity similarly here:  When `=>` is encountered after `when` in
a guard, if the code between forms a valid expression, then it is interpreted as
such and the `=>` is treated as the separator between the guard and case body.
*In the above example, we take the first interpretation.*

This rules applies in all contexts where a guard can appear: switch statements,
switch elements, switch expressions, and if-case statements. *We could restrict
this rule to guards only in switch expressions where the ambiguity arises, but
that leads to a syntactic restriction that is context-sensitive and harder to
learn. Since the rule is unusual enough as it is, we apply it as consistently as
possible. Note that the related restriction on `=>` in constructor initializers
applies even though generative constructors can't use `=>` for their body.*

The rule is applied unconditionally even if the code after `=>` is not a valid
body expression, as in:

```dart
var x = switch (obj) {
  _ when (a) => b => c
};
```

Here, we treat the guard expression as `(a)`, which leads the body to be `b =>
c` which isn't a valid expression and produces a compile-time error.

If you want a guard expression that ends in a function expression (which is
quite unlikely), you can avoid the `=>` being captured as the case separator by
parenthesizing the function:

```dart
var x = switch (obj) {
  _ when ((a) => b) => c
};
```

### If-case statement and element

Often you want to conditionally match and destructure some data, but you only
want to test a value against a single pattern. A `switch` statement works but is
verbose:

```dart
switch (json) {
  case [int x, int y]:
    return Point(x, y);
}
```

We can make simple uses like this better by extending if statements to allow
`case` followed by a pattern:

```dart
if (json case [int x, int y]) return Point(x, y);
```

It may have an else branch as well:

```dart
if (json case [int x, int y]) {
  print('Was coordinate array $x,$y');
} else {
  throw FormatException('Invalid JSON.');
}
```

We replace the existing `ifStatement` rule with:

```
ifStatement ::= ifCondition statement ('else' statement)?
ifCondition :== 'if' '(' expression ( 'case' guardedPattern )? ')'
```

When the `condition` has no `guardedPattern`, it behaves as it does today. If
there is a `guardedPattern`, then the expression is evaluated and matched
against the subsequent pattern. If it matches, the then branch is executed with
any variables the pattern defines in scope. Otherwise, the else branch is
executed if there is one.

A guard is also allowed:

```
if (json case [int x, int y] when x == y) {
  print('Was on coordinate x-y intercept');
} else {
  throw FormatException('Invalid JSON.');
}
```

#### If-case element

Since Dart allows `if` elements inside collection literals, we also support
if-case elements. We replace the existing `ifElement` rule with:

```
ifElement ::= ifCondition element ('else' element)?
```

The semantics follow the statement form. If there is no `guardedPattern`, then
it behaves as before. When there is a `guardedPattern`, if the `expression`
matches the pattern (and the guard returns `true`) then we evaluate and yield
the then element into the surrounding collection. Otherwise, we evaluate and
yield the else element if there is one.

### Pattern context

Patterns appear inside a number of constructs in the language which we
categorize into three contexts:

*   **Declaration context.** The pattern in `localVariableDeclaration`,
    `forLoopParts`, or any of its subpatterns. Here, the innermost patterns are
    usually identifiers for the names of the new variables being bound.

*   **Assignment context.** The pattern in a `patternAssignment` or any of its
    subpatterns. The innermost subpatterns are again identifiers, but they refer
    to existing variables that are being assigned.

*   **Matching context.** The pattern in a `guardedPattern` or any of its
    subpatterns. The innermost subpatterns are often constant expressions that
    the value is compared against to see if the case matches. They may also be
    variable declarations to extract parts of the value for later processing
    when the case matches.

We refer to declaration and assignment contexts as *irrefutable contexts*.

While most patterns look and act the same regardless of where they appear in the
language, context places some restrictions on which kinds of patterns are
allowed and what their syntax is. The rules are:

*   It is a compile-time error if any of the following *refutable patterns*
    appear in an irrefutable context:

    *   Logical-or
    *   Relational
    *   Null-check
    *   Constant

    *All of these patterns are refutable and may fail to match. In a matching
    context like a switch case, if a pattern fails to match, execution skips
    over the case body to ensure that variables bound by the pattern can only
    be used when the pattern matches. Declaration and assignment contexts have
    no control flow, so they can only use patterns that will always match.*

    *Logical-or patterns are refutable because there is no point in using one
    with an irrefutable left operand. We could make null-check patterns
    irrefutable if `V` is assignable to its static type, but whenever that is
    true the pattern does nothing useful since its only behavior is a type
    test.*

    *The remaining patterns are allowed syntactically to appear in a refutable
    context. Patterns that do type tests like variables and lists produce a
    compile-time error when used in an irrefutable context if the static type of
    the matched value isn't assignable to their required type. This error is
    specified under type checking.*

*   It is a compile-time error if a variable pattern in a declaration context is
    marked with `var` or `final`. *A pattern declaration statement is already
    preceded by `var` or `final`, so allowing those on the variable patterns
    inside would lead to unnecessary or confusing code like:*

    ```dart
    // Disallowed:
    var [var x] = [1];
    final [var y] = [2];
    ```

    *To declare variables in a declaration context, use a simple identifer:*

    ```dart
    // OK:
    var [x] = [1];
    final [y] = [2];
    ```

*   It is a compile-time error if a variable pattern in an assignment context is
    marked with `var`, `final`, or a type annotation (or both `final` and a type
    annotation). *Patterns in assignments can only assign to existing variables,
    not declare new ones.*

    ```dart
    var a = 1;
    var b = 2;

    // Disallowed:
    (var a, int b) = (3, 4);

    // OK:
    (a, b) = (3, 4);
    ```

*   A simple identifier in a matching context is treated as a named constant
    pattern unless its name is `_`. *A bare identifier is ambiguous and could
    be either a named constant or a variable pattern without any `var`, `final`,
    or type annotation marker. We prefer the constant interpretation for
    backwards compatibility and to make variable declarations more explicit in
    cases. To declare variables in a matching context, use `var`, `final`, or a
    type before the name.*

    *There is no ambiguity with bare identifiers in irrefutable contexts since
    constant patterns are disallowed there.*

    ```dart
    const c = 1;
    switch (2) {
      case c: print('match $c');
      default: print('no match');
    }
    ```

    *This program prints "no match" and not "match 2".*

*   A simple identifier in a matching context named `_` is treated as a wildcard
    variable pattern. *A bare `_` is always treated as a wildcard regardless of
    context, even though other variables in matching contexts require a marker.*

    ```dart
    // OK:
    switch (triple) {
      case [_, var y, _]: print('The middle element is $y');
    }
    ```

    *You can also use `var _` or `final _` to write a wildcard in a matching
    context because it would require additional specification to explicitly
    forbid it, but doing so is discouraged.*

*In short, you can't use refutable patterns in places that don't do control
flow. Use simple identifiers (optionally with type annotations) to declare
variables in pattern declarations. Use simple identifiers to assign to variables
in pattern assignments. Use explicitly marked identifiers to declare variables
in `case` patterns. Use `_` anywhere for a wildcard.*

## Static semantics

### Type inference

Type inference in Dart allows type information in one part of the program to
flow over and fill in missing pieces in another part. Inference can flow
"upwards" from a subexpression to the surrounding expression:

```dart
[1]
```

Here, we infer `List<int>` for the type of the list literal based on type of its
element. Inference can flow "downwards" from an expression into its
subexpressions too:

```dart
<List<int>>[[]]
```

Here, the inner empty list literal `[]` gets type `List<int>` because the type
argument on the outer list literal is pushed into it.

Type information can flow through patterns in the same way. From subpatterns
upwards to the surrounding pattern:

```dart
var [int x] = ...
```

Here, we infer `List<int>` for the list pattern's context type schema based on
the type of the element subpattern. Or downwards:

```dart
var <int>[x] = ...
```

Here, we infer `int` for the inner `x` subpattern based on the type of the
surrounding list pattern.

In variable declarations, type information can also flow between the variable
and its initializer. "Upwards" from initializer to variable:

```dart
var x = 1;
```

Here we infer `int` for `x` based on the initializer expression's type. That
upwards flow extends to patterns:

```dart
var [x] = <int>[1];
```

Here, we infer `List<int>` for the list pattern (and thus `int` for the `x`
subpattern) based on type of the initializer expression `<int>[1]`.

Types can also flow "downwards" from variable to initializer:

```dart
List<int> x = [];
```

Here, the empty list is instantiated as `List<int>` because the type annotation
on `x` gets pushed over to the initializer. That extends to patterns:

```dart
var <num>[x] = [1];
```

Here, we infer the list literal in the initializer to have type `List<num>` (and
not `List<int>`) based on the type of list pattern. All of this type flow can be
combined:

```dart
var (a, b, <double>[c], [int d]) = ([1], <List<int>>[[]], [2], [3]);
```

To orchestrate this, type inference on patterns proceeds in three phases:

1.  **Calculate the pattern type schema.** Start at the top of the pattern and
    recurse downwards into subpatterns using the surrounding pattern as context.
    When we reach the leaves, work back upwards filling in missing pieces where
    possible. When this completes, we have a type schema for the pattern. It's
    a type *schema* and not a *type* because there may be holes where types
    aren't known yet.

    We only calculate a pattern type schema for pattern variable declarations
    and pattern assignments. In matching contexts (switch cases, if-case
    constructs), the pattern context type schema is not used, no downwards
    inference is performed from the pattern to the matched value expression, and
    no coercions or casts from `dynamic` are inserted in the matched value
    expression.

    *It would be hard to apply inference from cases in a switch to the value
    since there are multiple cases and it's not clear how to unify that. Even in
    if-case constructs, it's not clear that downwards inference is desirable,
    since the intent of the pattern is to ask a question about the matched
    object, and not necessarily to try to force a certain answer.*

2.  **Calculate the static type of the matched value.** A pattern always occurs
    in the context of some matched value. For pattern variable declarations,
    this is the initializer. For switches and if-case constructs, it's the value
    being matched.

    Using the pattern's type schema as a context type (if not in a matching
    context), infer missing types on the value expression. This is the existing
    type inference rules on expressions. It yields a complete static type for
    the matched value. This process may also insert implicit coercions and casts
    from `dynamic` in the matched value expression.

    *For example:*

    ```dart
    T id<T>(T t) => t;
    dynamic d = 'str';
    var (double n, int Function(int) f, String s) = (1, id, d);
    ```

    *This generates a type schema of `(double, int Function(int), String)` from
    the pattern. That type schema is applied to the initializer, which inserts
    coercions and casts to become:*

    ```dart
    var (double n, int Function(int) f, String s) = (1.0, id<int>, d as String);
    ```

3.  **Calculate the static type of the pattern.** Using that value type, recurse
    through the pattern again downwards to the leaf subpatterns filling in any
    holes in the type schema. This process may also insert implicit coercions
    and casts from `dynamic` when values flow into a pattern during matching.

    *For example:*

    ```dart
    T id<T>(T t) => t;
    (T Function<T>(T), dynamic) record = (t, 'str');
    var (int Function(int) f, String s) = record;
    ```

    *Since the right-hand is not a record literal, we can't use the pattern's
    context type schema to insert coercions when the record is being created.
    However, the matched value type `(T Function<T>(T), dynamic)` is allowed by
    the record pattern's required type `(Object?, Object?)`, the field matched
    value type `T Function<T>(T)` is allowed by the field required type `int
    Function(int)`, and the field matched value type `dynamic` is allowed by the
    field required type `String)`. So the declaration is valid. Coercions are
    inserted after destructuring each record field before passing them to the
    field subpatterns. At runtime, when the record is destructured during
    matching, the coercions are applied. This is specified below.*

#### Pattern context type schema

In a non-pattern variable declaration, the variable's type annotation is used
for downwards inference of the initializer:

```dart
List<int> list = []; // Infer <int>[].
```

Patterns extend this behavior:

```dart
var (List<int> list, <num>[a]) = ([], [1]); // Infer (<int>[], <num>[]).
```

To support this, every pattern has a context type schema which is used as the
downwards inference context on the matched value expression in pattern variable
declarations and pattern assignments. This is a type *schema* because there may
be holes in the type:

```dart
var (a, int b) = ... // Schema is `(?, int)`.
```

The context type schema for a pattern `p` is:

*   **Logical-and**: The greatest lower bound of the context type schemas of the
    branches.

*   **Null-assert**: A context type schema `E?` where `E` is the context type
    schema of the inner pattern. *For example:*

    ```dart
    var [[int x]!] = [[]]; // Infers List<List<int>?> for the list literal.
    ```

*   **Variable**:

    1.  In an assignment context, the context type schema is the static type of
        the variable that `p` resolves to.

    1.  Else if `p` has no type annotation, the context type schema is `?`.
        *This lets us potentially infer the variable's type from the matched
        value.*

    2.  Else the context type schema is the annotated type. *When a typed
        variable pattern is used in a destructuring variable declaration, we
        do push the type over to the value for inference, as in:*

        ```dart
        var (items: List<int> x) = (items: []);
        //                                 ^- Infers List<int>.
        ```

*   **Cast**: The context type schema is `?`.

*   **Parenthesized**: The context type schema of the inner subpattern.

*   **List**: A context type schema `List<E>` where:

    1.  If `p` has a type argument, then `E` is the type argument.

    2.  Else if `p` has no elements then `E` is `?`.

    3.  Else, infer the type schema from the elements:

        1.  Let `es` be an empty list of type schemas.

        2.  For each element `e` in `p`:

            1.  If `e` is a matching rest element with subpattern `s` and the
                context type schema of `s` is an `Iterable<T>` for some type
                schema `T`, then add `T` to `es`.

            2.  Else if `e` is not a rest element, add the context type schema
                of `e` to `es`.

            *Else, `e` is a rest element without an iterable element type, so it
            doesn't contribute to inference.*

        3.  If `es` is empty, then `E` is `?`. *This can happen if the list
            pattern contains only a rest element which doesn't have a context
            type schema that is known to be an `Iterable<T>` for some `T`,
            like:*

            ```dart
            var [...] = [1, 2];
            var [...x] = [1, 2];
            ```

        4.  Else `E` is the greatest lower bound of the type schemas in `es`.
            *We use the greatest lower bound to ensure that the outer collection
            type has a precise enough type to ensure that any typed field
            subpatterns do not need to downcast:*

            ```dart
            var [int a, num b] = [1, 2];
            ```

            *Here, the GLB of `int` and `num` is `int`, which ensures that
            neither `int a` nor `num b` need to downcast their respective
            fields.*

*   **Map**: A type schema `Map<K, V>` where:

    1.  If `p` has type arguments then `K`, and `V` are those type arguments.

    2.  Else if `p` has no entries, then `K` and `V` are `?`.

    3.  Else `K` is `?` and `V` is the greatest lower bound of the context type
        schemas of all value subpatterns. *The rest element, if present, doesn't
        contribute to the context type schema.*

*   **Record**: A record type schema with positional and named fields
    corresponding to the type schemas of the corresponding field subpatterns.

*   **Object**: The type the object name resolves to. *This lets inference fill
    in type arguments in the value based on the object's type arguments, as in:*

    ```dart
    var Foo<num>() = Foo();
    //                  ^-- Infer Foo<num>.
    ```

The pattern type schema for logical-or, null-check, constant, and relational
patterns is not defined, because those patterns are only allowed in refutable
contexts, and the pattern type schema is only used in irrefutable contexts.

#### Type checking and pattern required type

Once the value a pattern is matched against has a static type (which means
downwards inference on it using the pattern's context type schema is complete),
we can type check the pattern.

Also variable, list, map, record, and object patterns only match a value of a
certain *required type*. These patterns are prohibited in an irrefutable context
if the matched value isn't assignable to that type. We define the required type
for those patterns here. Some examples and the corresponding required types:

```dart
var <int>[a, b] = <num>[1, 2];  // List<int> (and compile error).
var [a, b] = <num>[1, 2];       // List<num>, a is num, b is num.
var [int a, b] = <num>[1, 2];   // List<num>.
```

To type check a pattern `p` being matched against a value of type `M`:

*   **Logical-or** and **logical-and**: Type check each branch using `M` as the
    matched value type.

*   **Relational**:

    1.  Let `C` be the static type of the right operand constant expression.

    2.  If the operator is a comparison (`<`, `<=`, `>`, or `>=`), then it is a
        compile-time error if:

        *   `M` does not define that operator,
        *   `C` is not assignable to the operator's parameter type,
        *   or if the operator's return type is not assignable to `bool`.

    3.  Else the operator is `==` or `!=`. It is a compile-time error if `C` is
        not assignable to `T?` where `T` is `M`'s `==` method parameter type.
        *The language screens out `null` before calling the underlying `==`
        method, which is why `T?` is the allowed type. Since Object declares
        `==` to accept `Object` on the right, this compile-time error can only
        happen if a user-defined class has an override of `==` with a
        `covariant` parameter.*

*   **Cast**:

    1.  Resolve the type name to a type `X`. It is a compile-time error if
        the name does not refer to a type.

    2.  Type-check the subpattern using `X` as the matched value type.

*   **Null-check** or **null-assert**:

    1.  Let `N` be [**NonNull**][nonnull](`M`).

    2.  Type-check the subpattern using `N` as the matched value type.

    [nonnull]: https://github.com/dart-lang/language/blob/master/accepted/2.12/nnbd/feature-specification.md#null-promotion

*   **Constant**: Type check the pattern's value in context type `M`. *The
    context type comes into play for things like type argument inference,
    int-to-double, and implicit generic function instantiation.*

    *Note that the pattern's value must be a constant, but there is no longer a
    restriction that it must have a primitive operator `==`. Unlike switch cases
    in current Dart, you can have a constant with a user-defined operator `==`
    method. This lets you use constant patterns for user-defined types with
    custom value semantics.*

    *Note also that the restriction that constants must be a subtype of the
    matched value's static type is removed. This is a currently an error in
    Dart:*

    ```dart
    class A {}
    class B { const B(); }

    test(A a) {
      switch (A()) {
        case const B(): ...
      }
    }
    ```

    *There is no error under this proposal because it's possible for the
    constant to have a user-defined `==` method such that this could match.*

*   **Variable**:

    1.  In an assignment context, the required type of `p` is the (unpromoted)
        static type of the variable that `p` resolves to.

    2.  Else if the variable has a type annotation, the required type of `p` is
        that type, as is the static type of the variable introduced by `p`.

    3.  Else the required type of `p` is `M`, as is the static type of the
        variable introduced by `p`. *This means that an untyped variable pattern
        can have its type indirectly inferred from the type of a superpattern:*

        ```dart
        var <(num, Object)>[(a, b)] = [(1, true)]; // a is num, b is Object.
        ```

        *The pattern's context type schema is `List<(num, Object>)`. Downwards
        inference uses that to infer `List<(num, Object>)` for the initializer.
        That inferred type is then destructured and used to infer `num` for `a`
        and `Object` for `b`.*

*   **Parenthesized**: Type-check the inner subpattern using `M` as the matched
    value type.

*   **List**:

    1.  Calculate the value's element type `E`:

        1.  If `p` has a type argument `T`, then `E` is the type `T`.

        2.  Else if `M` implements `List<T>` for some `T` then `E` is `T`.

        3.  Else if `M` is `dynamic` then `E` is `dynamic`.

        4.  Else `E` is `Object?`.

    2.  Type-check each non-rest element subpattern using `E` as the matched
        value type. *Note that we calculate a single element type and use it for
        all subpatterns. In:*

        ```dart
        var [a, b] = [1, 2.3];
        ```

        *both `a` and `b` use `num` as their matched value type.*

    3.  If there is a matching rest element, type-check its subpattern using
        `List<E>` as the matched value type.

    4.  The required type of `p` is `List<E>`.

*   **Map**:

    1.  Calculate the value's entry key type `K` and value type `V`, and key
        context `C`:

        1.  If `p` has type arguments `<K, V>` for some `K` and `V` then use
            those, and `C` is `K`.

        2.  Else if `M` implements `Map<K, V>` for some `K` and `V` then use
            those, and `C` is `K`.

        3.  Else if `M` is `dynamic` then `K` and `V` are `dynamic` and `C` is
            `?`.

        4.  Else `K` and `V` are `Object?` and `C` is `?`.
        
    2.  Type-check each key expression using `C` as the context type.

    3.  Type-check each value subpattern using `V` as the matched value type.
        *Like lists, we calculate a single value type and use it for all value
        subpatterns:*

        ```dart
        var {1: a, 2: b} = {1: "str", 2: bool};
        ```

        *Here, both `a` and `b` use `Object` as the matched value type.*

    4.  The required type of `p` is `Map<K, V>`.

* **Record**:

  1.  For each field `f` with subpattern `s` of `p`:

      1.  If `M` is a record type with the same shape as `p`, then let `F`
          be that field's type in `M`.

      2.  Else if `M` is `dynamic`, then let `F` be `dynamic`.

      3.  Else let `F` be `Object?`. *The field subpattern will only be
          matched at runtime if the value does turn out to be a record with
          the right shape where the field is present, so it's safe to just
          assume the field exists when type checking here.*

      4.  Type-check `s` using `F` as the matched value type.

  2.    The required type of `p` is a record type with the same shape as `p` and
        `Object?` for all fields. *If the matched value's type is `dynamic` or
        some record supertype like `Object`, then the record pattern should
        match any record with the right shape and then delegate to its field
        subpatterns to ensure that the fields match.*

*   **Object**:

    1.  Resolve the object name to a type `X`. It is a compile-time error if the
        name does not refer to a type. Apply downwards inference from `M` to
        infer type arguments for `X` if needed.

    2.  For each field subpattern of `p`, with name `n` and subpattern `f`:

        1.  Let `G` be the type of the getter on `X` with the name `n`.
          It is a **compile-time error** if `X` does not have a *getter* with name `n`.
          _If `X` is `dynamic` or `Never`, it is considered as having every getter with the same type._

        2.  Type check `f` with `G` as the matched value type, to find its
            required type.

    3.  The required type of `p` is `X`.

If `p` with required type `T` is in an irrefutable context:

    *   It is a compile-time error if `M` is not assignable to `T`.
        *Destructuring and variable patterns can only be used in declarations
        and assignments if we can statically tell that the destructuring and
        variable binding won't fail to match.*

    *   Else if `M` is not a subtype of `T` then an implicit coercion or cast is
        inserted before the pattern binds the value, tests the value's type,
        destructures the value, or invokes a function with the value as a target
        or argument.

        *Each pattern that requires a certain type can be thought of as an
        "assignment point" where an implicit coercion may happen when a value
        flows in during matching. Examples:*

        ```dart
        var record = (x: 1 as dynamic);
        var (x: String _) = record;
        ```

        *Here no coercion is performed on the record pattern since `(x:
        dynamic)` is a subtype of `(x: Object?)` (the record pattern's required
        type). But an implicit cast from `dynamic` is inserted when the
        destructured `x` field flows into the inner `String _` pattern since
        `dynamic` is not a subtype of `String`. In this example, the cast will
        fail and throw an exception.*

        ```dart
        T id<T>(T t) => t;
        var record = (x: id);
        var (x: int Function(int) _) = record;
        ```

        *Here, again no coercion is applied to the record flowing in to the
        record pattern, but a generic instantiation is inserted when the
        destructured field `x` field flows into the inner `int Function(int) _`
        pattern.*

        *We only insert coercions in irrefutable contexts:*

        ```dart
        dynamic d = 1;
        if (d case String s) print('then') else print('else');
        ```

        *This prints "else" instead of throwing an exception because we don't
        insert a _cast_ from `dynamic` to `String` and instead let the `String
        s` pattern _test_ the value's type, which then fails to match.*

It is a compile-time error if the type of an expression in a guard clause is not
assignable to `bool`.

### Pattern uses

It is a compile-time error if the expression in a guard clause in a switch case
or if-case construct is not assignable to `bool`.

The static type of a switch expression is the least upper bound of the static
types of all of the case expressions.

### Variables and scope

Patterns often exist to bind new variables. The language must ensure that the
variables bound by a pattern can only be used when the pattern has matched,
which means variables bound by refutable patterns must only be in scope in code
that can't be reached when the match fails.

Also, logical-or patterns and switch case fallthrough add some complexity.

#### Pattern variable sets

A *pattern variable set* specifies the set of variables declared by a pattern
and its subpatterns when not in an assignment context. Each variable in the set
has a unique name, a static type (the declared or inferred type, but not its
promoted type), and whether it is final or not. The pattern variable set for a
pattern is:

*   **Logical-or**: The pattern variable set of either branch. It is a
    compile-time error if the two branches do not have equal pattern variable
    sets. Two pattern variable sets are equal if they have the same set of names
    and each corresponding pair of variables have the same finality and their
    types are structurally equivalent after `NORM()`.

    *Since only one branch will match and we don't know which, for the pattern
    to have a stable set of variables with known types, the two branches must
    define the same variables. This way, uses of the variables later will have
    a known type and finality regardless of which branch matched.*

*   **Logical-and**, **cast**, **null-check**, **null-assert**,
    **parenthesized**, **list**, **map**, **record**, or **object**: The union
    of the pattern variable sets of all of the subpatterns.

    The union of a series of pattern variable sets is the union of their
    corresponding sets of variable names. Each variable in the resulting set is
    mapped to the corresponding variable's type and finality.

    It is a compile-time error if any two sets being unioned have a variable
    with the same name. *A pattern can't declare the same variable more than
    once.*

*   **Relational** or **constant**: The empty set.

*   **Variable**:

    1.  If the variable's identifier is `_` then the empty set.

    2.  Else a set containing a single variable whose name is the pattern's
        identifier and whose type is the pattern's required type (which may have
        been inferred). In a declaration context, the variable is final if the
        surrounding `patternVariableDeclaration` has a `final` modifier. In a
        matching context, the variable is final if the variable pattern is
        marked `final` and is not otherwise.

#### Scope

The variables defined by a pattern and its subpatterns (its pattern variable
set, defined above), are introduced into a scope based on where the pattern
appears:

*   **Pattern variable declaration**: The scope enclosing the variable
    declaration statement. *This will be either a function body scope or a block
    scope.*

    The *initializing expression* for every variable in the pattern is the
    pattern variable declaration's initializer. *This means all variables
    defined by a pattern are in scope beginning at the top of the surrounding
    block or function body, but it is a compile-time error to refer to them
    until after the pattern variable declaration's initializer:*

    ```dart
    const c = 1;

    f() {
      print(c);
      //    ^ Error: Refers to C declared below:

      var [c] = c;
      //        ^ Error: Not initialized yet.

      print(c);
      //    ^ OK.
    }
    ```

*   **Pattern-for statement**: Scoping follows the normal for and for-in
    statement scoping rules where the variable (now variables) are bound in a
    new scope for each loop iteration. All pattern variables are in the same
    scope. They are considered initialized after the for loop initializer
    expression.

*   **Pattern assignment**: An assignment only assigns to existing variables
    and does not bind any new ones.

*   **Switch statement**, **switch expression**, **if-case statement**,
    **if-case-element**: Each `guardedPattern` introduces a new *case scope*
    which is where the variables defined by that case's pattern are bound.

    There is no *initializing expression* for the variables in a case pattern,
    but they are considered initialized after the entire case pattern, before
    the guard expression if there is one. *However, all pattern variables are
    in scope in the entire pattern:*

    ```dart
    const c = 1;
    switch (1) {
      case [var c, == c]
        //            ^ Error: In scope but not initialized.
        //              (Also an error because `c` is not a constant.)
            when c == 2:
        //       ^ OK.
        print(c);
        //    ^ OK.
    }
    ```

    The guard expression is evaluated in its case's case scope.

    It is a compile-time error for a guard to contain an assignment to a
    variable defined in the case that owns that guard. *This helps avoid users
    running into confusing behavior where the body sees a different variable
    than the guard when cases share a body (see next section). We make this an
    error even when the body only has a single case to keep the rule simpler for
    users to understand. This is similar to the restriction that you can't
    assign to the variable introduced by an initializing formal inside the
    initializer list.*

    If the body of a switch statement or expression is reached through only a
    single case, then it is executed in a new scope whose enclosing scope is the
    case scope of that case. Otherwise, the body is executed in a new scope
    whose enclosing scope is the shared case scope, defined below.

    The then statement of an if-case statement is executed in a new scope whose
    enclosing scope is the case's case scope.

    The then element of an if-case element is evaluated in a new scope whose
    enclosing scope is the case's case scope.

#### Shared case scope

In a switch statement, multiple cases may share the same body. This introduces
complexity when those cases declare variables which may or may not overlap and
which may be used in the body or guards. For example:

```dart
switch (obj) {
  case [int a, int n] when n > 0:
  case {"a": int a}:
    print(a.abs()); // OK.
}
```

Here, both patterns declare a variable named `a` which is used in the body.
Somehow, in the body, `a` refers to *both* of those pattern variables.
Conversely, only the first case declares `n` which is used in that case's guard
but not the body.

We specify how this behaves by creating a new *shared case scope* that contains
all variables from all of the cases and then report errors from invalid uses of
them. The shared case scope `s` of a body used by a set of cases with pattern
variable sets `vs` (where default cases and labels have empty pattern variable
sets) is:

1.  Create a new empty scope `s` whose enclosing scope is the scope surrounding
    the switch statement or expression.

2.  For each name `n` appearing as a variable name in any of the pattern
    variable sets in `vs`:

    1.  If `n` is defined in every pattern variable set in `vs` and has the same
        type and finality, then introduce `n` into `s` with the same type and
        finality. This is a *shared variable* and is available for use in the
        body.

        If any of the corresponding variables in `vs` are promoted, calculate
        the promoted type of the variable in `s` based on all of the promoted
        types of `n` in the cases in the same way that promotions are merged at
        join points.

        *We declare a new variable because the enclosing scope of the body is
        not any of the case scopes. The fact that this is a new variable and not
        one of the variables declared by the cases is user-visible if a user
        captures a case variable in a closure in the guard:*

        ```dart
        Function captured;

        bool capture(Function closure) {
          captured = closure;
          return true;
        }

        switch (['before']) {
          case [String a] when capture(() => print(a)):
          case [_, String a]:
            a = 'after';
            captured();
        }
        ```

        *This prints "before", not "after". In practice, users will rarely
        notice this, the same way they rarely notice that an initializing formal
        introduces a variable in the initializer list distinct from the
        initialized field.*

        *Note that we only create a shared case scope with its own variables
        when there are multiple cases sharing a body. If there is only a single
        case, the body uses that case's scope as the enclosing scope directly.
        If you delete the second case in the above example, it prints "after".*

    2.  Else `n` is not consistently defined by all cases and thus isn't safe to
        use in the body. Introduce a new variable `n` into `s` with unspecified
        type and finality.

3.  Compile the body in `s`. It is a compile-time error if any identifier in the
    body resolves to a variable in `s` that isn't shared. *In other words, a
    variable declared by any of the case patterns shadows an outer variable, but
    only the shared ones can actually be used:*

    ```dart
    var c = 'outer';
    switch ('not int') {
      case int c:
      case _:
        print(c);
    }
    ```

    *This has a compile-time error instead of printing "outer" because `c` in
    the body resolves to a non-shared variable declared by one of the cases.*

*Note that it is not a compile-time error for there to _be_ non-shared defined
variables between cases. It's only an error to _use_ them in the body. This
enables patterns to define non-shared variables that are only used by their
respective guards:*

```dart
switch (obj) {
  case [var a, int n] when n > 1:
  case [var a, double n] when n > 1.0:
  case [var a, String s] when s.isNotEmpty:
    print(a);
}
```

*This example has no errors because the only variable used in the body, `a`, is
defined consistently by all cases.*

At runtime, we initialize all of the shared variables in the body of the case
with the values of the corresponding case variables from the matched case.

### Type promotion

**TODO: Specify how pattern matching may show that existing variables have some
type.**

### Exhaustiveness and reachability

A switch is *exhaustive* if all possible values of the matched value's static
type will definitely match at least one case, or there is a default case. Dart
currently shows a warning if a switch statement on an enum type does not have
cases for all enum values (or a default). This is helpful for code maintainance:
when you add a new value to an enum type, the language shows you every switch
statement that may need a new case to handle it.

This checking is even more important with this proposal. Exhaustiveness checking
is a key part of maintaining code written in an algebraic datatype style. It's
the functional equivalent of the error reported when a concrete class fails to
implement an abstract method.

Exhaustiveness checking over arbitrarily deeply nested record and object
patterns is complex, so the proposal to define how it works is in a [separate
document][exhaustiveness]. That tells us if the cases in a switch statement or
expression are exhaustive or not.

We don't want to require *all* switches to be exhaustive. The language currently
does not require switch statements on, say, strings to be exhaustive, and
requiring that would likely lead to many pointless empty default cases for
little value. We define an *exhaustive type* to be:

*   `bool`
*   `Null`
*   A enum type
*   A type whose declaration is marked `sealed`
*   `T?` where `T` is exhaustive
*   `FutureOr<T>` for some type `T` that is exhaustive
*   A record type whose fields are all exhaustive types

All other types are not exhaustive. Then:

*   It is a compile-time error if the cases in a switch expression are not
    exhaustive. *Since an expression must yield a value, the only other option
    is to throw an error and most Dart users prefer to catch those kinds of
    mistakes at compile time.*

*   It is a compile-time error if the cases in a switch statement or switch
    collection element are not exhaustive and the static type of the matched
    value is an exhaustive type.

[exhaustiveness]: https://github.com/dart-lang/language/blob/master/accepted/future-releases/0546-patterns/exhaustiveness.md

**Breaking change:** Currently, a non-exhaustive switch on an enum type is only
a warning. This promotes it to an error. Also, switches on `bool` do not
currently have to be exhaustive. In practice, many users already treat warnings
as errors, and switches on `bool` are rare and unidiomatic. This breaking change
would only apply to code that has opted into the language version where this
ships.

## Runtime semantics

### Execution

Most of the runtime behavior is defined in the "matching" section below, but
the constructs where patterns appear have their own (hopefully obvious)
behavior.

#### Pattern variable declaration

1.  Evaluate the initializer expression producing a value `v`.

2.  Match `v` against the declaration's pattern.

#### Pattern assignment

1.  Evaluate the right-hand side expression to a value `v`.

2.  Match `v` against the pattern on the left. When matching a variable pattern
    against a value `o`, record that `o` will be the new value for the
    corresponding variable, but do not store the variable.

3.  Once all destructuring and matching is done, store all of the assigned
    variables with their corresponding values.

*In other words, it's as if every variable pattern in an assignment expression
is a new variable declaration with a hidden name. Then after the assignment
expression and matching completes, those temporary variables are all written to
the corresponding real variables. We defer the storage until matching has
completed so that users never see a partial assignment if matching happens to
fail in some way.*

#### Switch statement

1.  Evaluate the switch value producing `v`.

2.  For each case:

    1.  Match the case's pattern against `v`. If the match fails then continue
        to the next case (or default clause or exit the switch if there are no
        other cases).

    2.  If there is a guard clause, evaluate it. If it does not evaluate to a
        Boolean, throw a runtime error. *This can happen if the guard
        expression's type is `dynamic`.* If it evaluates to `false`, continue to
        the next case (or default or exit).

    3.  Find the nearest non-empty case body at or following this case. *You're
        allowed to have multiple empty cases where all preceding ones share the
        same body with the last case.*

    4.  If the enclosing scope for the body is a shared case scope, then
        initialize all shared variables the values of the corresponding
        variables from the case scope. *There will be no shared case scope and
        nothing to copy if the body is only used by a single case.*

    5.  Execute the body statement.

    6.  If execution of the body statement continues with a label, and that
        label is labeling a switch case of this switch, go to step 3 and
        continue from that label.

    7.  Otherwise the switch statement completes normally. *An explicit `break`
        is no longer required.*

3.  If no case pattern matched and there is a default clause, execute the
    statements after it.

4.  If no case matches and there is no default clause, throw a runtime
    error. *This can only occur when `null` or a legacy typed value flows
    into this switch statement from another library that hasn't migrated to
    [null safety][]. In fully migrated programs, exhaustiveness checking is
    sound and it isn't possible to reach this runtime error.*

[null safety]: https://dart.dev/null-safety

#### Switch expression

1.  Evaluate the switch value producing `v`.

2.  For each case:

    1.  Match the case's pattern against `v`. If the match fails then continue
        to the next case.

    2.  If there is a guard clause, evaluate it. If it does not evaluate to a
        Boolean, throw a runtime error. If it evaluates to `false`, continue to
        the next case.

    3.  Evaluate the expression after the case and yield that as the result of
        the entire switch expression.

3.  If no case matches, throw a runtime error. *This can only occur when `null`
    or a legacy typed value flows into this switch expression from another
    library that hasn't migrated to [null safety][]. In fully migrated programs,
    exhaustiveness checking is sound and it isn't possible to reach this runtime
    error.*

#### Pattern-for statement

A statement of the form:

```dart
for (<patternVariableDeclaration>; <condition>; <increment>) <statement>
```

Is executed similar to a traditional for loop except that multiple variables may
be declared by the pattern instead of just one. As with a normal for loop, those
variables are freshly bound to new values at each iteration so that if a
function closes over a variable, it captures the value at the current iteration
and is not affected by later iteration.

The increment clause is evaluated in a scope where all variables declared in the
pattern are freshly bound to new variables holding the current iteration's
values. If the increment clause assigns to any of the variables declared by the
pattern, those become the values bound to those variables in the next iteration.
For example:

```dart
var fns = <Function()>[];
for (var (a, b) = (0, 1); a <= 13; (a, b) = (b, a + b)) {
  fns.add(() {
    print(a);
  });
}

for (var fn in fns) {
  fn();
}
```

This prints `0`, `1`, `1`, `2`, `3`, `5`, `8`, `13`.

#### Pattern-for-in statement

A statement of the form:

```dart
for (<keyword> <pattern> in <expression>) <statement>
```

Where `<keyword>` is `var` or `final` is treated like so:

1.  Let `I` be the type of `<expression>`.

2.  Calculate the element type of `I`:

    1.  If `I` implements `Iterable<T>` for some `T` then `E` is `T`.

    2.  Else if `I` is `dynamic` then `E` is `dynamic`.

    3.  Else it is a compile-time error.

3.  Type check `<pattern>` with matched value type `E`.

4.  If there are no compile-time errors, then execution proceeds as the
    following code, where `id1` and `id2` are fresh identifiers:

    ```
    var id1 = <expression>;
    var id2 = id1.iterator;
    while (id2.moveNext()) {
      <keyword> <pattern> = id2.current;
      { <statement> }
    }
    ```

#### If-case statement

1.  Evaluate the `expression` producing `v`.

2.  Match the `pattern` in the `guardedPattern` against `v`.

3.  If the match succeeds:

    1.  If there is a guard clause:

        1.  Evaluate it. If it does not evaluate to a Boolean, throw a runtime
            error. *This can happen if the guard expression's type is
            `dynamic`.*

        1.  If the guard evaluates to `true`, execute the then `statement`.

        2.  Else, execute the else `statement` if there is one.

    2.  Else there is no guard clause. Execute the then `statement`.

4.  Else the match failed. Execute the else `statement` if there is one.

#### If-case element

1.  Evaluate the `expression` producing `v`.

2.  Match the `pattern` in the `guardedPattern` against `v`.

3.  If the match succeeds:

    1.  If there is a guard clause:

        1.  Evaluate it. If it does not evaluate to a Boolean, throw a runtime
            error. *This can happen if the guard expression's type is
            `dynamic`.*

        1.  If the guard evaluates to `true`, evaluate the then `element` and
            yield the result into the collection.

        2.  Else, evaluate the else `element` if there is one and yield the
            result into the collection.

    2.  Else there is no guard clause. Evaluate the then `element` and yield the
        result into the collection.

4.  Else the match failed. Evaluate the else `element` if there is one and yield
    the result into the collection.

### Matching (refuting and destructuring)

At runtime, a pattern is matched against a value. This determines whether or not
the match *fails* and the pattern *refutes* the value. If the match succeeds,
the pattern may also *destructure* data from the object or *bind* variables.

Refutable patterns usually occur in a context where match refutation causes
execution to skip over the body of code where any variables bound by the pattern
are in scope. If a pattern match failure occurs in an irrefutable context, a
runtime error is thrown. *This can happen when matching against a value of type
`dynamic`, when a list pattern in a variable declaration is matched against a
list of a different length, when a map pattern in a pattern assignment is
matched against a map that lacks some of the destructured keys, etc.*

To match a pattern `p` against a value `v`:

*   **Logical-or**:

    1.  Match the left subpattern against `v`. If it matches, the logical-or
        match succeeds.

    2.  Otherwise, match the right subpattern against `v` and succeed if it
        matches.

*   **Logical-and**:

    1.  Match the left subpattern against `v`. If the match fails, the
        logical-and match fails.

    2.  Otherwise, match the right subpattern against `v` and succeed if it
        matches.

*   **Relational**:

    1.  Evaluate the right-hand constant expression to `c`.

    2.  If the operator is `==`:

        1.  Let `r` be the result of `v == c`.

        2.  The pattern matches if `r` is true and fails otherwise. *This takes
            into account the built-in semantics that `null` is only equal to
            `null`. The result will always be a Boolean since operator `==` on
            Object is declared to return `bool`.*

    2.  Else if the operator is `!=`:

        1.  Let `r` be the result of `v == c`.

        2.  If `r` is not a Boolean then throw a runtime error. *This can
            happen if operator `==` on `v`'s type returns `dynamic`.*

        3.  The pattern matches if `r` is false and fails otherwise. *This takes
            into account the built-in semantics that `null` is only equal to
            `null`.*

    3.  Else the operator is a comparison operator `op`:

        1.  Let `r` be the result of calling `op` on `v` with argument `c`.

        2.  If `r` is not a Boolean then throw a runtime error. *This can happen
            if the operator on `v`'s type returns `dynamic`.*

        3.  The pattern matches if `r` is true and fails otherwise.

*   **Cast**:

    1.  If the runtime type of `v` is not a subtype of the cast type of `p` then
        throw a runtime error. *Note that we throw even if this appears in a
        matching context. The intent of this pattern is to assert that a value
        *must* have some type.*

    2.  Otherwise, match the inner pattern against `v`.

*   **Null-check**:

    1.  If `v` is null then the match fails.

    2.  Otherwise, match the inner pattern against `v`.

*   **Null-assert**:

    1.  If `v` is null then throw a runtime error. *Note that we throw even if
        this appears in a matching context. The intent of this pattern is to
        assert that a value *must* not be null.*

    2.  Otherwise, match the inner pattern against `v`.

*   **Constant**:

    1.  Evaluate the pattern's value to `c`.

    2.  The pattern matches if `c == v` evaluates to `true`. *This is opposite
        the operand order that relational patterns use. This is deliberate to
        preserve compatibility with existing switch cases and continue to enable
        compilers to determine exactly which concrete `==` method is called in a
        constant pattern for optimization purposes.*

*   **Variable**:

    1.  Let `T` be the static type of the variable `p` declares or assigns to.

    2.  If the runtime type of `v` is not a subtype of `T` then the match fails.

        *This type test may get elided. See "Pointless type tests and legacy
        types" below.*

    3.  Otherwise, store `v` in `p`'s variable and the match succeeds.

*   **Parenthesized**: Match the subpattern against `v` and succeed if it
    matches.

*   **List**:

    1.  If the runtime type of `v` is not a subtype of the required type of `p`
        then the match fails. *The list pattern's type will be `List<T>` for
        some `T` determined either by the pattern's explicit type argument or
        inferred from the matched value type.*

        *This type test may get elided. See "Pointless type tests and legacy
        types" below.*

    2.  Let `l` be the length of the list determined by calling `length` on `v`.

    3.  Let `h` be the number of non-rest elements preceding the rest element if
        there is one, or the number of elements if there is no rest element.

    4.  Let `t` be the number of non-rest elements following the rest element if
        there is one, or zero otherwise.

    3.  If `p` has no rest element and `l` is not equal to `h` then the match
        fails. If `p` has a rest element and `l` is less than `h + t` then the
        match fails. *These match failures become runtime exceptions if the list
        pattern is in an irrefutable context.*

    4.  Match the head elements. For `i` from `0` to `h - 1`, inclusive:

        1.  Extract the element value `e` by calling `[]` on `v` with index `i`.

        2.  Match the `i`th element subpattern against `e`.

    5.  If there is a matching rest element:

        1.  Let `r` be the result of calling `sublist()` on `v` with arguments
            `h`, and `l - t`.

        2.  Match the rest element subpattern against `r`.

        *If there is a non-matching rest element, the unneeded list elements are
        completely skipped and we don't even call `sublist()` to access them.*

    6.  Match the tail elements. If `t` is greater than zero, then for `i` from
        `0` to `t - 1`, inclusive:

        1.  Extract the element value `e` by calling `[]` on `v` with index
            `l - t + i`.

        2.  Match the subpattern `i` elements after the rest element against
            `e`.

    7.  The match succeeds if all subpatterns match.

*   **Map**:

    1.  If the runtime type of `v` is not a subtype of the required type of `p`
        then the match fails. *The map pattern's type will be `Map<K, V>` for
        some `K` and `V` determined either by the pattern's explicit type
        arguments or inferred from the matched value type.*

        *This type test may get elided. See "Pointless type tests and legacy
        types" below.*

    2.  Let `l` be the length of the map determined by calling `length` on `v`.

    3.  If `p` has no rest element and `l` is not equal to the number of
        subpatterns then the match fails. If `p` has a rest element and `l` is
        less than the number of non-rest entry subpatterns, then the match
        fails. *These match failures become runtime exceptions if the map
        pattern is in an irrefutable context.*

    4.  Otherwise, for each (non-rest) entry in `p`, in source order:

        1.  Evaluate the key `expression` to `k` and call `containsKey(k)` on
            the value. If this returns `false`, the map does not match.

        2.  Otherwise, evaluate `v[k]` and match the resulting value against
            this entry's value subpattern. If it does not match, the map does
            not match.

        A compiler is free to call `v[k]` and `containsKey()` in either order,
        or to elide calling one or both if it determines that doing so will
        produce the same result. It may assume that the map adheres to the
        following protocol:

        *   If `containsKey(k)` returns `false` for some key, then `v[k]` will
            return `null`.

        *   If `containsKey(k)` returns `true` for some key, then `v[k]` returns
            an instance of the map's value type.

        *In particular, if the map's value type is non-nullable, then when
        `v[k]` returns `null`, the compiler can assume that the key is absent
        and `containsKey(k)` would return `false` too.*

    5.  The match succeeds if all entry subpatterns match.

*   **Record**:

    1.  If the runtime type of `v` is not a subtype of the required type of `p`,
        then the match fails.

        *This type test may get elided. See "Pointless type tests and legacy
        types" below.*

    2.  For each field `f` in `p`, in source order:

        1.  Access the corresponding field in record `v` as `r`.

        2.  Match the subpattern of `f` against `r`. If the match fails, the
            record match fails.

    3.  The match succeeds if all field subpatterns match.

*   **Object**:

    1.  If the runtime type of `v` is not a subtype of the required type of `p`
        then the match fails.

        *This type test may get elided. See "Pointless type tests and legacy
        types" below.*

    2.  Otherwise, for each field `f` in `p`, in source order:

        1.  Call the getter with the same name as `f` on `v`, and let the result
            be `r`. The getter may be an in-scope extension member.

        2.  Match the subpattern of `f` against `r`. If the match fails, the
            object match fails.

    3.  The match succeeds if all field subpatterns match.

### Pointless type tests and legacy types

Variable, map, list, record, and object patterns all do a runtime type test on
the matched object against the pattern's static type (variables and wildcards)
or required type (maps, lists, records, and objects). If the matched value's
static type is a subtype of the pattern's static or required type, then no
runtime type test is performed.

*When the pattern's type is a supertype of the matched value's static type, then
it seems like the runtime type test is guaranteed to pass. That implies there's
no need to _specify_ that the check is elided. But these otherwise pointless
runtime type tests _can_ fail in a mixed-mode program if a legacy typed value
flows into a pattern. For example:*

```dart
// legacy.dart
int legacyInt = null;

// current.dart
import 'legacy.dart';

f(int i) {
  if (i case _) { // Wildcard has inferred static type non-legacy int.
    print('matched');
  } else {
    print('unreachable');
  }
}

main() {
  f(legacyInt);
}
```

*If we always require the type test, then this would print "unreachable". But
that would require inserting type tests which are especially confusing in
wildcard patterns which users expect should always match. Instead, we allow the
value to flow through instead of forcing the compiler to insert runtime checks
that are otherwise pointless and costly in terms of code size. This program
should print "matched".*

*In a fully null-safe program, these type tests can never fail and it is not
user-visible whether or not an implementation elides them.*

### Side effects and exhaustiveness

You might expect this to be soundly exhaustive:

```dart
var n = switch (something) {
  case Bitbox(b: true): 1;
  case Bitbox(b: false): 2;
}
```

However, Bitbox could be defined like:

```dart
class Bitbox {
  bool get b => Random().nextBool();
}
```

Pattern matching in other languages is often restricted to values that are known
by the compiler to be fully immutable, but we want to allow users to use pattern
matching in Dart for the kinds of objects they already use, including mutable
lists and maps and instances of user-defined classes whose getters can't be
proven to be pure and side-effect free. At the same time, we also want to ensure
that exhaustiveness checking is correct and sound.

To balance those, pattern matching operates on an *immutable snapshot of the
properties of the matched value that are seen by the patterns*. The way this
works is that whenever a member is invoked on the matched value or an object
returned by some previous destructuring, the result is cached. Whenever the same
member is invoked by a later pattern (either a subsequent subpattern, or a
pattern in a later case), we don't invoke the member again and instead use the
previously returned value. This way, all subpatterns and cases see the exact
same portions of the object and from the perspective of the surrounding switch
statement or other construct, the object appears to be immutable.

For example, consider:

```dart
main() {
  var list = [1, 2];
  switch (list) {
    case [1, _] && [_, < 4]: print('first');
    case [int(isEven: true), var a]: print('second $a');
  }
}
```

As written, there appear to be multiple redundant method calls on `list` and the
elements extracted from it. But the actual execution semantics are roughly like:

```dart
main() {
  var list = [1, 2];

  late final $match = list;
  late final $match_length = $match.length;
  late final $match_length_eq2 = $match_length == 2;
  late final $match_0 = $match[0];
  late final $match_1 = $match[1];
  late final $match_0_eq1 = $match_0 == 1;
  late final $match_1_lt4 = $match_1 < 4;
  late final $match_0_isEven = $match_1.isEven;
  late final $match_0_isEven_eqtrue = $match_0_isEven == true;

  if ($match_length_eq2 &&
      $match_0_eq1 &&
      $match_length_eq2 &&
      $match_1_lt4) {
    print('first');
  } else if ($match_length_eq2 &&
      $match_0_isEven_eqtrue) {
    var a = $match_1;
    print('second $a');
  }
}
```

Note that every method call is encapsulated in a `late` variable ensuring that
it only gets invoked once even when used by multiple patterns.

It works like this:

1.  At compile time, after type checking has completed, we associate an
    *invocation key* with every member call or record field access potentially
    made by each pattern.

2.  At runtime, whenever the runtime semantics say to call a member or access a
    record field, if a previous call or access with that same invocation key has
    already been evaluated, we reuse the result.

3.  Otherwise, we invoke the member or field access now and associate the result
    with that invocation key for future calls.

Let an *invocation key* comprise:

*   A possibly absent parent invocation key.
*   A possibly absent extension and list of type arguments. If the invocation
    represents an extension member call, this tracks the extension declaration
    the call was resolved to, and the type arguments for it.
*   A member name.
*   A possibly empty list of argument constant values.

Two invocation keys are equivalent if and only if all of these are true:

*   They both have parent invocation keys and the keys are equivalent or
    neither of them have parent invocation keys.
*   The extension types refer to the same type or are both absent.
*   The member names are the same.
*   The argument lists have the same length and all corresponding pairs of
    argument constant values are identical.

*In other words, they're equal if all of their fields are equal in the obvious
ways.*

The notation `parent : (name, args)` creates an invocation key with parent
`parent`, no extension, member name `name`, and argument list `args`. The
notation `parent : extension(name, args)` creates an invocation key with parent
`parent`, extension `extension` (with its type arguments), member name `name`,
and argument list `args`.

Given a set of patterns `s` matching a value expression `v`, we bind an
invocation key to each member invocation and record field access in `s` like so:

1.  Let `i` be an invocation key with no parent, no extension type, named
    `this`, with an empty argument list. *This is the root node of the
    invocation key tree and represents the matched value itself.*

2.  For each pattern `p` in `s` with parent invocation `i`, bind invocation keys
    to it and its subpatterns using the following procedure:

To bind invocation keys in a pattern `p` using parent invocation `i`:

*   **Logical-or** or **logical-and**:

    1.  Bind invocations in the left and right subpatterns using parent `i`.

*   **Relational**:

    1.  If the matched value type is `dynamic`, is `Never`, or declares the
        operator, then bind `i : (op, [arg])` to the operator method invocation
        where `op` is the name of the operator and `arg` is the right operand
        value.

    2.  Else perform extension method resolution and infer the extension's type
        arguments. Bind `i : extension(op, [arg])` to the operator method
        invocation where `extension` is the resolved extension and its type
        arguments, `op` is the name of the operator and `arg` is the right
        operand value.

*   **Cast**, **null-check**, **null-assert**, or **parenthesized**:

    1.  Bind invocations in the subpattern using parent `i`.

*   **Constant**:

    1.  Bind `i : ("constant==", [arg])` to the `==` method invocation where
        `arg` is the constant value. *The odd `constant==` name is because
        constant patterns call `constant == value` while relational `==`
        patterns call `value == constant`. Those can be different methods so we
        need to cache them separately.*

*   **Variable**:

    1.  Nothing to do.

*   **List**:

    1.  Bind `i : ("length", [])` to the `length` getter invocation.

    2.  For each element subpattern `s`:

        1.  If `s` is a rest element:

            1.  Let `e` be `i : ("sublist()", [h, t])` where `h` is the number
                of elements preceding `s` and `t` is the number of elements
                following it.

                *Note that the actual end argument passed to `sublist()` is
                `length - t`, but we just use `t` for the invocation key here
                since the length of the list isn't a syntactically known
                property. Since the list and its length are cached too, using
                `t` is sufficient to distinguish calls to `sublist()` that are
                different, like `[...] && [..., a]` while caching calls that are
                the same as in `[..., a] && [..., b]`.*

            2.  Bind `e` to the `sublist()` invocation for `s`.

        2.  Else if `s` precedes a rest element (or there is no rest element):

            1.  Let `e` be `i : ("[]", [index])` where `index` is the zero-based
                index of this element subpattern.

            2.  Bind `e` to the `[]` invocation for `s`.

        3.  Else `s` is a non-rest element after the rest element:

            1.  Let `e` be `i : ("tail[]", [index])` where `index` is the
                zero-based index of this element subpattern.

                *Note the "tail" in the invocation key name. This is to
                distinguish elements after a rest element at some position from
                elements at the same position but not following a rest element,
                as in:*

                ```dart
                switch (list) {
                  case [var a, ..., var c]: ...
                  case [var a, _,   var d]: ...
                }
                ```

                *Here, `c` and `d` may have different values and `d` should not
                use the previously cached value of `c` even though they are both
                the third element of the same list. So we use an invocation key
                of "[]" for `c` and "tail[]" for `d`.*

            2.  Bind `e` to the `[]` invocation for `s`.

        3.  Bind invocations in the element subpattern using parent `e`.

*   **Map**:

    1.  Bind `i : ("length", [])` to the `length` getter invocation.

    2.  For each entry in `p`:

        1.  Bind `i : ("containsKey()", [key])` to the `containsKey()`
            invocation where `key` is entry's key constant value.

        2.  Let `e` be `i : ("[]", [key])` where `key` is entry's key constant
            value.

        3.  Bind `e` to the `[]` invocation for this entry.

        4.  Bind invocations in the entry value subpattern using parent `e`.

*   **Record**:

    1.  For each field `f` in `p`:

        1.  Let `f` be `i : (field, [])` where `field` is the corresponding
            getter name for the field.

        2.  Bind `e` to the field accessor for this field.

        3.  Bind invocations in the field subpattern using parent `e`.

*   **Object**:

    1.  For each field in `p`:

        1.  If the matched value type is `dynamic`, is `Never`, or declares a
            getter with the same name as the field, then let `f` be `i : (field,
            [])` where `field` is the name of the getter.

        2.  Else perform extension method resolution and infer the extension's
            type arguments. Let `f` be `i : extension(field, [])` where
            `extension` is the resolved extension and its type arguments and
            `field` is the name of the getter.

        3.  Bind `f` to the getter for this field.

        4.  Bind invocations in the field subpattern using parent `f`.

## Severability

This proposal, along with the records and exhaustiveness documents it depends
on, is a lot of new language work. There is new syntax to parse, new type
checking and inference features (including quite complex exhaustiveness
checking), a new kind of object that needs a runtime representation and runtime
type, and new imperative behavior.

It might be too much to fit into a single Dart release. However, it isn't
necessary to ship every corner of these proposals all at once. If needed for
scheduling reasons, we could stage it across several releases.

Here is one way it could be broken down into separate pieces:

*   **Records and destructuring.** Record expressions and record types are one
    of the most-desired aspects of this proposal. Currently, there is no
    expression syntax for accessing positional fields from a record. That means
    we need destructuring. So, at a minimum:

    *   Record expressions and types
    *   Pattern variable declarations
    *   Record patterns
    *   Variable patterns

    This would not include any refutable patterns, so doesn't need the changes
    to allow patterns in switches.

*   **Collection destructuring.** A minor extension of the above is to also
    allow destructuring the other built-in aggregate types:

    *   List patterns
    *   Map patterns

*   **Objects.** I don't want patterns to feel like we're duct taping a
    functional feature onto an object-oriented language. To integrate it more
    gracefully means destructuring user-defined types too, so adding:

    *   Object patterns

*   **Refutable patterns.** The next big step is patterns that don't just
    destructure but *match*. The bare minimum refutable patterns and features
    are:

    *   Patterns in switch statement cases
    *   Switch case guards
    *   Exhaustiveness checking
    *   Constant patterns
    *   Relational patterns (at least `==`)

    The only critical relational pattern is `==` because once we allow patterns
    in switch cases, we lose the ability to have a bare identifier constant in
    a switch case.

*   **Type testing patterns.** The other type-based patterns aren't critical but
    do make patterns more convenient and useful:

    *   Null-check patterns
    *   Null-assert patterns
    *   Cast patterns

*   **Control flow.** Switch statements are heavyweight. If we want to make
    refutable patterns more useful, we eventually want:

    *   Switch expressions
    *   Pattern-if statements

*   **Logical patterns.** If we're going to add `==` patterns, we may as well
    support other Boolean infix operators. And if we're going to support the
    comparison operators, then `&&` is useful for numeric ranges. It's weird to
    have `&&` without `||` so we may as well do that too (and it's useful for
    switch expressions). Once we have infix patterns precedence comes into play,
    so we need parentheses to control it:

    *   Relational patterns (other than `==`)
    *   Logical-or patterns
    *   Logical-and patterns
    *   Parenthesized patterns

## Changelog

### 2.20

<<<<<<< HEAD
-   Clarify when primitive `==` for map pattern keys comes into play (#2690).
=======
-   Clarify which variables are valid in pattern assignments.
>>>>>>> c87d2008

### 2.19

-   Specify exhaustiveness checking of switch elements.

-   Resolve ambiguity with `=>` in switch expression guards (#2672).

-   Compile error if map pattern has identical keys (#2657).

### 2.18

-   Support negative number literals in patterns (#2663).

-   Allow map patterns in pattern assignments in expression statements (#2662).

-   Remove left recursion in grammar for `||` and `&&` (#2636). (The syntax and
    semantics are unchanged, it's just specified differently.)

-   Allow symbol literals in patterns (#2636).

-   Give compilers more leeway on the runtime semantics of map patterns (#2634).

-   Elide type tests that can only fail on legacy types (#2619).

### 2.17

-   Change logical pattern syntax to `||` and `&&` (#2501).

-   Change precedence of constant expression on right-hand side of relational
    pattern from `relationalExpression` to `bitwiseOrExpression` (#2501).

-   Use a context type when type checking map pattern key constant expressions
    (#2645).

### 2.16

-   Eliminate `case` and `default` from switch expressions and use `,` as the
    case separator (#2126).

-   Add if-case elements (#2542).

### 2.15

-   Error if named fields in record or object patterns collide (#2610).

### 2.14

-   Rename "extractor" patterns to "object" patterns (#2562). There are no
    semantic changes.

### 2.13

-   Refine variable and scoping rules in cases that share a body (#2553).

### 2.12

-   Add `...` rest patterns in list and map patterns (#2453).

-   Change context type schema to consistently use `?` in patterns where the
    type isn't known instead of `?` for unannotated variable patterns and
    `Object?` for other patterns.

### 2.11

-   Clarify implicit coercions and casts (#2488).

### 2.10

-   Tweak the rules for type checking List/Map patterns, so that explicit
    type arguments in the pattern are used as the type the elements are
    type checked against.

### 2.9

-   Clarify scoping rules and loosen restrictions on variables in cases with a
    shared body (#2473, #2485, #2533).

### 2.8

-   Upgrade non-exhaustive switch statements on enums from a warning to an
    error (#2474).

### 2.7

-   Clarify that relational and extractor patterns can call extension members
    (#2457).

-   Non-boolean results throw in relational patterns instead of failing the
    match (#2461).

-   Specify that map and extractor subpatterns are evaluated in source order
    (#2466).

-   Specify non-exhaustive switch errors and warnings (#2474).

-   Allow `final` before type annotated variable patterns (#2486).

-   Rename some grammars to align with Analyzer AST names (#2491).

-   Propagate `dynamic` into fields when type checking a record pattern against
    a matched value of type `dynamic`.

### 2.6

-   Change logical-or and logical-and patterns to be left-associative.

### 2.5

-   Move back to a syntax where variable declarations are explicit in cases but
    not in pattern declarations (but otherwise keep the unified grammar). Allow
    simple identifier constant patterns in cases.

-   Allow cast patterns to take a subpattern instead of just a variable name.

-   Only allow pattern assignments to assign to locals.

-   Don't allow unary patterns to nest.

-   Merge literal and constant patterns into a single kind of pattern and
    extend them to allow const constructor calls and `const` followed by a
    primary expression.

-   Replace pattern-if with if-case statements. Allow guard clauses.

-   Use the pattern context type schema for assignments but not if-case.

-   Disallow `nullCheckPattern` in `outerPattern`. Now that if-case no longer
    uses `outerPattern`, there's no point in allowing it.

### 2.4

-   Add destructuring assignment (#2438).

-   Specify the context type for empty list and map patterns (#2441).

-   Define a grammar rule for the outermost patterns in a declaration (#2446).

-   Rename "grouping" patterns to "parenthesized" patterns (#2447).

-   Specify behavior of patterns in for loops (#2448).

-   Make logical-or and null-check patterns always refutable.

### 2.3

-   Specify that switches throw a runtime error if values from legacy libraries
    flow in and break exhaustiveness checking (#2123).

-   Allow empty list, map, and record patterns (#2441).

-   Clarify ambiguity between grouping and record patterns.

### 2.2

-   Make map patterns check length like list patterns do (#2415).

-   Clarify that variables in cases are not final (#2416).

### 2.1

Minor tweaks:

-   Define the static type of switch expressions (#2380).

-   Clarify semantics of runtime type tests (#2385).

-   Allow relational operators whose return type is `dynamic`.

### 2.0

Major redesign of the syntax and minor redesign of the semantics.

-   Unify binder and matcher patterns into a single grammar. Refutable patterns
    are still prohibited outside of contexts where failure can be handled using
    control flow, but the grammar is unified and more patterns can be used in
    the other context. For example, null-assert patterns can be used in switch
    cases.

-   Always treat simple identifiers as variables in patterns, even in switch
    cases.

-   Change the `if (expr case pattern)` syntax to `if (var pattern = expr)`.

-   Change the guard syntax to `when expr`.

-   Record patterns match only record objects. Extractor patterns (which can
    now be used in variable declarations) are the only way to call getters on
    abitrary objects.

-   New patterns for relational operators, `|`, `&`, and `(...)`. Set up a
    precedence hierarchy for patterns.

-   Get rid of explicit wildcard patterns since they're redundant with untyped
    variable patterns named `_`.

-   Don't allow extractor patterns to match enum values. (It doesn't seem that
    well motivated and could be added later if useful.)

-   Remove support for `late` pattern variable declarations, patterns in
    top-level variables, and patterns in fields. The semantics get pretty weird
    and it's not clear that they're worth it.

-   Change the static typing rules significantly in a number of ways.

-   Remove type patterns. They aren't fully baked, are pretty complex, and don't
    seem critical right now. We can always add them as a later extension.

### 1.8

-   Remove declaration matcher from the proposal. It's only a syntactic sugar
    convenience and seems to cause enough confusion that it's not clear if it
    carries its weight. Removing it simplifies the feature some and we can
    always add it in a future version.

-   Remove the `Destructure_n_` interface. Positional record fields can only be
    used to destructure positional fields from actual record objects. (We may
    extend this later.)

-   Revise and clarify how types work in record and extractor patterns.

### 1.7

-   Fix object destructuring examples and clarify that extract matchers support
    the named field destructuring shorthand too ([#2193][]).

[#2193]: https://github.com/dart-lang/language/issues/2193

### 1.6

-   Change syntax of if-case statement ([#2181][]).

[#2181]: https://github.com/dart-lang/language/issues/2181

### 1.5

-   Introduce and clarify type inference.

-   The context type schema for a variable matcher is always `Object?`, since
    it's intent is to *match* a type and *cause* the expression to have some
    type.

### 1.4

-   Link to [exhaustiveness][] proposal.

### 1.3

-   Avoid unbounded lookahead with switch expression in an expression statement
    ([#2138][]).

-   Re-introduce rule that `_` is non-binding in all patterns, not just
    wildcards.

[#2138]: https://github.com/dart-lang/language/issues/2138

### 1.2

-   Add a shorthand for destructuring a named record field to a variable with
    the same name.

-   Add if-case statement.

-   Allow extractor patterns to match enum values.

-   Add null-assert binder `!` and null-check `?` matcher patterns.

### 1.1

-   Copy editing and clean up.

-   Add `nullLiteral` to literal patterns.

-   Add wildcard binder patterns. Remove exception that variable patterns named
    `_` don't bind.<|MERGE_RESOLUTION|>--- conflicted
+++ resolved
@@ -3221,11 +3221,9 @@
 
 ### 2.20
 
-<<<<<<< HEAD
+-   Clarify which variables are valid in pattern assignments.
+
 -   Clarify when primitive `==` for map pattern keys comes into play (#2690).
-=======
--   Clarify which variables are valid in pattern assignments.
->>>>>>> c87d2008
 
 ### 2.19
 

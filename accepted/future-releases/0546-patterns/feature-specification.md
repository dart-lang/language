--- conflicted
+++ resolved
@@ -1194,16 +1194,7 @@
 literals appearing in expression statements. In the rare case where a user
 really wants one there, they can parenthesize it.
 
-<<<<<<< HEAD
-**TODO: If we change switch expressions [to use `:` instead of `=>`][2126] then
-there will be an actual ambiguity. In that case, reword the above section.**
-
-[2126]: https://github.com/dart-lang/language/issues/2126
-
 ### If-case statement and element
-=======
-### If-case statement
->>>>>>> b2889872
 
 Often you want to conditionally match and destructure some data, but you only
 want to test a value against a single pattern. A `switch` statement works but is
@@ -1236,8 +1227,8 @@
 We replace the existing `ifStatement` rule with:
 
 ```
-ifStatement ::= 'if' '(' expression ( 'case' guardedPattern )? ')'
-                statement ('else' statement)?
+ifStatement ::= ifCondition statement ('else' statement)?
+ifCondition :== 'if' '(' expression ( 'case' guardedPattern )? ')'
 ```
 
 **TODO: Allow patterns in if elements too ([#2542][]).**
@@ -1266,14 +1257,14 @@
 if-case elements. We replace the existing `ifElement` rule with:
 
 ```
-ifElement ::= 'if' '(' expression caseHead? ')' element ('else' element)?
-```
-
-The semantics follow the statement form. If there is no `caseHead`, then it
-behaves as before. When there is a `caseHead`, if the `expression` matches the
-pattern (and the guard returns `true`) then we evaluate and yield the then
-element into the surrounding collection. Otherwise, we evaluate and yield the
-else element if there is one.
+ifElement ::= ifCondition element ('else' element)?
+```
+
+The semantics follow the statement form. If there is no `guardedPattern`, then
+it behaves as before. When there is a `guardedPattern`, if the `expression`
+matches the pattern (and the guard returns `true`) then we evaluate and yield
+the then element into the surrounding collection. Otherwise, we evaluate and
+yield the else element if there is one.
 
 ### Pattern context
 
@@ -2040,15 +2031,9 @@
 *   **Pattern assignment**: An assignment only assigns to existing variables
     and does not bind any new ones.
 
-<<<<<<< HEAD
 *   **Switch statement**, **switch expression**, **if-case statement**,
-    **if-case-element**: Each `caseHead` introduces a new *case scope* which is
-    where the variables defined by that case's pattern are bound.
-=======
-*   **Switch statement**, **switch expression**, **if-case statement**: Each
-    `guardedPattern` introduces a new *case scope* which is where the variables
-    defined by that case's pattern are bound.
->>>>>>> b2889872
+    **if-case-element**: Each `guardedPattern` introduces a new *case scope*
+    which is where the variables defined by that case's pattern are bound.
 
     There is no *initializing expression* for the variables in a case pattern,
     but they are considered initialized after the entire case pattern, before
@@ -2453,7 +2438,7 @@
 
 1.  Evaluate the `expression` producing `v`.
 
-2.  Match the `pattern` in the `caseHead` against `v`.
+2.  Match the `pattern` in the `guardedPattern` against `v`.
 
 3.  If the match succeeds:
 
@@ -3034,12 +3019,10 @@
 
 ### 2.16
 
-<<<<<<< HEAD
--   Add if-case elements (#2542).
-=======
 -   Eliminate `case` and `default` from switch expressions and use `,` as the
     case separator (#2126).
->>>>>>> b2889872
+
+-   Add if-case elements (#2542).
 
 ### 2.15
 

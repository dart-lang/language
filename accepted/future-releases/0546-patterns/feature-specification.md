--- conflicted
+++ resolved
@@ -4,7 +4,7 @@
 
 Status: Accepted
 
-Version 2.27 (see [CHANGELOG](#CHANGELOG) at end)
+Version 2.28 (see [CHANGELOG](#CHANGELOG) at end)
 
 Note: This proposal is broken into a couple of separate documents. See also
 [records][] and [exhaustiveness][].
@@ -3556,15 +3556,15 @@
 
 ## Changelog
 
-### 2.27
-
-<<<<<<< HEAD
+### 2.28
+
 -   Clarify that when downwards is used to infer type arguments for an object
     pattern, any type arguments that are left unconstrained are filled in using
     instantiate to bounds.
-=======
+
+### 2.27
+
 -   Allow empty switch expressions.
->>>>>>> a1ad2525
 
 ### 2.26
 

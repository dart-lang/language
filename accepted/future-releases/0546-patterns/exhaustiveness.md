# Exhaustiveness Checking

Author: Bob Nystrom

Status: In progress

Version 1.1 (see [CHANGELOG](#CHANGELOG) at end)

## Summary

This document proposes a static analysis algorithm for exhaustiveness checking
of [switch statements and expressions][switch] as part of the proposed support
for [pattern matching][patterns]. It also tries to provide an intuition for how
the algorithm works.

[switch]: https://github.com/dart-lang/language/blob/master/accepted/future-releases/0546-patterns/feature-specification.md#switch-statement
[patterns]: https://github.com/dart-lang/language/blob/master/accepted/future-releases/0546-patterns/feature-specification.md

Exhaustiveness checking is about answering two questions:

*   **Exhaustiveness: Do the cases in this switch cover all possible values of
    the matched type?** In other words, is it possible for some value of the
    matched type to fail to match every case pattern?

    In a language with subtyping like Dart, the answer depends on not just the
    set of cases but also the static type of the matched value:

    ```dart
    switch (b) {
      case true: print('yes');
      case false: print('no');
    }
    ```

    This set of cases is exhaustive if `b` has type `bool`, but if it has type
    `bool?` then it needs a case to match `null`. If `b` has type `Object`, then
    it needs a default or wildcard case to match any non-`bool` types.

    Note that this implies that *exhaustiveness checking happens after type
    inference and type checking*, or at least at a point where the types of
    the matched value and patterns are all known.

*   **Reachability: Is any case unreachable because every value it matches will
    already be matched by some previous case?** For example:

    ```dart
    switch (b) {
      case true: print('yes');
      case false: print('no');
      case bool b: print('unreachable');
    }
    ```

    Here, the third case can never be matched because any value it matches would
    also already be matched by one of the preceding two cases.

Dart already supports exhaustiveness and reachability warnings in switch
statements on `bool` and enum types. This document extends that to handle
destructuring patterns and [algebraic datatype-style][adt] code.

[adt]: https://github.com/dart-lang/language/blob/master/accepted/future-releases/0546-patterns/feature-specification.md#algebraic-datatypes

The approach is based very closely on the excellent paper ["A Generic Algorithm
for Checking Exhaustivity of Pattern Matching"][paper] by [Fengyun Liu][],
modified to handle named field destructuring and arbitrarily deep sealed class
hierarchies.

[paper]: https://infoscience.epfl.ch/record/225497?ln=en
[Fengyun Liu]: https://fengy.me/

There is a [prototype implementation][prototype] of the algorithm with detailed
comments and tests.

[prototype]: https://github.com/dart-lang/language/tree/master/accepted/future-releases/0546-patterns/exhaustiveness_prototype

### Why check for exhaustiveness?

With switch expressions, it seems that we need exhaustiveness for soundness:

```dart
String describeBools(bool b1, bool b2) =>
    switch ((b1, b2)) {
      case (true, true) => 'both true';
      case (false, false) => 'both false';
      case (true, false) => 'one of each';
    };
```

This switch fails to handle `(false, true)`, which means it has no string to
return. Returning `null` would violate null safety. However, if all we cared
about was soundness, we could simply throw an exception at runtime if no case
matches.

The *language* doesn't need exhaustiveness checks. But users strongly prefer
them. A key goal of Dart is to detect programmer errors at compile time when
possible. This makes them faster to detect and fix.

In other words, exhaustiveness checking is a *software engineering feature*: it
helps users write good code. This is particularly true when programming using an
algebraic datatype style. In that kind of code, exhaustiveness checks over the
different case types is how users ensure that an operation is fully implemented.
A non-exhaustive switch error is the functional equivalent to the error in
object-oriented code when a concrete class fails to implement an abstract
method.

## Sealed types

In an object-oriented language like Dart (and Scala and Kotlin), the natural way
to model algebraic datatypes is using subtyping. The main type of the algebraic
datatype becomes a supertype, and the type constructors are each subtypes of
that supertype. For example, if we wanted to model the infamous [Three
Amigos][]:

[three amigos]: https://en.wikipedia.org/wiki/Three_Amigos

```dart
// amigos.dart
abstract class Amigo {}
class Lucky extends Amigo {}
class Dusty extends Amigo {}
class Ned extends Amigo {}

String lastName(Amigo amigo) =>
    switch (amigo) {
      case Lucky _ => 'Day';
      case Dusty _ => 'Bottoms';
      case Ned _   => 'Nederlander';
    }
```

We want this switch to be considered exhaustive. In order for that to be true,
we need to ensure:

1.  `Lucky`, `Dusty`, and `Ned` are the *only* subtypes of `Amigo`.
2.  There are no direct instances of `Amigo` itself. In other words, it's
    abstract.

If both of those are true, then any instance of type `Amigo` will reliably also
be an instance of `Lucky`, `Dusty`, or `Ned` and thus those cases are indeed
exhaustive.

### Global analysis

The second constraint is easy to guarantee using `abstract`. For the first
constraint, Dart could scan every library, find every subtype of `Amigo` in the
entire program and use that as the set of subtypes for exhaustiveness checking.

However, that breaks an important but unstated assumption users have. Say you
create this library:

```dart
// amigo_stats.dart
import 'amigos.dart';

int height(Amigo amigo) =>
    switch (amigo) {
      case Lucky _ => 72;
      case Dusty _ => 76;
      case Ned _   => 67;
    }
```

This code is fine and the switch is exhaustive.

Now in my application, I use your package. I also define my own subclass of
`Amigo`:

```dart
import 'amigo_stats.dart';

class Jefe extends Amigo {}
```

My new subtype of `Amigo` causes the switch in your library to no longer be
exhaustive. Some application that you are totally unaware of causes a compile
error to appear in your code. There is nothing you can to do prevent or fix
this.

In order to avoid situations like this, Dart and most other languages have an
implicit rule that *the compile errors in a file should be determined solely by
the files that file depends on, directly or indirectly.*

If we looked for the whole program to find subtypes for exhaustiveness checking,
we would break that principle.

### Sealing supertypes

Instead, we extend the language to let a user explicitly "seal" a supertype with
a specified closed set of subtypes. No other code is allowed to define a new
subtype of the sealed supertype (using `extends`, `implements`, or `with`). The
supertype is also implicitly made abstract.

This document does *not* propose a specific syntax for sealing, but we'll use
this hypothetical syntax for now to show an example:

```dart
enum Suit { club, diamond, heart, spade }

sealed class Card {
  final Suit suit;
}

class Pip extends Card {
  final int pips;
}

sealed class Face extends Card {}

class Jack extends Face {
  final bool oneEyed;
}

class Queen extends Face {}
class King extends Face {}
```

The above class declarations create the following class hierarchy:

```
 (Card)
   /\
  /  \
Pip (Face)
    /  |  \
   /   |   \
Jack Queen King
```

A parenthesized class name means "sealed". It's important to understand what
sealing does *not* mean:

*   The *subtypes* of a sealed type do not have to be "final" or closed to
    extension or implementation. In the example here, anyone can extend,
    implement or even mixin, say, `Pip` or `Queen`. This doesn't cause any
    problems. And in fact, we use this to turn `Face` into a sealed supertype
    of its own set of subtypes.

*   The subtypes do not have to be disjoint. We could define a `Royalty` class
    that implements `Jack`, `Queen`, and `King`.

*   The subtypes can have other supertypes in addition to the sealed one. We
    could have a `Monarch` interface that `Queen` and `King` implement.

All that matters is that any object that is an instance of the supertype must
also be an instance of one of the known set of subtypes. That gives us the
critical invariant that if we have matched against all instances of those
subtypes, then we have exhaustively covered all instances of the supertype.

## Types, patterns, and spaces

The two questions exhaustiveness answers are defined based on some notion of a
"set of values". A series of cases is exhaustive if the set
of all possible values entering the switch is covered by the sets of values
matched by the case patterns.

Thus the algorithm needs a way to model a (potentially infinite) set of values.
Let's consider a few options:

### Static types

In a statically typed language, the first obvious answer is a static type. A
type does represent a set of values. The type `bool` represents the set `true`
and `false`. The type `DateTime` represents the set of all instances of the
`DateTime` class or any of its subtypes.

Unfortunately, a static type isn't precise enough:

```dart
Object obj = ...
switch (obj) {
  case DateTime(day: 1): ...
  case DateTime(day: 2): ...
}
```

What static type could represent the set of values matched by the first case?
It's not just `DateTime` because that would imply that the second case is
unreachable, which isn't true. Static types aren't precise enough to represent
instances of a type *with certain destructured properties*.

### Patterns

A type with some properties sounds a lot like a pattern. Patterns are a much
more precise way to describe a set of values&mdash;that precision is essentially
why they exist. If we want to represent "the set of all instances of `DateTime`
whose `day` field is `1`" then `DateTime(day: 1)` means just that.

That's close to how this algorithm models patterns, but there are two minor
problems:

1.  Patterns aren't quite expressive enough. In the above switch statement, what
    pattern describes the set of values matched by *both* of those cases? We
    can't easily express that using the proposed patterns because there's no
    union pattern to represent "`1` or `2`".

2.  On the other hand, patterns are too complex. Because the proposal is
    intended to be richly expressive, it defines a large number of different
    kinds of patterns each with its own semantics. Handling every one of those
    (and every pairwise combination of them) would add a lot of complexity to
    the algorithm.

### Spaces

Instead, following Liu's paper, we use a data structure called a *space*. Spaces
are like patterns, but there are only a couple of kinds:

*   An **empty space** contains no values. We'll write it as just "empty".

*   An **object space** is similar to an [object pattern][]. It has a static
    type and a set of "named" fields. "Name" is in quotes because it's usually a
    simple string name but we can generalize slightly to allow names like `[2]`
    or `[someConstant]` in order to model list and map element access as named
    fields. For our purposes, the name just needs to be some fixed "key" that is
    computable at compile time and can be compared for equality to other keys.
    The value for each field is a space, and spaces can nest arbitrarily deeply.

    An object space contains all values of the object's type (or any subtype)
    whose field values are contained by the corresponding field spaces.

    If an object space has no fields, then it simply contains all values of some
    type. When the type is "top" (some presumed top type), it is similar to a
    record pattern in that it contains all values whose fields match. If the
    object space has type "top" and no fields, it contains all values.

    In this document, if an object space has no fields, we write it just as a
    type name like `Card`. If its type is "top", we omit the type and write it
    like `(pips: 3)`.

[object pattern]: https://github.com/dart-lang/language/blob/master/accepted/future-releases/0546-patterns/feature-specification.md#object-pattern

*   A **union space** is a series of two or more spaces. It contains all values
    that are contained by any of its arms. Whenever a union space is created, we
    simplify it:

    *   Discard any empty spaces since they contribute nothing.
    *   If any two spaces are equivalent, keep only one. Equivalence here is
        defined structurally or syntactically in the obvious way.

    This isn't necessary for correctness, but is important for performance to
    avoid exponential blow-up. In theory, discarding duplicates is `O(n^2)`. In
    practice, it should be easy to define a hash code and use a hash set for the
    arms.

    In the document, we write unions as the arms separated by `|` like:

    ```
    Pip(pips: 5)|Queen|King
    ```

### Types in spaces

Object spaces have a static type and the algorithm needs to work with those. For
our purposes, the only thing we need to be able to ask about a type is:

*   Is it a subtype of some other type? And, conversely, is one type a supertype
    of another? Note that "subtype" and "supertype" aren't "strict". A type is
    its own subtype and supertype.
*   Is it sealed?
*   If so, what are its direct subtypes?
*   Is it the same as some another type?

## Lifting types and patterns to spaces

An algorithm that works on spaces isn't very useful unless we can plug it in to
the rest of the system. We need to be able to take Dart constructs and lift them
into spaces:

*   **Static type:** An object space with that type and no fields.

*   **Record pattern:** An object space with type "top". Then lift the record
    fields to spaces on the object space. Since object spaces only have named
    fields, lift positional fields to implicit names like `field0`, `field1`,
    etc.

*   **List pattern:** An object space whose type is the corresponding list type.
    Element subpatterns lift to fields on the object with names like `[0]`,
    `[1]`, etc.

*   **Map pattern:** Similar to lists, an object space whose type is the
    corresponding map type. Element subpatterns are lifted to object fields
    whose "names" are based on the map key constant, like `[someConstant]`.

*   **Wildcard pattern:** An object space of type "top" with no fields.

*   **Variable pattern:** An object space whose type is the variable's type
    (which might be inferred).

*   **Literal or constant pattern:** These are handled specially depending on
    the constant's type:

    *   We treat `bool` like a sealed supertype with subtypes `true` and
        `false`. The Boolean constants `true` and `false` are lifted to object
        patterns of those subtypes.

    *   Likewise, we treat enum types as if the enum type was a sealed supertype
        and each value was a singleton instance of a unique subtype for that
        value. Then an enum constant is lifted to an object pattern of the
        appropriate subtype.

        In the previous card example, we treat `Suit` as a sealed supertype with
        subtypes `club`, `diamond`, `heart` and `spade`.

        (We are *not* proposing adding Java-style enum value subtypes to the
        Dart language. This is just a way to model enums for exhaustiveness
        checking.)

    *   We lift other constants to an object pattern whose type is a synthesized
        subtype of the constant's type based on the constant's identity. Each
        unique value of the constant's type is a singleton instance of its own
        type, and the constant's type behaves like an *unsealed* supertype. Two
        constants have the same synthesized subtype if they are identical
        values.

        This means you don't get exhaustiveness checking for constants, but do
        get reachability checking:

        ```dart
        String s = ...
        switch (s) {
          case 'a string': ...
          case 'a string': ...
        }
        ```

        Here, there is an unreachable error on the second case since it matches
        the same string constant. Also the switch has a non-exhaustive error
        since it doesn't match the entire `String` type.

*   **Object pattern:** An object space whose type is the object pattern's type
    and whose fields are the lifted fields of the object pattern. Positional
    fields in the object pattern get implicit names like `field0`, `field1`,
    etc.

*   **Null-check pattern:** An object space whose type is the non-nullable
    underlying type of the pattern's matched value type. It contains a single
    field, `this` that returns the same value it is called on. That field's
    space is the lifted subpattern of the null-check pattern. For example:

    ```dart
    Card? card;
    switch (card) {
      case Jack(oneEyed: true)?: ...
    }
    ```

    The case pattern is lifted to:

    ```
    Card(this: Jack(oneEyed: true))
    ```

<<<<<<< HEAD
*   **Null-assert pattern:** The union of the lifted space of `null` and the
    lifted space of the subpattern.

*   **Cast pattern:** The space `(matched - cast) | subpattern` where `matched`
    is the lifted space of the matched value type for this pattern, `cast` is
    the lifted space for the type being cast to, and `subpattern` is the lifted
    space for the subpattern.
=======
*   **Object pattern:** An object space whose type is the object pattern's type
    and whose fields are the lifted fields of the object pattern. Positional
    fields in the object pattern get implicit names like `field0`, `field1`,
    etc.

*   **Null-assert or cast binder:** An object space of type `top`.

>>>>>>> b30c50b6

**TODO: Once generics are supported, describe how type arguments work.**

## The algorithm

We can now lift the value type being switched on to a space `value` and lift the
patterns of all of the cases to spaces. To determine exhaustiveness and
reachability from those, we need only one fundamental operation, subtraction.
`A - B = C` returns a new space `C` that contains all values of space `A` except
for the values of space `B`.

Given that, we can answer the two exhaustiveness questions like so:

### Exhaustiveness

1.  Discard any cases that have guards. Since static analysis can't tell when
    a guard might evaluate to false, any case with a guard doesn't reliably
    match values and so can't help prove exhaustiveness.

2.  Create a union space, `cases` of the remaining case spaces. That union
    contains all values that will be matched by any case.

3.  Calculate `remaining = value - cases`. If `remaining` is empty, then the
    cases cover all values and the switch is exhaustive. Otherwise it's not, and
    `remaining` can be used in error messages to describe the values that won't
    be matched.

### Unreachability

1.  For each case `case` except the first:

    1.  Create a union space `preceding` from all of the preceding cases (except ones with
        guards).

    2.  Calculate `remaining = case - preceding`. If `remaining` is empty, then
        every value matched by `case` is also matched by some preceding case
        and the case is unreachable. Otherwise, the case is reachable and
        `remaining` describes the values it might match.

Note that we can calculate reachability even for cases with guards. It's useful
to tell if a case with a guard is completely unreachable. It's just that we
ignore guards on *preceding* cases when determining if each case is reachable.

## Space subtraction

To calculate `C = A - B`:

*   If `A` is empty, then `C` is empty. Subtracting anything from nothing still
    leaves nothing.

*   If `B` is empty, then `C` is `A`. Subtracting nothing has no effect.

*   If `A` is a union, then subtract `B` from each of the arms and `C` is a
    union of the results. For example:

    ```
    X|Y|Z - B  becomes  X - B | Y - B | Z - B
    ```

    Subtracting values from a union is equivalent to subtracting those same
    values from every arm of the union.

*   If `B` is a union, then subtract every arm of the union from `A`. For
    example:

    ```
    A - X|Y|Z  becomes  A - X - Y - Z
    ```

    Subtracting a union is equivalent to removing all of the values from all of
    its arms.

*   Otherwise, `A` and `B` must both be object spaces, handled in the next
    section.

## Object subtraction

Before we get into the algorithm, let's try to build an intuition about why it's
complex and how we might tackle that complexity. Object spaces are rich data
structures: they have a type and an open-ended set of fields which may nest
spaces arbitrarily deeply.

When subtracting two objects, they may have different types, or the same. They
may have fields that overlap, or a field name may appear in one and not the
other. All of those interact in interesting ways. For example:

```
Card(suit: heart|club) - Card(suit: club) = Card(suit: heart)
```

This is pretty simple. We recurse into the field and subtract the corresponding
spaces in the obvious way. Here's a similar example:

```
Jack(suit: heart|club) - Card(suit: club) = Jack(suit: heart)
```

The objects have different types now, but it still works out. Now consider:

```
Card(suit: heart|club) - Jack(suit: club)
```

It's not as obvious what the solution should be. It's not `Card(suit: heart)`
because the space should still contain clubs that aren't jacks. It's not
`Jack(suit: heart)` because it should still allow other ranks. It turns out the
answer is:

```
Pip(suit: heart|club)|Jack(suit: club)|Queen(suit: heart|club)|King(suit: heart|club)
```

### Representing holes

It might be surprising that subtracting one simple space from another simple
space yields much a more complex space. Since the resulting space is smaller,
shouldn't it be textually smaller?

Consider a simpler space: `(x: Suit, y: Suit)`. It's a pair of two suits, which
are enums. You can think of this space as a 2D grid with an axis for each field.
Each cell is a unique value in the space:

```
         x: club          diamond       heart         spade
y:    club  (x: ♣︎, y: ♣︎)  (x: ♦︎, y: ♣︎)  (x: ♥︎, y: ♣︎)  (x: ♠︎, y: ♣︎)

   diamond  (x: ♣︎, y: ♦︎)  (x: ♦︎, y: ♦︎)  (x: ♥︎, y: ♦︎)  (x: ♠︎, y: ♦︎)

     heart  (x: ♣︎, y: ♥︎)  (x: ♦︎, y: ♥︎)  (x: ♥︎, y: ♥︎)  (x: ♠︎, y: ♥︎)

     spade  (x: ♣︎, y: ♠︎)  (x: ♦︎, y: ♠︎)  (x: ♥︎, y: ♠︎)  (x: ♠︎, y: ♠︎)
```

To calculate `(x: Suit, y: Suit) - (x: club, y: spade)`, we need to poke a hole
in that table:

```
         x: club          diamond       heart         spade
y:    club  (x: ♣︎, y: ♣︎)  (x: ♦︎, y: ♣︎)  (x: ♥︎, y: ♣︎)  (x: ♠︎, y: ♣︎)

   diamond  (x: ♣︎, y: ♦︎)  (x: ♦︎, y: ♦︎)  (x: ♥︎, y: ♦︎)  (x: ♠︎, y: ♦︎)

     heart  (x: ♣︎, y: ♥︎)  (x: ♦︎, y: ♥︎)  (x: ♥︎, y: ♥︎)  (x: ♠︎, y: ♥︎)

     spade     <hole>     (x: ♦︎, y: ♠︎)  (x: ♥︎, y: ♠︎)  (x: ♠︎, y: ♠︎)
```

We don't have a kind of space that naturally represents a "negative" or hole.
Object spaces model a rectangular region of contiguous cells. They can easily
represent an entire table, row, column, or cell here. But they can't do a more
complex shape.

But we do have unions. We can represent an arbitrarily complex shape using a
union of simple object shapes that cover everything except the missing parts:

```
         x: club          diamond       heart         spade
           ┌────────────┐┌────────────────────────────────────────┐
y:    club │(x: ♣︎, y: ♣︎)││(x: ♦︎, y: ♣︎)  (x: ♥︎, y: ♣︎)  (x: ♠︎, y: ♣︎)│
           │            ││                                        │
   diamond │(x: ♣︎, y: ♦︎)││(x: ♦︎, y: ♦︎)  (x: ♥︎, y: ♦︎)  (x: ♠︎, y: ♦︎)│
           │            ││                                        │
     heart │(x: ♣︎, y: ♥︎)││(x: ♦︎, y: ♥︎)  (x: ♥︎, y: ♥︎)  (x: ♠︎, y: ♥︎)│
           └────────────┘│                                        │
     spade    <hole>     │(x: ♦︎, y: ♠︎)  (x: ♥︎, y: ♠︎)  (x: ♠︎, y: ♠︎)│
                         └────────────────────────────────────────┘
```

Here, the left box is `(x: club, y: heart|diamond|club)` and the right is `(x:
spade|heart|diamond, y: Suit)`. The result the algorithm produces is similar:

```
(x: Suit, y: heart|diamond|club)|(x: spade|heart|diamond, y: Suit)
```

(It uses `Suit` instead of `club` for `x` in the first arm because overlapping
arms are harmless.)

Note that there are multiple ways we could tile a set of objects around a hole.
There are multiple ways to represent a given space. We just need an algorithm
that produces *one*. The process of using a union of objects to represent
removed spaces harder to visualize with more fields because each fields adds a
dimension, but the process still works out.

When subtracting objects with fields, the algorithm's job is to figure out the
union of objects that tile the remaining space and do so efficiently to avoid a
combinatorial explosion of giant unions.

### Mismatched fields

Another problem unique to Dart's approach to pattern matching is that when
subtracting two object spaces, they may not have the same set of fields:

`Jack(suit: heart) - Face(oneEyed: bool)`

To handle this, when calculating `L - R`, we align the two sets of fields
according to these rules:

*   If a field in `R` is not in `L` then infer a field in `L` with an object
    whose type is the static type of the field in `L`'s type. In the above
    example, we would infer `oneEyed: bool` for the left space.

    Since an object only contains values of the matched type, we can assume
    that the field will be present and that every value of that field will be of
    the field's type. Therefore, a field space matching the field's static type
    is equivalent to not matching on the field at all.

*   If a field in `L` is not in `R` then infer a field in `R` with an object of
    type `top`.

    An object with no field allows all values of that field, so inferring "top"
    when subtracting is equivalent to not having the field. (We can't infer
    using the type of the corresponding field in `R`'s type because `R`'s type
    might be a supertype of `L` or even "top" and the field might not exist.)

Whenever we refer to a "corresponding field" below, if the space doesn't contain
it, then it is inferred using these rules.

### Expanding types

Even without fields, subtraction of object spaces can be interesting. Consider:

```
Face - Jack
```

If `Face` isn't a sealed class, there isn't much we can do. But since `Face` is
sealed, we know that `Face` is exactly equivalent to `Jack|Queen|King`. And the
result of that subtraction is obvious:

```
Jack|Queen|King - Jack = Queen|King
```

**Expanding a type** replaces a sealed supertype with its list of subtypes. We
only do this when the left type is sealed and the right type is a subtype.
Expanding is recursive:

```
Card - Jack
```

Here, we first expand `Card` to `Pip|Face`. One of the results is still a sealed
supertype of `R`'s type, so we expand again to:

```
Pip|Jack|Queen|King - Jack = Pip|Queen|King
```

We only expand a sealed supertype if doing so gets closer to a sealed subtype
on the right. If `Pip` was sealed in the above example, we wouldn't expand it.
This way, we minimize the size of the unions we're working with.

We can also expand *object spaces* and not just types, even when the space has
fields. In that case, we copy the fields and produce a union of the results. So:

```
Face(suit: heart) - Jack
```

Expands to:

```
Jack(suit: heart)|Queen(suit: heart)|King(suit: heart) - Jack
```

And now it's easier to see that `Jack` subtracts the first arm leaving:

```
Queen(suit: heart)|King(suit: heart)
```

If the left type is nullable and the right type is `Null` or non-nullable, then
expanding expands the nullable type to `Null` and the underlying type, as if the
nullable type was a sealed supertype of the underlying type and `Null`:

```
Face? - Face  expands to:  Face|Null - Face = Null
Jack? - Null  expands to:  Jack|Null - Null = Jack
```

Likewise, if the left type is `FutureOr<T>` for some type `T` and the right type
is a subtype of `Future` or `T`, then expanding expands the `FutureOr<T>` to
`Future<T>|T`.

```
FutureOr<int> - int     expands to:  Future<int>|int - int = Future<int>
FutureOr<int> - Future  expands to:  Future<int>|int - Future = int
```

### Subtraction

OK, that's enough preliminaries. Here's the algorithm. To subtract two object
spaces `L - R`:

1.  If `L`'s type is sealed and `R`'s type is in its sealed subtype hierarchy,
    then expand `L` to the union of subtypes and start the whole subtraction
    process over. (That will then distribute the `- R` into all of the resulting
    arms, process each subtype independently, and union the result.)

2.  Else, if `R`'s type is not a subtype of `L`'s type (even after expanding)
    then it can't meaningfully subtract anything. The result is just `L`. This
    comes into play when when matching on unsealed subtypes:

    ```dart
    class Animal {}
    class Mammal extends Animal {}

    test(Animal a) {
      switch (a) {
        case Mammal m: ...
      }
    }
    ```

    After we match `Mammal`, we're not any closer to being exhaustive since
    there could still be values of any unknown subtype of `Animal`, or even
    direct instances of `Animal` itself.

3.  Else, if `L` and `R` have any corresponding fields whose *space
    intersection* is empty, then the result is `L`. Space intersection, defined
    below, determines the set of values two spaces have in common. If the
    intersection of the field spaces for a pair of fields is empty, it means
    that any value in `L` has a field whose value can't possibly be matched by
    `R` Therefore, subtracting `R` won't remove any actual values from `L` and
    the result is just `L`.

    For example:

    ```
    Card(suit: heart) - Card(suit: club) = Card(suit: heart)
    ```

    Here, we're subtracting all clubs from a set of cards that are all hearts.
    This doesn't change anything.

4.  Else if `L` is a subspace of `R` then the result is empty. `L` is a
    subspace of `R` if every value in `L` is also in `R`. When that's true,
    subtracting `R` obviously removes every value from `L` leaving nothing.

    Subspace is simple to calculate. We already know that `L`'s type is a
    subtype of `R` from earlier checks. `L` is a subspace if subtracting each
    field in `R` from its corresponding field in `L` yields empty. For example:

    ```
    Jack(suit: heart, oneEyed: true) - Face(suit: Suit, oneEyed: bool)
    ```

    Here, `heart - Suit` is empty, as is `true - bool`, so `L` is a subspace.

5.  Else, subtract the field sets, below.

### Field set subtraction

We're finally at a point where have two objects `L` and `R` whose types allow
them to be subtracted in such a way that their fields come into play. We also
know there's no early out where the result is just `L` or empty.

1.  Subtract each field in `R` from its corresponding field in `L`. We define
    `fixed` to be the set of fields where that subtraction didn't change the
    field and `changed` to be the fields where it did. To calculate these sets,
    for each field in `L` or `R`:

    1.  Let `Lf` be the field in `L` and `Rf` be the field in `R` (either of
        which may be inferred if not present).

    2.  Calculate `D = Lf - Rf`.

    3.  If `D` is empty then `Lf` is already more a precise constraint on `L`'s
        values than `Rf` so `R` doesn't affect this field. Add `Lf` to `fixed`.

    4.  Else, add `D` to `changed`. (If `D` is "top", we can simply discard it.
        There's no need to keep a field that matches every value.)

2.  Now we know which fields are affected by the subtraction and which aren't.
    If `changed` is empty, then no fields come into play and the result is
    simply `L`.

3.  Otherwise, the result is a union of objects where each object includes one
    of the changed fields and leaves the others alone. This is how we tile over
    the holes created by subtracting `R`.

    1.  For each field in `changed`, create an object with the same type as `L`
        with all fields from `fixed`, this field from `changed` and all other
        field names in `changed` set to their original space in `L`.

    2.  The result is the union of those spaces.

    For example:

    ```
    (w: bool, x: bool, y: bool, z: bool) - (x: true, y: false, z: true)`
    ```

    `fixed` is `(w: bool)`. `changed` is `(x: false, y: true, z: false)`. The
    result is a union of:

    ```
    (x: false, y: bool, z: bool) // Set x to D.
    (x: bool, y: true, z: bool) // Set y to D.
    (x: bool, y: bool, z: false) // Set z to D.
    ```

## Space intersection

Intersection is (mercifully) simpler than subtraction. In fact, we don't even
need to calculate the actual intersection. We just need to know if it's empty
or not.

To calculate if the intersection `I` of spaces `L` and `R` is empty:

1.  If `L` or `R` is empty, then `I` is empty.

2.  If `L` or `R` is a union, then `I` is empty if the intersection of every
    arm of the union with the other operand is empty.

3.  Otherwise, we're intersecting two object spaces.

    1.  If neither object's type is a subtype of the other then `I` is empty.
        They are unrelated types with no (known) intersection.

    2.  Otherwise, go through the fields. If the intersection of any
        corresponding pair of fields is empty, then `I` is empty.

    3.  Otherwise, `I` is not empty. We found two objects where one is a
        subtype of the other and the fields (if any) have at least some overlap.

## Conclusion

The basic summary is:

1.  We take the language's notion of static types and patterns and lift them to
    a simpler but more expressive model of spaces.

2.  We define space subtraction and intersection.

3.  Using that, we can define exhaustiveness and reachability as a simple series
    of subtractions over the spaces for a switch's value type and case patterns.

The [prototype][] has a number of tests that try to cover all of the interesting
cases, though there are so many ways that object spaces can vary and compose
that it's hard to be sure everything is tested.

## Next steps

I haven't proven that the algorithm is correct. I also haven't proven any bounds
on its performance. A fairly large test covering every combination of four
fields seems to be snappy (and certainly was not with earlier versions of this
algorithm).

There are a couple of missing pieces that need to be done:

### Generics

The patterns proposal supports type arguments and even [type patterns][] on
objects:

[type patterns]: https://github.com/dart-lang/language/blob/master/accepted/future-releases/0546-patterns/feature-specification.md#type-argument-binder

```dart
switch (obj) {
  case List<int> list: ...
  case Map<final K, final V> map: ...
}
```

Object spaces currently only support simple types and subtypes. We'll need to
extend that to handle generics, variance, and bounds. We might be able to model
type arguments sort of like additional fields.

### Constants

The algorithm here currently doesn't do anything smart for constants except for
Booleans and enums. It should probably treat identical constants of other types
as identical spaces so that redundant unreachable cases can be detected. That
should be a straightforward change.

We may also want to handle integers specially including supporting ranges. This
is particularly helpful for lists.

### List length

We lift list element accesses to named fields in object spaces. We can also
model the list length as a named field of type `int`. But without smarter
handling for integers that won't handle cases like:

```dart
switch (list) {
  case [var a, var b]: ...
  case [var a, var b]: ...
}
```

The algorithm currently won't detect that the second space is unreachable. We
will probably want to support `...` in list patterns to allow matching on lists
of unknown length where the length is at least above some minimum, as in:

```dart
switch (list) {
  case [var a, ..., var b]: ...
  case [var a, var b]: ...
}
```

In that case, to do smart exhaustiveness checks, we probably want the algorithm
to understand integer ranges. Most other languages do this, so it should be
tractable.

### Shared subtypes of sealed types

The expand type procedure assumes that any type is a direct subtype of at most
*one* sealed supertype. (It can have other supertypes but only one *sealed*
one.) It assumes that the language forbids a class hierarchy like:

```
   (A)
   / \
 (B) (C)
 / \ / \
D   E   F
```

Here, `A`, `B`, and `C` are sealed supertypes. The subtypes of `A` are `B` and
`C`. The subtypes of `B` are `D` and `E`. The subtypes of `C` are `E` and `F`.
So `E` is a direct subtype of both `B` and `C`.

If expanding supported class hierarchies like this correctly then given a switch
like this:

```dart
A a = ...
switch (a) {
  case B b: ...
  case F f: ...
}
```

It would be able to detect that the cases are indeed exhaustive.

It's probably reasonable to restrict the language in this way and leave expand
as it is. But if we want to loosen this restriction, it should be possible to
make expanding smart enough to handle this.

### Type promotion

Exhaustiveness checking is a flow-like analysis similar to type promotion in
Dart. This document does not directly connect them. I believe we can handle them
separately.

Type promotion can safely assume any switch is exhaustive and promote
accordingly. If that turns out to not be a case, a compile error will be
reported anyway, so promotion doesn't matter.


## Changelog

### 1.1

-   Specify that constants are treated as subtypes based on identity. This way,
    we can get reachability errors on duplicate constant cases.

-   Specify how null-check, null-assert, cast, and declaration matcher patterns
    are lifted.

-   Handle nullable and `FutureOr` types in expand type.<|MERGE_RESOLUTION|>--- conflicted
+++ resolved
@@ -449,7 +449,6 @@
     Card(this: Jack(oneEyed: true))
     ```
 
-<<<<<<< HEAD
 *   **Null-assert pattern:** The union of the lifted space of `null` and the
     lifted space of the subpattern.
 
@@ -457,15 +456,6 @@
     is the lifted space of the matched value type for this pattern, `cast` is
     the lifted space for the type being cast to, and `subpattern` is the lifted
     space for the subpattern.
-=======
-*   **Object pattern:** An object space whose type is the object pattern's type
-    and whose fields are the lifted fields of the object pattern. Positional
-    fields in the object pattern get implicit names like `field0`, `field1`,
-    etc.
-
-*   **Null-assert or cast binder:** An object space of type `top`.
-
->>>>>>> b30c50b6
 
 **TODO: Once generics are supported, describe how type arguments work.**
 
